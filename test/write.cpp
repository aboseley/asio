--- conflicted
+++ resolved
@@ -20,6 +20,7 @@
 #include <boost/bind.hpp>
 #include <boost/noncopyable.hpp>
 #include <cstring>
+#include <vector>
 #include <boost/asio/io_service.hpp>
 #include <boost/asio/placeholders.hpp>
 #include "unit_test.hpp"
@@ -138,6 +139,16 @@
 static char mutable_write_data[]
   = "ABCDEFGHIJKLMNOPQRSTUVWXYZabcdefghijklmnopqrstuvwxyz";
 
+void test_2_arg_zero_buffers_write()
+{
+  boost::asio::io_service ios;
+  test_stream s(ios);
+  std::vector<boost::asio::const_buffer> buffers;
+
+  size_t bytes_transferred = boost::asio::write(s, buffers);
+  BOOST_CHECK(bytes_transferred == 0);
+}
+
 void test_2_arg_const_buffers_1_write()
 {
   boost::asio::io_service ios;
@@ -214,7 +225,141 @@
   BOOST_CHECK(s.check_buffers(buffers, sizeof(write_data)));
 }
 
-void test_2_arg_mutable_buffers_1_write()
+bool old_style_transfer_all(const boost::system::error_code& ec,
+    size_t /*bytes_transferred*/)
+{
+  return !!ec;
+}
+
+size_t short_transfer(const boost::system::error_code& ec,
+    size_t /*bytes_transferred*/)
+{
+  return !!ec ? 0 : 3;
+}
+
+void test_3_arg_const_buffers_1_write()
+{
+  boost::asio::io_service ios;
+  test_stream s(ios);
+  boost::asio::const_buffers_1 buffers
+    = boost::asio::buffer(write_data, sizeof(write_data));
+
+  s.reset();
+  size_t bytes_transferred = boost::asio::write(s, buffers,
+      boost::asio::transfer_all());
+  BOOST_CHECK(bytes_transferred == sizeof(write_data));
+  BOOST_CHECK(s.check_buffers(buffers, sizeof(write_data)));
+
+  s.reset();
+  s.next_write_length(1);
+  bytes_transferred = boost::asio::write(s, buffers,
+      boost::asio::transfer_all());
+  BOOST_CHECK(bytes_transferred == sizeof(write_data));
+  BOOST_CHECK(s.check_buffers(buffers, sizeof(write_data)));
+
+  s.reset();
+  s.next_write_length(10);
+  bytes_transferred = boost::asio::write(s, buffers,
+      boost::asio::transfer_all());
+  BOOST_CHECK(bytes_transferred == sizeof(write_data));
+  BOOST_CHECK(s.check_buffers(buffers, sizeof(write_data)));
+
+  s.reset();
+  bytes_transferred = boost::asio::write(s, buffers,
+      boost::asio::transfer_at_least(1));
+  BOOST_CHECK(bytes_transferred == sizeof(write_data));
+  BOOST_CHECK(s.check_buffers(buffers, sizeof(write_data)));
+
+  s.reset();
+  s.next_write_length(1);
+  bytes_transferred = boost::asio::write(s, buffers,
+      boost::asio::transfer_at_least(1));
+  BOOST_CHECK(bytes_transferred == 1);
+  BOOST_CHECK(s.check_buffers(buffers, 1));
+
+  s.reset();
+  s.next_write_length(10);
+  bytes_transferred = boost::asio::write(s, buffers,
+      boost::asio::transfer_at_least(1));
+  BOOST_CHECK(bytes_transferred == 10);
+  BOOST_CHECK(s.check_buffers(buffers, 10));
+
+  s.reset();
+  bytes_transferred = boost::asio::write(s, buffers,
+      boost::asio::transfer_at_least(10));
+  BOOST_CHECK(bytes_transferred == sizeof(write_data));
+  BOOST_CHECK(s.check_buffers(buffers, sizeof(write_data)));
+
+  s.reset();
+  s.next_write_length(1);
+  bytes_transferred = boost::asio::write(s, buffers,
+      boost::asio::transfer_at_least(10));
+  BOOST_CHECK(bytes_transferred == 10);
+  BOOST_CHECK(s.check_buffers(buffers, 10));
+
+  s.reset();
+  s.next_write_length(10);
+  bytes_transferred = boost::asio::write(s, buffers,
+      boost::asio::transfer_at_least(10));
+  BOOST_CHECK(bytes_transferred == 10);
+  BOOST_CHECK(s.check_buffers(buffers, 10));
+
+  s.reset();
+  bytes_transferred = boost::asio::write(s, buffers,
+      boost::asio::transfer_at_least(42));
+  BOOST_CHECK(bytes_transferred == sizeof(write_data));
+  BOOST_CHECK(s.check_buffers(buffers, sizeof(write_data)));
+
+  s.reset();
+  s.next_write_length(1);
+  bytes_transferred = boost::asio::write(s, buffers,
+      boost::asio::transfer_at_least(42));
+  BOOST_CHECK(bytes_transferred == 42);
+  BOOST_CHECK(s.check_buffers(buffers, 42));
+
+  s.reset();
+  s.next_write_length(10);
+  bytes_transferred = boost::asio::write(s, buffers,
+      boost::asio::transfer_at_least(42));
+  BOOST_CHECK(bytes_transferred == 50);
+  BOOST_CHECK(s.check_buffers(buffers, 50));
+
+  s.reset();
+  bytes_transferred = boost::asio::write(s, buffers, old_style_transfer_all);
+  BOOST_CHECK(bytes_transferred == sizeof(write_data));
+  BOOST_CHECK(s.check_buffers(buffers, sizeof(write_data)));
+
+  s.reset();
+  s.next_write_length(1);
+  bytes_transferred = boost::asio::write(s, buffers, old_style_transfer_all);
+  BOOST_CHECK(bytes_transferred == sizeof(write_data));
+  BOOST_CHECK(s.check_buffers(buffers, sizeof(write_data)));
+
+  s.reset();
+  s.next_write_length(10);
+  bytes_transferred = boost::asio::write(s, buffers, old_style_transfer_all);
+  BOOST_CHECK(bytes_transferred == sizeof(write_data));
+  BOOST_CHECK(s.check_buffers(buffers, sizeof(write_data)));
+
+  s.reset();
+  bytes_transferred = boost::asio::write(s, buffers, short_transfer);
+  BOOST_CHECK(bytes_transferred == sizeof(write_data));
+  BOOST_CHECK(s.check_buffers(buffers, sizeof(write_data)));
+
+  s.reset();
+  s.next_write_length(1);
+  bytes_transferred = boost::asio::write(s, buffers, short_transfer);
+  BOOST_CHECK(bytes_transferred == sizeof(write_data));
+  BOOST_CHECK(s.check_buffers(buffers, sizeof(write_data)));
+
+  s.reset();
+  s.next_write_length(10);
+  bytes_transferred = boost::asio::write(s, buffers, short_transfer);
+  BOOST_CHECK(bytes_transferred == sizeof(write_data));
+  BOOST_CHECK(s.check_buffers(buffers, sizeof(write_data)));
+}
+
+void test_3_arg_mutable_buffers_1_write()
 {
   boost::asio::io_service ios;
   test_stream s(ios);
@@ -222,24 +367,121 @@
     = boost::asio::buffer(mutable_write_data, sizeof(mutable_write_data));
 
   s.reset();
-  size_t bytes_transferred = boost::asio::write(s, buffers);
-  BOOST_CHECK(bytes_transferred == sizeof(mutable_write_data));
-  BOOST_CHECK(s.check(buffers, sizeof(mutable_write_data)));
-
-  s.reset();
-  s.next_write_length(1);
-  bytes_transferred = boost::asio::write(s, buffers);
-  BOOST_CHECK(bytes_transferred == sizeof(mutable_write_data));
-  BOOST_CHECK(s.check(buffers, sizeof(mutable_write_data)));
-
-  s.reset();
-  s.next_write_length(10);
-  bytes_transferred = boost::asio::write(s, buffers);
-  BOOST_CHECK(bytes_transferred == sizeof(mutable_write_data));
-  BOOST_CHECK(s.check(buffers, sizeof(mutable_write_data)));
+  size_t bytes_transferred = boost::asio::write(s, buffers,
+      boost::asio::transfer_all());
+  BOOST_CHECK(bytes_transferred == sizeof(mutable_write_data));
+  BOOST_CHECK(s.check_buffers(buffers, sizeof(mutable_write_data)));
+
+  s.reset();
+  s.next_write_length(1);
+  bytes_transferred = boost::asio::write(s, buffers,
+      boost::asio::transfer_all());
+  BOOST_CHECK(bytes_transferred == sizeof(mutable_write_data));
+  BOOST_CHECK(s.check_buffers(buffers, sizeof(mutable_write_data)));
+
+  s.reset();
+  s.next_write_length(10);
+  bytes_transferred = boost::asio::write(s, buffers,
+      boost::asio::transfer_all());
+  BOOST_CHECK(bytes_transferred == sizeof(mutable_write_data));
+  BOOST_CHECK(s.check_buffers(buffers, sizeof(mutable_write_data)));
+
+  s.reset();
+  bytes_transferred = boost::asio::write(s, buffers,
+      boost::asio::transfer_at_least(1));
+  BOOST_CHECK(bytes_transferred == sizeof(mutable_write_data));
+  BOOST_CHECK(s.check_buffers(buffers, sizeof(mutable_write_data)));
+
+  s.reset();
+  s.next_write_length(1);
+  bytes_transferred = boost::asio::write(s, buffers,
+      boost::asio::transfer_at_least(1));
+  BOOST_CHECK(bytes_transferred == 1);
+  BOOST_CHECK(s.check_buffers(buffers, 1));
+
+  s.reset();
+  s.next_write_length(10);
+  bytes_transferred = boost::asio::write(s, buffers,
+      boost::asio::transfer_at_least(1));
+  BOOST_CHECK(bytes_transferred == 10);
+  BOOST_CHECK(s.check_buffers(buffers, 10));
+
+  s.reset();
+  bytes_transferred = boost::asio::write(s, buffers,
+      boost::asio::transfer_at_least(10));
+  BOOST_CHECK(bytes_transferred == sizeof(mutable_write_data));
+  BOOST_CHECK(s.check_buffers(buffers, sizeof(mutable_write_data)));
+
+  s.reset();
+  s.next_write_length(1);
+  bytes_transferred = boost::asio::write(s, buffers,
+      boost::asio::transfer_at_least(10));
+  BOOST_CHECK(bytes_transferred == 10);
+  BOOST_CHECK(s.check_buffers(buffers, 10));
+
+  s.reset();
+  s.next_write_length(10);
+  bytes_transferred = boost::asio::write(s, buffers,
+      boost::asio::transfer_at_least(10));
+  BOOST_CHECK(bytes_transferred == 10);
+  BOOST_CHECK(s.check_buffers(buffers, 10));
+
+  s.reset();
+  bytes_transferred = boost::asio::write(s, buffers,
+      boost::asio::transfer_at_least(42));
+  BOOST_CHECK(bytes_transferred == sizeof(mutable_write_data));
+  BOOST_CHECK(s.check_buffers(buffers, sizeof(mutable_write_data)));
+
+  s.reset();
+  s.next_write_length(1);
+  bytes_transferred = boost::asio::write(s, buffers,
+      boost::asio::transfer_at_least(42));
+  BOOST_CHECK(bytes_transferred == 42);
+  BOOST_CHECK(s.check_buffers(buffers, 42));
+
+  s.reset();
+  s.next_write_length(10);
+  bytes_transferred = boost::asio::write(s, buffers,
+      boost::asio::transfer_at_least(42));
+  BOOST_CHECK(bytes_transferred == 50);
+  BOOST_CHECK(s.check_buffers(buffers, 50));
+
+  s.reset();
+  bytes_transferred = boost::asio::write(s, buffers, old_style_transfer_all);
+  BOOST_CHECK(bytes_transferred == sizeof(mutable_write_data));
+  BOOST_CHECK(s.check_buffers(buffers, sizeof(mutable_write_data)));
+
+  s.reset();
+  s.next_write_length(1);
+  bytes_transferred = boost::asio::write(s, buffers, old_style_transfer_all);
+  BOOST_CHECK(bytes_transferred == sizeof(mutable_write_data));
+  BOOST_CHECK(s.check_buffers(buffers, sizeof(mutable_write_data)));
+
+  s.reset();
+  s.next_write_length(10);
+  bytes_transferred = boost::asio::write(s, buffers, old_style_transfer_all);
+  BOOST_CHECK(bytes_transferred == sizeof(mutable_write_data));
+  BOOST_CHECK(s.check_buffers(buffers, sizeof(mutable_write_data)));
+
+  s.reset();
+  bytes_transferred = boost::asio::write(s, buffers, short_transfer);
+  BOOST_CHECK(bytes_transferred == sizeof(mutable_write_data));
+  BOOST_CHECK(s.check_buffers(buffers, sizeof(mutable_write_data)));
+
+  s.reset();
+  s.next_write_length(1);
+  bytes_transferred = boost::asio::write(s, buffers, short_transfer);
+  BOOST_CHECK(bytes_transferred == sizeof(mutable_write_data));
+  BOOST_CHECK(s.check_buffers(buffers, sizeof(mutable_write_data)));
+
+  s.reset();
+  s.next_write_length(10);
+  bytes_transferred = boost::asio::write(s, buffers, short_transfer);
+  BOOST_CHECK(bytes_transferred == sizeof(mutable_write_data));
+  BOOST_CHECK(s.check_buffers(buffers, sizeof(mutable_write_data)));
 }
 
-void test_2_arg_multi_buffers_write()
+void test_3_arg_multi_buffers_write()
 {
   boost::asio::io_service ios;
   test_stream s(ios);
@@ -248,36 +490,121 @@
     boost::asio::buffer(write_data) + 32 } };
 
   s.reset();
-  size_t bytes_transferred = boost::asio::write(s, buffers);
-  BOOST_CHECK(bytes_transferred == sizeof(write_data));
-  BOOST_CHECK(s.check(buffers, sizeof(write_data)));
-
-  s.reset();
-  s.next_write_length(1);
-  bytes_transferred = boost::asio::write(s, buffers);
-  BOOST_CHECK(bytes_transferred == sizeof(write_data));
-  BOOST_CHECK(s.check(buffers, sizeof(write_data)));
-
-  s.reset();
-  s.next_write_length(10);
-  bytes_transferred = boost::asio::write(s, buffers);
-  BOOST_CHECK(bytes_transferred == sizeof(write_data));
-  BOOST_CHECK(s.check(buffers, sizeof(write_data)));
+  size_t bytes_transferred = boost::asio::write(s, buffers,
+      boost::asio::transfer_all());
+  BOOST_CHECK(bytes_transferred == sizeof(write_data));
+  BOOST_CHECK(s.check_buffers(buffers, sizeof(write_data)));
+
+  s.reset();
+  s.next_write_length(1);
+  bytes_transferred = boost::asio::write(s, buffers,
+      boost::asio::transfer_all());
+  BOOST_CHECK(bytes_transferred == sizeof(write_data));
+  BOOST_CHECK(s.check_buffers(buffers, sizeof(write_data)));
+
+  s.reset();
+  s.next_write_length(10);
+  bytes_transferred = boost::asio::write(s, buffers,
+      boost::asio::transfer_all());
+  BOOST_CHECK(bytes_transferred == sizeof(write_data));
+  BOOST_CHECK(s.check_buffers(buffers, sizeof(write_data)));
+
+  s.reset();
+  bytes_transferred = boost::asio::write(s, buffers,
+      boost::asio::transfer_at_least(1));
+  BOOST_CHECK(bytes_transferred == sizeof(write_data));
+  BOOST_CHECK(s.check_buffers(buffers, sizeof(write_data)));
+
+  s.reset();
+  s.next_write_length(1);
+  bytes_transferred = boost::asio::write(s, buffers,
+      boost::asio::transfer_at_least(1));
+  BOOST_CHECK(bytes_transferred == 1);
+  BOOST_CHECK(s.check_buffers(buffers, 1));
+
+  s.reset();
+  s.next_write_length(10);
+  bytes_transferred = boost::asio::write(s, buffers,
+      boost::asio::transfer_at_least(1));
+  BOOST_CHECK(bytes_transferred == 10);
+  BOOST_CHECK(s.check_buffers(buffers, 10));
+
+  s.reset();
+  bytes_transferred = boost::asio::write(s, buffers,
+      boost::asio::transfer_at_least(10));
+  BOOST_CHECK(bytes_transferred == sizeof(write_data));
+  BOOST_CHECK(s.check_buffers(buffers, sizeof(write_data)));
+
+  s.reset();
+  s.next_write_length(1);
+  bytes_transferred = boost::asio::write(s, buffers,
+      boost::asio::transfer_at_least(10));
+  BOOST_CHECK(bytes_transferred == 10);
+  BOOST_CHECK(s.check_buffers(buffers, 10));
+
+  s.reset();
+  s.next_write_length(10);
+  bytes_transferred = boost::asio::write(s, buffers,
+      boost::asio::transfer_at_least(10));
+  BOOST_CHECK(bytes_transferred == 10);
+  BOOST_CHECK(s.check_buffers(buffers, 10));
+
+  s.reset();
+  bytes_transferred = boost::asio::write(s, buffers,
+      boost::asio::transfer_at_least(42));
+  BOOST_CHECK(bytes_transferred == sizeof(write_data));
+  BOOST_CHECK(s.check_buffers(buffers, sizeof(write_data)));
+
+  s.reset();
+  s.next_write_length(1);
+  bytes_transferred = boost::asio::write(s, buffers,
+      boost::asio::transfer_at_least(42));
+  BOOST_CHECK(bytes_transferred == 42);
+  BOOST_CHECK(s.check_buffers(buffers, 42));
+
+  s.reset();
+  s.next_write_length(10);
+  bytes_transferred = boost::asio::write(s, buffers,
+      boost::asio::transfer_at_least(42));
+  BOOST_CHECK(bytes_transferred == 50);
+  BOOST_CHECK(s.check_buffers(buffers, 50));
+
+  s.reset();
+  bytes_transferred = boost::asio::write(s, buffers, old_style_transfer_all);
+  BOOST_CHECK(bytes_transferred == sizeof(write_data));
+  BOOST_CHECK(s.check_buffers(buffers, sizeof(write_data)));
+
+  s.reset();
+  s.next_write_length(1);
+  bytes_transferred = boost::asio::write(s, buffers, old_style_transfer_all);
+  BOOST_CHECK(bytes_transferred == sizeof(write_data));
+  BOOST_CHECK(s.check_buffers(buffers, sizeof(write_data)));
+
+  s.reset();
+  s.next_write_length(10);
+  bytes_transferred = boost::asio::write(s, buffers, old_style_transfer_all);
+  BOOST_CHECK(bytes_transferred == sizeof(write_data));
+  BOOST_CHECK(s.check_buffers(buffers, sizeof(write_data)));
+
+  s.reset();
+  bytes_transferred = boost::asio::write(s, buffers, short_transfer);
+  BOOST_CHECK(bytes_transferred == sizeof(write_data));
+  BOOST_CHECK(s.check_buffers(buffers, sizeof(write_data)));
+
+  s.reset();
+  s.next_write_length(1);
+  bytes_transferred = boost::asio::write(s, buffers, short_transfer);
+  BOOST_CHECK(bytes_transferred == sizeof(write_data));
+  BOOST_CHECK(s.check_buffers(buffers, sizeof(write_data)));
+
+  s.reset();
+  s.next_write_length(10);
+  bytes_transferred = boost::asio::write(s, buffers, short_transfer);
+  BOOST_CHECK(bytes_transferred == sizeof(write_data));
+  BOOST_CHECK(s.check_buffers(buffers, sizeof(write_data)));
 }
 
-bool old_style_transfer_all(const boost::system::error_code& ec,
-    size_t /*bytes_transferred*/)
-{
-  return !!ec;
-}
-
-size_t short_transfer(const boost::system::error_code& ec,
-    size_t /*bytes_transferred*/)
-{
-  return !!ec ? 0 : 3;
-}
-
-void test_3_arg_const_buffers_1_write()
+void test_4_arg_const_buffers_1_write()
 {
   boost::asio::io_service ios;
   test_stream s(ios);
@@ -285,121 +612,158 @@
     = boost::asio::buffer(write_data, sizeof(write_data));
 
   s.reset();
+  boost::system::error_code error;
   size_t bytes_transferred = boost::asio::write(s, buffers,
-      boost::asio::transfer_all());
-  BOOST_CHECK(bytes_transferred == sizeof(write_data));
-  BOOST_CHECK(s.check_buffers(buffers, sizeof(write_data)));
-
-  s.reset();
-  s.next_write_length(1);
-  bytes_transferred = boost::asio::write(s, buffers,
-      boost::asio::transfer_all());
-  BOOST_CHECK(bytes_transferred == sizeof(write_data));
-  BOOST_CHECK(s.check_buffers(buffers, sizeof(write_data)));
-
-  s.reset();
-  s.next_write_length(10);
-  bytes_transferred = boost::asio::write(s, buffers,
-      boost::asio::transfer_all());
-  BOOST_CHECK(bytes_transferred == sizeof(write_data));
-  BOOST_CHECK(s.check_buffers(buffers, sizeof(write_data)));
-
-  s.reset();
-  bytes_transferred = boost::asio::write(s, buffers,
-      boost::asio::transfer_at_least(1));
-  BOOST_CHECK(bytes_transferred == sizeof(write_data));
-  BOOST_CHECK(s.check_buffers(buffers, sizeof(write_data)));
-
-  s.reset();
-  s.next_write_length(1);
-  bytes_transferred = boost::asio::write(s, buffers,
-      boost::asio::transfer_at_least(1));
+      boost::asio::transfer_all(), error);
+  BOOST_CHECK(bytes_transferred == sizeof(write_data));
+  BOOST_CHECK(s.check_buffers(buffers, sizeof(write_data)));
+  BOOST_CHECK(!error);
+
+  s.reset();
+  s.next_write_length(1);
+  error = boost::system::error_code();
+  bytes_transferred = boost::asio::write(s, buffers,
+      boost::asio::transfer_all(), error);
+  BOOST_CHECK(bytes_transferred == sizeof(write_data));
+  BOOST_CHECK(s.check_buffers(buffers, sizeof(write_data)));
+  BOOST_CHECK(!error);
+
+  s.reset();
+  s.next_write_length(10);
+  error = boost::system::error_code();
+  bytes_transferred = boost::asio::write(s, buffers,
+      boost::asio::transfer_all(), error);
+  BOOST_CHECK(bytes_transferred == sizeof(write_data));
+  BOOST_CHECK(s.check_buffers(buffers, sizeof(write_data)));
+  BOOST_CHECK(!error);
+
+  s.reset();
+  error = boost::system::error_code();
+  bytes_transferred = boost::asio::write(s, buffers,
+      boost::asio::transfer_at_least(1), error);
+  BOOST_CHECK(bytes_transferred == sizeof(write_data));
+  BOOST_CHECK(s.check_buffers(buffers, sizeof(write_data)));
+  BOOST_CHECK(!error);
+
+  s.reset();
+  s.next_write_length(1);
+  error = boost::system::error_code();
+  bytes_transferred = boost::asio::write(s, buffers,
+      boost::asio::transfer_at_least(1), error);
   BOOST_CHECK(bytes_transferred == 1);
   BOOST_CHECK(s.check_buffers(buffers, 1));
-
-  s.reset();
-  s.next_write_length(10);
-  bytes_transferred = boost::asio::write(s, buffers,
-      boost::asio::transfer_at_least(1));
+  BOOST_CHECK(!error);
+
+  s.reset();
+  s.next_write_length(10);
+  error = boost::system::error_code();
+  bytes_transferred = boost::asio::write(s, buffers,
+      boost::asio::transfer_at_least(1), error);
   BOOST_CHECK(bytes_transferred == 10);
   BOOST_CHECK(s.check_buffers(buffers, 10));
-
-  s.reset();
-  bytes_transferred = boost::asio::write(s, buffers,
-      boost::asio::transfer_at_least(10));
-  BOOST_CHECK(bytes_transferred == sizeof(write_data));
-  BOOST_CHECK(s.check_buffers(buffers, sizeof(write_data)));
-
-  s.reset();
-  s.next_write_length(1);
-  bytes_transferred = boost::asio::write(s, buffers,
-      boost::asio::transfer_at_least(10));
+  BOOST_CHECK(!error);
+
+  s.reset();
+  error = boost::system::error_code();
+  bytes_transferred = boost::asio::write(s, buffers,
+      boost::asio::transfer_at_least(10), error);
+  BOOST_CHECK(bytes_transferred == sizeof(write_data));
+  BOOST_CHECK(s.check_buffers(buffers, sizeof(write_data)));
+  BOOST_CHECK(!error);
+
+  s.reset();
+  s.next_write_length(1);
+  error = boost::system::error_code();
+  bytes_transferred = boost::asio::write(s, buffers,
+      boost::asio::transfer_at_least(10), error);
   BOOST_CHECK(bytes_transferred == 10);
   BOOST_CHECK(s.check_buffers(buffers, 10));
-
-  s.reset();
-  s.next_write_length(10);
-  bytes_transferred = boost::asio::write(s, buffers,
-      boost::asio::transfer_at_least(10));
+  BOOST_CHECK(!error);
+
+  s.reset();
+  s.next_write_length(10);
+  error = boost::system::error_code();
+  bytes_transferred = boost::asio::write(s, buffers,
+      boost::asio::transfer_at_least(10), error);
   BOOST_CHECK(bytes_transferred == 10);
   BOOST_CHECK(s.check_buffers(buffers, 10));
-
-  s.reset();
-  bytes_transferred = boost::asio::write(s, buffers,
-      boost::asio::transfer_at_least(42));
-  BOOST_CHECK(bytes_transferred == sizeof(write_data));
-  BOOST_CHECK(s.check_buffers(buffers, sizeof(write_data)));
-
-  s.reset();
-  s.next_write_length(1);
-  bytes_transferred = boost::asio::write(s, buffers,
-      boost::asio::transfer_at_least(42));
+  BOOST_CHECK(!error);
+
+  s.reset();
+  error = boost::system::error_code();
+  bytes_transferred = boost::asio::write(s, buffers,
+      boost::asio::transfer_at_least(42), error);
+  BOOST_CHECK(bytes_transferred == sizeof(write_data));
+  BOOST_CHECK(s.check_buffers(buffers, sizeof(write_data)));
+  BOOST_CHECK(!error);
+
+  s.reset();
+  s.next_write_length(1);
+  error = boost::system::error_code();
+  bytes_transferred = boost::asio::write(s, buffers,
+      boost::asio::transfer_at_least(42), error);
   BOOST_CHECK(bytes_transferred == 42);
   BOOST_CHECK(s.check_buffers(buffers, 42));
-
-  s.reset();
-  s.next_write_length(10);
-  bytes_transferred = boost::asio::write(s, buffers,
-      boost::asio::transfer_at_least(42));
+  BOOST_CHECK(!error);
+
+  s.reset();
+  s.next_write_length(10);
+  error = boost::system::error_code();
+  bytes_transferred = boost::asio::write(s, buffers,
+      boost::asio::transfer_at_least(42), error);
   BOOST_CHECK(bytes_transferred == 50);
   BOOST_CHECK(s.check_buffers(buffers, 50));
-
-  s.reset();
-  bytes_transferred = boost::asio::write(s, buffers, old_style_transfer_all);
-  BOOST_CHECK(bytes_transferred == sizeof(write_data));
-  BOOST_CHECK(s.check_buffers(buffers, sizeof(write_data)));
-
-  s.reset();
-  s.next_write_length(1);
-  bytes_transferred = boost::asio::write(s, buffers, old_style_transfer_all);
-  BOOST_CHECK(bytes_transferred == sizeof(write_data));
-  BOOST_CHECK(s.check_buffers(buffers, sizeof(write_data)));
-
-  s.reset();
-  s.next_write_length(10);
-  bytes_transferred = boost::asio::write(s, buffers, old_style_transfer_all);
-  BOOST_CHECK(bytes_transferred == sizeof(write_data));
-  BOOST_CHECK(s.check_buffers(buffers, sizeof(write_data)));
-
-  s.reset();
-  bytes_transferred = boost::asio::write(s, buffers, short_transfer);
-  BOOST_CHECK(bytes_transferred == sizeof(write_data));
-  BOOST_CHECK(s.check_buffers(buffers, sizeof(write_data)));
-
-  s.reset();
-  s.next_write_length(1);
-  bytes_transferred = boost::asio::write(s, buffers, short_transfer);
-  BOOST_CHECK(bytes_transferred == sizeof(write_data));
-  BOOST_CHECK(s.check_buffers(buffers, sizeof(write_data)));
-
-  s.reset();
-  s.next_write_length(10);
-  bytes_transferred = boost::asio::write(s, buffers, short_transfer);
-  BOOST_CHECK(bytes_transferred == sizeof(write_data));
-  BOOST_CHECK(s.check_buffers(buffers, sizeof(write_data)));
+  BOOST_CHECK(!error);
+
+  s.reset();
+  bytes_transferred = boost::asio::write(s, buffers,
+      old_style_transfer_all, error);
+  BOOST_CHECK(bytes_transferred == sizeof(write_data));
+  BOOST_CHECK(s.check_buffers(buffers, sizeof(write_data)));
+  BOOST_CHECK(!error);
+
+  s.reset();
+  s.next_write_length(1);
+  error = boost::system::error_code();
+  bytes_transferred = boost::asio::write(s, buffers,
+      old_style_transfer_all, error);
+  BOOST_CHECK(bytes_transferred == sizeof(write_data));
+  BOOST_CHECK(s.check_buffers(buffers, sizeof(write_data)));
+  BOOST_CHECK(!error);
+
+  s.reset();
+  s.next_write_length(10);
+  error = boost::system::error_code();
+  bytes_transferred = boost::asio::write(s, buffers,
+      old_style_transfer_all, error);
+  BOOST_CHECK(bytes_transferred == sizeof(write_data));
+  BOOST_CHECK(s.check_buffers(buffers, sizeof(write_data)));
+  BOOST_CHECK(!error);
+
+  s.reset();
+  bytes_transferred = boost::asio::write(s, buffers, short_transfer, error);
+  BOOST_CHECK(bytes_transferred == sizeof(write_data));
+  BOOST_CHECK(s.check_buffers(buffers, sizeof(write_data)));
+  BOOST_CHECK(!error);
+
+  s.reset();
+  s.next_write_length(1);
+  error = boost::system::error_code();
+  bytes_transferred = boost::asio::write(s, buffers, short_transfer, error);
+  BOOST_CHECK(bytes_transferred == sizeof(write_data));
+  BOOST_CHECK(s.check_buffers(buffers, sizeof(write_data)));
+  BOOST_CHECK(!error);
+
+  s.reset();
+  s.next_write_length(10);
+  error = boost::system::error_code();
+  bytes_transferred = boost::asio::write(s, buffers, short_transfer, error);
+  BOOST_CHECK(bytes_transferred == sizeof(write_data));
+  BOOST_CHECK(s.check_buffers(buffers, sizeof(write_data)));
+  BOOST_CHECK(!error);
 }
 
-void test_3_arg_mutable_buffers_1_write()
+void test_4_arg_mutable_buffers_1_write()
 {
   boost::asio::io_service ios;
   test_stream s(ios);
@@ -407,121 +771,158 @@
     = boost::asio::buffer(mutable_write_data, sizeof(mutable_write_data));
 
   s.reset();
+  boost::system::error_code error;
   size_t bytes_transferred = boost::asio::write(s, buffers,
-      boost::asio::transfer_all());
-  BOOST_CHECK(bytes_transferred == sizeof(mutable_write_data));
-  BOOST_CHECK(s.check_buffers(buffers, sizeof(mutable_write_data)));
-
-  s.reset();
-  s.next_write_length(1);
-  bytes_transferred = boost::asio::write(s, buffers,
-      boost::asio::transfer_all());
-  BOOST_CHECK(bytes_transferred == sizeof(mutable_write_data));
-  BOOST_CHECK(s.check_buffers(buffers, sizeof(mutable_write_data)));
-
-  s.reset();
-  s.next_write_length(10);
-  bytes_transferred = boost::asio::write(s, buffers,
-      boost::asio::transfer_all());
-  BOOST_CHECK(bytes_transferred == sizeof(mutable_write_data));
-  BOOST_CHECK(s.check_buffers(buffers, sizeof(mutable_write_data)));
-
-  s.reset();
-  bytes_transferred = boost::asio::write(s, buffers,
-      boost::asio::transfer_at_least(1));
-  BOOST_CHECK(bytes_transferred == sizeof(mutable_write_data));
-  BOOST_CHECK(s.check_buffers(buffers, sizeof(mutable_write_data)));
-
-  s.reset();
-  s.next_write_length(1);
-  bytes_transferred = boost::asio::write(s, buffers,
-      boost::asio::transfer_at_least(1));
+      boost::asio::transfer_all(), error);
+  BOOST_CHECK(bytes_transferred == sizeof(mutable_write_data));
+  BOOST_CHECK(s.check_buffers(buffers, sizeof(mutable_write_data)));
+  BOOST_CHECK(!error);
+
+  s.reset();
+  s.next_write_length(1);
+  error = boost::system::error_code();
+  bytes_transferred = boost::asio::write(s, buffers,
+      boost::asio::transfer_all(), error);
+  BOOST_CHECK(bytes_transferred == sizeof(mutable_write_data));
+  BOOST_CHECK(s.check_buffers(buffers, sizeof(mutable_write_data)));
+  BOOST_CHECK(!error);
+
+  s.reset();
+  s.next_write_length(10);
+  error = boost::system::error_code();
+  bytes_transferred = boost::asio::write(s, buffers,
+      boost::asio::transfer_all(), error);
+  BOOST_CHECK(bytes_transferred == sizeof(mutable_write_data));
+  BOOST_CHECK(s.check_buffers(buffers, sizeof(mutable_write_data)));
+  BOOST_CHECK(!error);
+
+  s.reset();
+  error = boost::system::error_code();
+  bytes_transferred = boost::asio::write(s, buffers,
+      boost::asio::transfer_at_least(1), error);
+  BOOST_CHECK(bytes_transferred == sizeof(mutable_write_data));
+  BOOST_CHECK(s.check_buffers(buffers, sizeof(mutable_write_data)));
+  BOOST_CHECK(!error);
+
+  s.reset();
+  s.next_write_length(1);
+  error = boost::system::error_code();
+  bytes_transferred = boost::asio::write(s, buffers,
+      boost::asio::transfer_at_least(1), error);
   BOOST_CHECK(bytes_transferred == 1);
   BOOST_CHECK(s.check_buffers(buffers, 1));
-
-  s.reset();
-  s.next_write_length(10);
-  bytes_transferred = boost::asio::write(s, buffers,
-      boost::asio::transfer_at_least(1));
+  BOOST_CHECK(!error);
+
+  s.reset();
+  s.next_write_length(10);
+  error = boost::system::error_code();
+  bytes_transferred = boost::asio::write(s, buffers,
+      boost::asio::transfer_at_least(1), error);
   BOOST_CHECK(bytes_transferred == 10);
   BOOST_CHECK(s.check_buffers(buffers, 10));
-
-  s.reset();
-  bytes_transferred = boost::asio::write(s, buffers,
-      boost::asio::transfer_at_least(10));
-  BOOST_CHECK(bytes_transferred == sizeof(mutable_write_data));
-  BOOST_CHECK(s.check_buffers(buffers, sizeof(mutable_write_data)));
-
-  s.reset();
-  s.next_write_length(1);
-  bytes_transferred = boost::asio::write(s, buffers,
-      boost::asio::transfer_at_least(10));
+  BOOST_CHECK(!error);
+
+  s.reset();
+  error = boost::system::error_code();
+  bytes_transferred = boost::asio::write(s, buffers,
+      boost::asio::transfer_at_least(10), error);
+  BOOST_CHECK(bytes_transferred == sizeof(mutable_write_data));
+  BOOST_CHECK(s.check_buffers(buffers, sizeof(mutable_write_data)));
+  BOOST_CHECK(!error);
+
+  s.reset();
+  s.next_write_length(1);
+  error = boost::system::error_code();
+  bytes_transferred = boost::asio::write(s, buffers,
+      boost::asio::transfer_at_least(10), error);
   BOOST_CHECK(bytes_transferred == 10);
   BOOST_CHECK(s.check_buffers(buffers, 10));
-
-  s.reset();
-  s.next_write_length(10);
-  bytes_transferred = boost::asio::write(s, buffers,
-      boost::asio::transfer_at_least(10));
+  BOOST_CHECK(!error);
+
+  s.reset();
+  s.next_write_length(10);
+  error = boost::system::error_code();
+  bytes_transferred = boost::asio::write(s, buffers,
+      boost::asio::transfer_at_least(10), error);
   BOOST_CHECK(bytes_transferred == 10);
   BOOST_CHECK(s.check_buffers(buffers, 10));
-
-  s.reset();
-  bytes_transferred = boost::asio::write(s, buffers,
-      boost::asio::transfer_at_least(42));
-  BOOST_CHECK(bytes_transferred == sizeof(mutable_write_data));
-  BOOST_CHECK(s.check_buffers(buffers, sizeof(mutable_write_data)));
-
-  s.reset();
-  s.next_write_length(1);
-  bytes_transferred = boost::asio::write(s, buffers,
-      boost::asio::transfer_at_least(42));
+  BOOST_CHECK(!error);
+
+  s.reset();
+  error = boost::system::error_code();
+  bytes_transferred = boost::asio::write(s, buffers,
+      boost::asio::transfer_at_least(42), error);
+  BOOST_CHECK(bytes_transferred == sizeof(mutable_write_data));
+  BOOST_CHECK(s.check_buffers(buffers, sizeof(mutable_write_data)));
+  BOOST_CHECK(!error);
+
+  s.reset();
+  s.next_write_length(1);
+  error = boost::system::error_code();
+  bytes_transferred = boost::asio::write(s, buffers,
+      boost::asio::transfer_at_least(42), error);
   BOOST_CHECK(bytes_transferred == 42);
   BOOST_CHECK(s.check_buffers(buffers, 42));
-
-  s.reset();
-  s.next_write_length(10);
-  bytes_transferred = boost::asio::write(s, buffers,
-      boost::asio::transfer_at_least(42));
+  BOOST_CHECK(!error);
+
+  s.reset();
+  s.next_write_length(10);
+  error = boost::system::error_code();
+  bytes_transferred = boost::asio::write(s, buffers,
+      boost::asio::transfer_at_least(42), error);
   BOOST_CHECK(bytes_transferred == 50);
   BOOST_CHECK(s.check_buffers(buffers, 50));
-
-  s.reset();
-  bytes_transferred = boost::asio::write(s, buffers, old_style_transfer_all);
-  BOOST_CHECK(bytes_transferred == sizeof(mutable_write_data));
-  BOOST_CHECK(s.check_buffers(buffers, sizeof(mutable_write_data)));
-
-  s.reset();
-  s.next_write_length(1);
-  bytes_transferred = boost::asio::write(s, buffers, old_style_transfer_all);
-  BOOST_CHECK(bytes_transferred == sizeof(mutable_write_data));
-  BOOST_CHECK(s.check_buffers(buffers, sizeof(mutable_write_data)));
-
-  s.reset();
-  s.next_write_length(10);
-  bytes_transferred = boost::asio::write(s, buffers, old_style_transfer_all);
-  BOOST_CHECK(bytes_transferred == sizeof(mutable_write_data));
-  BOOST_CHECK(s.check_buffers(buffers, sizeof(mutable_write_data)));
-
-  s.reset();
-  bytes_transferred = boost::asio::write(s, buffers, short_transfer);
-  BOOST_CHECK(bytes_transferred == sizeof(mutable_write_data));
-  BOOST_CHECK(s.check_buffers(buffers, sizeof(mutable_write_data)));
-
-  s.reset();
-  s.next_write_length(1);
-  bytes_transferred = boost::asio::write(s, buffers, short_transfer);
-  BOOST_CHECK(bytes_transferred == sizeof(mutable_write_data));
-  BOOST_CHECK(s.check_buffers(buffers, sizeof(mutable_write_data)));
-
-  s.reset();
-  s.next_write_length(10);
-  bytes_transferred = boost::asio::write(s, buffers, short_transfer);
-  BOOST_CHECK(bytes_transferred == sizeof(mutable_write_data));
-  BOOST_CHECK(s.check_buffers(buffers, sizeof(mutable_write_data)));
+  BOOST_CHECK(!error);
+
+  s.reset();
+  bytes_transferred = boost::asio::write(s, buffers,
+      old_style_transfer_all, error);
+  BOOST_CHECK(bytes_transferred == sizeof(mutable_write_data));
+  BOOST_CHECK(s.check_buffers(buffers, sizeof(mutable_write_data)));
+  BOOST_CHECK(!error);
+
+  s.reset();
+  s.next_write_length(1);
+  error = boost::system::error_code();
+  bytes_transferred = boost::asio::write(s, buffers,
+      old_style_transfer_all, error);
+  BOOST_CHECK(bytes_transferred == sizeof(mutable_write_data));
+  BOOST_CHECK(s.check_buffers(buffers, sizeof(mutable_write_data)));
+  BOOST_CHECK(!error);
+
+  s.reset();
+  s.next_write_length(10);
+  error = boost::system::error_code();
+  bytes_transferred = boost::asio::write(s, buffers,
+      old_style_transfer_all, error);
+  BOOST_CHECK(bytes_transferred == sizeof(mutable_write_data));
+  BOOST_CHECK(s.check_buffers(buffers, sizeof(mutable_write_data)));
+  BOOST_CHECK(!error);
+
+  s.reset();
+  bytes_transferred = boost::asio::write(s, buffers, short_transfer, error);
+  BOOST_CHECK(bytes_transferred == sizeof(mutable_write_data));
+  BOOST_CHECK(s.check_buffers(buffers, sizeof(mutable_write_data)));
+  BOOST_CHECK(!error);
+
+  s.reset();
+  s.next_write_length(1);
+  error = boost::system::error_code();
+  bytes_transferred = boost::asio::write(s, buffers, short_transfer, error);
+  BOOST_CHECK(bytes_transferred == sizeof(mutable_write_data));
+  BOOST_CHECK(s.check_buffers(buffers, sizeof(mutable_write_data)));
+  BOOST_CHECK(!error);
+
+  s.reset();
+  s.next_write_length(10);
+  error = boost::system::error_code();
+  bytes_transferred = boost::asio::write(s, buffers, short_transfer, error);
+  BOOST_CHECK(bytes_transferred == sizeof(mutable_write_data));
+  BOOST_CHECK(s.check_buffers(buffers, sizeof(mutable_write_data)));
+  BOOST_CHECK(!error);
 }
 
-void test_3_arg_multi_buffers_write()
+void test_4_arg_multi_buffers_write()
 {
   boost::asio::io_service ios;
   test_stream s(ios);
@@ -530,122 +931,212 @@
     boost::asio::buffer(write_data) + 32 } };
 
   s.reset();
+  boost::system::error_code error;
   size_t bytes_transferred = boost::asio::write(s, buffers,
-      boost::asio::transfer_all());
-  BOOST_CHECK(bytes_transferred == sizeof(write_data));
-  BOOST_CHECK(s.check_buffers(buffers, sizeof(write_data)));
-
-  s.reset();
-  s.next_write_length(1);
-  bytes_transferred = boost::asio::write(s, buffers,
-      boost::asio::transfer_all());
-  BOOST_CHECK(bytes_transferred == sizeof(write_data));
-  BOOST_CHECK(s.check_buffers(buffers, sizeof(write_data)));
-
-  s.reset();
-  s.next_write_length(10);
-  bytes_transferred = boost::asio::write(s, buffers,
-      boost::asio::transfer_all());
-  BOOST_CHECK(bytes_transferred == sizeof(write_data));
-  BOOST_CHECK(s.check_buffers(buffers, sizeof(write_data)));
-
-  s.reset();
-  bytes_transferred = boost::asio::write(s, buffers,
-      boost::asio::transfer_at_least(1));
-  BOOST_CHECK(bytes_transferred == sizeof(write_data));
-  BOOST_CHECK(s.check_buffers(buffers, sizeof(write_data)));
-
-  s.reset();
-  s.next_write_length(1);
-  bytes_transferred = boost::asio::write(s, buffers,
-      boost::asio::transfer_at_least(1));
+      boost::asio::transfer_all(), error);
+  BOOST_CHECK(bytes_transferred == sizeof(write_data));
+  BOOST_CHECK(s.check_buffers(buffers, sizeof(write_data)));
+  BOOST_CHECK(!error);
+
+  s.reset();
+  s.next_write_length(1);
+  error = boost::system::error_code();
+  bytes_transferred = boost::asio::write(s, buffers,
+      boost::asio::transfer_all(), error);
+  BOOST_CHECK(bytes_transferred == sizeof(write_data));
+  BOOST_CHECK(s.check_buffers(buffers, sizeof(write_data)));
+  BOOST_CHECK(!error);
+
+  s.reset();
+  s.next_write_length(10);
+  error = boost::system::error_code();
+  bytes_transferred = boost::asio::write(s, buffers,
+      boost::asio::transfer_all(), error);
+  BOOST_CHECK(bytes_transferred == sizeof(write_data));
+  BOOST_CHECK(s.check_buffers(buffers, sizeof(write_data)));
+  BOOST_CHECK(!error);
+
+  s.reset();
+  error = boost::system::error_code();
+  bytes_transferred = boost::asio::write(s, buffers,
+      boost::asio::transfer_at_least(1), error);
+  BOOST_CHECK(bytes_transferred == sizeof(write_data));
+  BOOST_CHECK(s.check_buffers(buffers, sizeof(write_data)));
+  BOOST_CHECK(!error);
+
+  s.reset();
+  s.next_write_length(1);
+  error = boost::system::error_code();
+  bytes_transferred = boost::asio::write(s, buffers,
+      boost::asio::transfer_at_least(1), error);
   BOOST_CHECK(bytes_transferred == 1);
   BOOST_CHECK(s.check_buffers(buffers, 1));
-
-  s.reset();
-  s.next_write_length(10);
-  bytes_transferred = boost::asio::write(s, buffers,
-      boost::asio::transfer_at_least(1));
+  BOOST_CHECK(!error);
+
+  s.reset();
+  s.next_write_length(10);
+  error = boost::system::error_code();
+  bytes_transferred = boost::asio::write(s, buffers,
+      boost::asio::transfer_at_least(1), error);
   BOOST_CHECK(bytes_transferred == 10);
   BOOST_CHECK(s.check_buffers(buffers, 10));
-
-  s.reset();
-  bytes_transferred = boost::asio::write(s, buffers,
-      boost::asio::transfer_at_least(10));
-  BOOST_CHECK(bytes_transferred == sizeof(write_data));
-  BOOST_CHECK(s.check_buffers(buffers, sizeof(write_data)));
-
-  s.reset();
-  s.next_write_length(1);
-  bytes_transferred = boost::asio::write(s, buffers,
-      boost::asio::transfer_at_least(10));
+  BOOST_CHECK(!error);
+
+  s.reset();
+  error = boost::system::error_code();
+  bytes_transferred = boost::asio::write(s, buffers,
+      boost::asio::transfer_at_least(10), error);
+  BOOST_CHECK(bytes_transferred == sizeof(write_data));
+  BOOST_CHECK(s.check_buffers(buffers, sizeof(write_data)));
+  BOOST_CHECK(!error);
+
+  s.reset();
+  s.next_write_length(1);
+  error = boost::system::error_code();
+  bytes_transferred = boost::asio::write(s, buffers,
+      boost::asio::transfer_at_least(10), error);
   BOOST_CHECK(bytes_transferred == 10);
   BOOST_CHECK(s.check_buffers(buffers, 10));
-
-  s.reset();
-  s.next_write_length(10);
-  bytes_transferred = boost::asio::write(s, buffers,
-      boost::asio::transfer_at_least(10));
+  BOOST_CHECK(!error);
+
+  s.reset();
+  s.next_write_length(10);
+  error = boost::system::error_code();
+  bytes_transferred = boost::asio::write(s, buffers,
+      boost::asio::transfer_at_least(10), error);
   BOOST_CHECK(bytes_transferred == 10);
   BOOST_CHECK(s.check_buffers(buffers, 10));
-
-  s.reset();
-  bytes_transferred = boost::asio::write(s, buffers,
-      boost::asio::transfer_at_least(42));
-  BOOST_CHECK(bytes_transferred == sizeof(write_data));
-  BOOST_CHECK(s.check_buffers(buffers, sizeof(write_data)));
-
-  s.reset();
-  s.next_write_length(1);
-  bytes_transferred = boost::asio::write(s, buffers,
-      boost::asio::transfer_at_least(42));
+  BOOST_CHECK(!error);
+
+  s.reset();
+  error = boost::system::error_code();
+  bytes_transferred = boost::asio::write(s, buffers,
+      boost::asio::transfer_at_least(42), error);
+  BOOST_CHECK(bytes_transferred == sizeof(write_data));
+  BOOST_CHECK(s.check_buffers(buffers, sizeof(write_data)));
+  BOOST_CHECK(!error);
+
+  s.reset();
+  s.next_write_length(1);
+  error = boost::system::error_code();
+  bytes_transferred = boost::asio::write(s, buffers,
+      boost::asio::transfer_at_least(42), error);
   BOOST_CHECK(bytes_transferred == 42);
   BOOST_CHECK(s.check_buffers(buffers, 42));
-
-  s.reset();
-  s.next_write_length(10);
-  bytes_transferred = boost::asio::write(s, buffers,
-      boost::asio::transfer_at_least(42));
+  BOOST_CHECK(!error);
+
+  s.reset();
+  s.next_write_length(10);
+  error = boost::system::error_code();
+  bytes_transferred = boost::asio::write(s, buffers,
+      boost::asio::transfer_at_least(42), error);
   BOOST_CHECK(bytes_transferred == 50);
   BOOST_CHECK(s.check_buffers(buffers, 50));
-
-  s.reset();
-  bytes_transferred = boost::asio::write(s, buffers, old_style_transfer_all);
-  BOOST_CHECK(bytes_transferred == sizeof(write_data));
-  BOOST_CHECK(s.check_buffers(buffers, sizeof(write_data)));
-
-  s.reset();
-  s.next_write_length(1);
-  bytes_transferred = boost::asio::write(s, buffers, old_style_transfer_all);
-  BOOST_CHECK(bytes_transferred == sizeof(write_data));
-  BOOST_CHECK(s.check_buffers(buffers, sizeof(write_data)));
-
-  s.reset();
-  s.next_write_length(10);
-  bytes_transferred = boost::asio::write(s, buffers, old_style_transfer_all);
-  BOOST_CHECK(bytes_transferred == sizeof(write_data));
-  BOOST_CHECK(s.check_buffers(buffers, sizeof(write_data)));
-
-  s.reset();
-  bytes_transferred = boost::asio::write(s, buffers, short_transfer);
-  BOOST_CHECK(bytes_transferred == sizeof(write_data));
-  BOOST_CHECK(s.check_buffers(buffers, sizeof(write_data)));
-
-  s.reset();
-  s.next_write_length(1);
-  bytes_transferred = boost::asio::write(s, buffers, short_transfer);
-  BOOST_CHECK(bytes_transferred == sizeof(write_data));
-  BOOST_CHECK(s.check_buffers(buffers, sizeof(write_data)));
-
-  s.reset();
-  s.next_write_length(10);
-  bytes_transferred = boost::asio::write(s, buffers, short_transfer);
-  BOOST_CHECK(bytes_transferred == sizeof(write_data));
-  BOOST_CHECK(s.check_buffers(buffers, sizeof(write_data)));
+  BOOST_CHECK(!error);
+
+  s.reset();
+  bytes_transferred = boost::asio::write(s, buffers,
+      old_style_transfer_all, error);
+  BOOST_CHECK(bytes_transferred == sizeof(write_data));
+  BOOST_CHECK(s.check_buffers(buffers, sizeof(write_data)));
+  BOOST_CHECK(!error);
+
+  s.reset();
+  s.next_write_length(1);
+  error = boost::system::error_code();
+  bytes_transferred = boost::asio::write(s, buffers,
+      old_style_transfer_all, error);
+  BOOST_CHECK(bytes_transferred == sizeof(write_data));
+  BOOST_CHECK(s.check_buffers(buffers, sizeof(write_data)));
+  BOOST_CHECK(!error);
+
+  s.reset();
+  s.next_write_length(10);
+  error = boost::system::error_code();
+  bytes_transferred = boost::asio::write(s, buffers,
+      old_style_transfer_all, error);
+  BOOST_CHECK(bytes_transferred == sizeof(write_data));
+  BOOST_CHECK(s.check_buffers(buffers, sizeof(write_data)));
+  BOOST_CHECK(!error);
+
+  s.reset();
+  bytes_transferred = boost::asio::write(s, buffers, short_transfer, error);
+  BOOST_CHECK(bytes_transferred == sizeof(write_data));
+  BOOST_CHECK(s.check_buffers(buffers, sizeof(write_data)));
+  BOOST_CHECK(!error);
+
+  s.reset();
+  s.next_write_length(1);
+  error = boost::system::error_code();
+  bytes_transferred = boost::asio::write(s, buffers, short_transfer, error);
+  BOOST_CHECK(bytes_transferred == sizeof(write_data));
+  BOOST_CHECK(s.check_buffers(buffers, sizeof(write_data)));
+  BOOST_CHECK(!error);
+
+  s.reset();
+  s.next_write_length(10);
+  error = boost::system::error_code();
+  bytes_transferred = boost::asio::write(s, buffers, short_transfer, error);
+  BOOST_CHECK(bytes_transferred == sizeof(write_data));
+  BOOST_CHECK(s.check_buffers(buffers, sizeof(write_data)));
+  BOOST_CHECK(!error);
 }
 
-<<<<<<< HEAD
-void test_3_arg_mutable_buffers_1_write()
+void async_write_handler(const boost::system::error_code& e,
+    size_t bytes_transferred, size_t expected_bytes_transferred, bool* called)
+{
+  *called = true;
+  BOOST_CHECK(!e);
+  BOOST_CHECK(bytes_transferred == expected_bytes_transferred);
+}
+
+void test_3_arg_const_buffers_1_async_write()
+{
+  boost::asio::io_service ios;
+  test_stream s(ios);
+  boost::asio::const_buffers_1 buffers
+    = boost::asio::buffer(write_data, sizeof(write_data));
+
+  s.reset();
+  bool called = false;
+  boost::asio::async_write(s, buffers,
+      boost::bind(async_write_handler,
+        boost::asio::placeholders::error,
+        boost::asio::placeholders::bytes_transferred,
+        sizeof(write_data), &called));
+  ios.reset();
+  ios.run();
+  BOOST_CHECK(called);
+  BOOST_CHECK(s.check_buffers(buffers, sizeof(write_data)));
+
+  s.reset();
+  s.next_write_length(1);
+  called = false;
+  boost::asio::async_write(s, buffers,
+      boost::bind(async_write_handler,
+        boost::asio::placeholders::error,
+        boost::asio::placeholders::bytes_transferred,
+        sizeof(write_data), &called));
+  ios.reset();
+  ios.run();
+  BOOST_CHECK(called);
+  BOOST_CHECK(s.check_buffers(buffers, sizeof(write_data)));
+
+  s.reset();
+  s.next_write_length(10);
+  called = false;
+  boost::asio::async_write(s, buffers,
+      boost::bind(async_write_handler,
+        boost::asio::placeholders::error,
+        boost::asio::placeholders::bytes_transferred,
+        sizeof(write_data), &called));
+  ios.reset();
+  ios.run();
+  BOOST_CHECK(called);
+  BOOST_CHECK(s.check_buffers(buffers, sizeof(write_data)));
+}
+
+void test_3_arg_mutable_buffers_1_async_write()
 {
   boost::asio::io_service ios;
   test_stream s(ios);
@@ -653,121 +1144,45 @@
     = boost::asio::buffer(mutable_write_data, sizeof(mutable_write_data));
 
   s.reset();
-  size_t bytes_transferred = boost::asio::write(s, buffers,
-      boost::asio::transfer_all());
-  BOOST_CHECK(bytes_transferred == sizeof(mutable_write_data));
-  BOOST_CHECK(s.check(buffers, sizeof(mutable_write_data)));
-
-  s.reset();
-  s.next_write_length(1);
-  bytes_transferred = boost::asio::write(s, buffers,
-      boost::asio::transfer_all());
-  BOOST_CHECK(bytes_transferred == sizeof(mutable_write_data));
-  BOOST_CHECK(s.check(buffers, sizeof(mutable_write_data)));
-
-  s.reset();
-  s.next_write_length(10);
-  bytes_transferred = boost::asio::write(s, buffers,
-      boost::asio::transfer_all());
-  BOOST_CHECK(bytes_transferred == sizeof(mutable_write_data));
-  BOOST_CHECK(s.check(buffers, sizeof(mutable_write_data)));
-
-  s.reset();
-  bytes_transferred = boost::asio::write(s, buffers,
-      boost::asio::transfer_at_least(1));
-  BOOST_CHECK(bytes_transferred == sizeof(mutable_write_data));
-  BOOST_CHECK(s.check(buffers, sizeof(mutable_write_data)));
-
-  s.reset();
-  s.next_write_length(1);
-  bytes_transferred = boost::asio::write(s, buffers,
-      boost::asio::transfer_at_least(1));
-  BOOST_CHECK(bytes_transferred == 1);
-  BOOST_CHECK(s.check(buffers, 1));
-
-  s.reset();
-  s.next_write_length(10);
-  bytes_transferred = boost::asio::write(s, buffers,
-      boost::asio::transfer_at_least(1));
-  BOOST_CHECK(bytes_transferred == 10);
-  BOOST_CHECK(s.check(buffers, 10));
-
-  s.reset();
-  bytes_transferred = boost::asio::write(s, buffers,
-      boost::asio::transfer_at_least(10));
-  BOOST_CHECK(bytes_transferred == sizeof(mutable_write_data));
-  BOOST_CHECK(s.check(buffers, sizeof(mutable_write_data)));
-
-  s.reset();
-  s.next_write_length(1);
-  bytes_transferred = boost::asio::write(s, buffers,
-      boost::asio::transfer_at_least(10));
-  BOOST_CHECK(bytes_transferred == 10);
-  BOOST_CHECK(s.check(buffers, 10));
-
-  s.reset();
-  s.next_write_length(10);
-  bytes_transferred = boost::asio::write(s, buffers,
-      boost::asio::transfer_at_least(10));
-  BOOST_CHECK(bytes_transferred == 10);
-  BOOST_CHECK(s.check(buffers, 10));
-
-  s.reset();
-  bytes_transferred = boost::asio::write(s, buffers,
-      boost::asio::transfer_at_least(42));
-  BOOST_CHECK(bytes_transferred == sizeof(mutable_write_data));
-  BOOST_CHECK(s.check(buffers, sizeof(mutable_write_data)));
-
-  s.reset();
-  s.next_write_length(1);
-  bytes_transferred = boost::asio::write(s, buffers,
-      boost::asio::transfer_at_least(42));
-  BOOST_CHECK(bytes_transferred == 42);
-  BOOST_CHECK(s.check(buffers, 42));
-
-  s.reset();
-  s.next_write_length(10);
-  bytes_transferred = boost::asio::write(s, buffers,
-      boost::asio::transfer_at_least(42));
-  BOOST_CHECK(bytes_transferred == 50);
-  BOOST_CHECK(s.check(buffers, 50));
-
-  s.reset();
-  bytes_transferred = boost::asio::write(s, buffers, old_style_transfer_all);
-  BOOST_CHECK(bytes_transferred == sizeof(mutable_write_data));
-  BOOST_CHECK(s.check(buffers, sizeof(mutable_write_data)));
-
-  s.reset();
-  s.next_write_length(1);
-  bytes_transferred = boost::asio::write(s, buffers, old_style_transfer_all);
-  BOOST_CHECK(bytes_transferred == sizeof(mutable_write_data));
-  BOOST_CHECK(s.check(buffers, sizeof(mutable_write_data)));
-
-  s.reset();
-  s.next_write_length(10);
-  bytes_transferred = boost::asio::write(s, buffers, old_style_transfer_all);
-  BOOST_CHECK(bytes_transferred == sizeof(mutable_write_data));
-  BOOST_CHECK(s.check(buffers, sizeof(mutable_write_data)));
-
-  s.reset();
-  bytes_transferred = boost::asio::write(s, buffers, short_transfer);
-  BOOST_CHECK(bytes_transferred == sizeof(mutable_write_data));
-  BOOST_CHECK(s.check(buffers, sizeof(mutable_write_data)));
-
-  s.reset();
-  s.next_write_length(1);
-  bytes_transferred = boost::asio::write(s, buffers, short_transfer);
-  BOOST_CHECK(bytes_transferred == sizeof(mutable_write_data));
-  BOOST_CHECK(s.check(buffers, sizeof(mutable_write_data)));
-
-  s.reset();
-  s.next_write_length(10);
-  bytes_transferred = boost::asio::write(s, buffers, short_transfer);
-  BOOST_CHECK(bytes_transferred == sizeof(mutable_write_data));
-  BOOST_CHECK(s.check(buffers, sizeof(mutable_write_data)));
+  bool called = false;
+  boost::asio::async_write(s, buffers,
+      boost::bind(async_write_handler,
+        boost::asio::placeholders::error,
+        boost::asio::placeholders::bytes_transferred,
+        sizeof(mutable_write_data), &called));
+  ios.reset();
+  ios.run();
+  BOOST_CHECK(called);
+  BOOST_CHECK(s.check_buffers(buffers, sizeof(mutable_write_data)));
+
+  s.reset();
+  s.next_write_length(1);
+  called = false;
+  boost::asio::async_write(s, buffers,
+      boost::bind(async_write_handler,
+        boost::asio::placeholders::error,
+        boost::asio::placeholders::bytes_transferred,
+        sizeof(mutable_write_data), &called));
+  ios.reset();
+  ios.run();
+  BOOST_CHECK(called);
+  BOOST_CHECK(s.check_buffers(buffers, sizeof(mutable_write_data)));
+
+  s.reset();
+  s.next_write_length(10);
+  called = false;
+  boost::asio::async_write(s, buffers,
+      boost::bind(async_write_handler,
+        boost::asio::placeholders::error,
+        boost::asio::placeholders::bytes_transferred,
+        sizeof(mutable_write_data), &called));
+  ios.reset();
+  ios.run();
+  BOOST_CHECK(called);
+  BOOST_CHECK(s.check_buffers(buffers, sizeof(mutable_write_data)));
 }
 
-void test_3_arg_multi_buffers_write()
+void test_3_arg_multi_buffers_async_write()
 {
   boost::asio::io_service ios;
   test_stream s(ios);
@@ -776,123 +1191,45 @@
     boost::asio::buffer(write_data) + 32 } };
 
   s.reset();
-  size_t bytes_transferred = boost::asio::write(s, buffers,
-      boost::asio::transfer_all());
-  BOOST_CHECK(bytes_transferred == sizeof(write_data));
-  BOOST_CHECK(s.check(buffers, sizeof(write_data)));
-
-  s.reset();
-  s.next_write_length(1);
-  bytes_transferred = boost::asio::write(s, buffers,
-      boost::asio::transfer_all());
-  BOOST_CHECK(bytes_transferred == sizeof(write_data));
-  BOOST_CHECK(s.check(buffers, sizeof(write_data)));
-
-  s.reset();
-  s.next_write_length(10);
-  bytes_transferred = boost::asio::write(s, buffers,
-      boost::asio::transfer_all());
-  BOOST_CHECK(bytes_transferred == sizeof(write_data));
-  BOOST_CHECK(s.check(buffers, sizeof(write_data)));
-
-  s.reset();
-  bytes_transferred = boost::asio::write(s, buffers,
-      boost::asio::transfer_at_least(1));
-  BOOST_CHECK(bytes_transferred == sizeof(write_data));
-  BOOST_CHECK(s.check(buffers, sizeof(write_data)));
-
-  s.reset();
-  s.next_write_length(1);
-  bytes_transferred = boost::asio::write(s, buffers,
-      boost::asio::transfer_at_least(1));
-  BOOST_CHECK(bytes_transferred == 1);
-  BOOST_CHECK(s.check(buffers, 1));
-
-  s.reset();
-  s.next_write_length(10);
-  bytes_transferred = boost::asio::write(s, buffers,
-      boost::asio::transfer_at_least(1));
-  BOOST_CHECK(bytes_transferred == 10);
-  BOOST_CHECK(s.check(buffers, 10));
-
-  s.reset();
-  bytes_transferred = boost::asio::write(s, buffers,
-      boost::asio::transfer_at_least(10));
-  BOOST_CHECK(bytes_transferred == sizeof(write_data));
-  BOOST_CHECK(s.check(buffers, sizeof(write_data)));
-
-  s.reset();
-  s.next_write_length(1);
-  bytes_transferred = boost::asio::write(s, buffers,
-      boost::asio::transfer_at_least(10));
-  BOOST_CHECK(bytes_transferred == 10);
-  BOOST_CHECK(s.check(buffers, 10));
-
-  s.reset();
-  s.next_write_length(10);
-  bytes_transferred = boost::asio::write(s, buffers,
-      boost::asio::transfer_at_least(10));
-  BOOST_CHECK(bytes_transferred == 10);
-  BOOST_CHECK(s.check(buffers, 10));
-
-  s.reset();
-  bytes_transferred = boost::asio::write(s, buffers,
-      boost::asio::transfer_at_least(42));
-  BOOST_CHECK(bytes_transferred == sizeof(write_data));
-  BOOST_CHECK(s.check(buffers, sizeof(write_data)));
-
-  s.reset();
-  s.next_write_length(1);
-  bytes_transferred = boost::asio::write(s, buffers,
-      boost::asio::transfer_at_least(42));
-  BOOST_CHECK(bytes_transferred == 42);
-  BOOST_CHECK(s.check(buffers, 42));
-
-  s.reset();
-  s.next_write_length(10);
-  bytes_transferred = boost::asio::write(s, buffers,
-      boost::asio::transfer_at_least(42));
-  BOOST_CHECK(bytes_transferred == 50);
-  BOOST_CHECK(s.check(buffers, 50));
-
-  s.reset();
-  bytes_transferred = boost::asio::write(s, buffers, old_style_transfer_all);
-  BOOST_CHECK(bytes_transferred == sizeof(write_data));
-  BOOST_CHECK(s.check(buffers, sizeof(write_data)));
-
-  s.reset();
-  s.next_write_length(1);
-  bytes_transferred = boost::asio::write(s, buffers, old_style_transfer_all);
-  BOOST_CHECK(bytes_transferred == sizeof(write_data));
-  BOOST_CHECK(s.check(buffers, sizeof(write_data)));
-
-  s.reset();
-  s.next_write_length(10);
-  bytes_transferred = boost::asio::write(s, buffers, old_style_transfer_all);
-  BOOST_CHECK(bytes_transferred == sizeof(write_data));
-  BOOST_CHECK(s.check(buffers, sizeof(write_data)));
-
-  s.reset();
-  bytes_transferred = boost::asio::write(s, buffers, short_transfer);
-  BOOST_CHECK(bytes_transferred == sizeof(write_data));
-  BOOST_CHECK(s.check(buffers, sizeof(write_data)));
-
-  s.reset();
-  s.next_write_length(1);
-  bytes_transferred = boost::asio::write(s, buffers, short_transfer);
-  BOOST_CHECK(bytes_transferred == sizeof(write_data));
-  BOOST_CHECK(s.check(buffers, sizeof(write_data)));
-
-  s.reset();
-  s.next_write_length(10);
-  bytes_transferred = boost::asio::write(s, buffers, short_transfer);
-  BOOST_CHECK(bytes_transferred == sizeof(write_data));
-  BOOST_CHECK(s.check(buffers, sizeof(write_data)));
+  bool called = false;
+  boost::asio::async_write(s, buffers,
+      boost::bind(async_write_handler,
+        boost::asio::placeholders::error,
+        boost::asio::placeholders::bytes_transferred,
+        sizeof(write_data), &called));
+  ios.reset();
+  ios.run();
+  BOOST_CHECK(called);
+  BOOST_CHECK(s.check_buffers(buffers, sizeof(write_data)));
+
+  s.reset();
+  s.next_write_length(1);
+  called = false;
+  boost::asio::async_write(s, buffers,
+      boost::bind(async_write_handler,
+        boost::asio::placeholders::error,
+        boost::asio::placeholders::bytes_transferred,
+        sizeof(write_data), &called));
+  ios.reset();
+  ios.run();
+  BOOST_CHECK(called);
+  BOOST_CHECK(s.check_buffers(buffers, sizeof(write_data)));
+
+  s.reset();
+  s.next_write_length(10);
+  called = false;
+  boost::asio::async_write(s, buffers,
+      boost::bind(async_write_handler,
+        boost::asio::placeholders::error,
+        boost::asio::placeholders::bytes_transferred,
+        sizeof(write_data), &called));
+  ios.reset();
+  ios.run();
+  BOOST_CHECK(called);
+  BOOST_CHECK(s.check_buffers(buffers, sizeof(write_data)));
 }
 
-=======
->>>>>>> 0f5629d4
-void test_4_arg_const_buffers_1_write()
+void test_4_arg_const_buffers_1_async_write()
 {
   boost::asio::io_service ios;
   test_stream s(ios);
@@ -900,318 +1237,471 @@
     = boost::asio::buffer(write_data, sizeof(write_data));
 
   s.reset();
-  boost::system::error_code error;
-  size_t bytes_transferred = boost::asio::write(s, buffers,
-      boost::asio::transfer_all(), error);
-  BOOST_CHECK(bytes_transferred == sizeof(write_data));
-  BOOST_CHECK(s.check_buffers(buffers, sizeof(write_data)));
-  BOOST_CHECK(!error);
-
-  s.reset();
-  s.next_write_length(1);
-  error = boost::system::error_code();
-  bytes_transferred = boost::asio::write(s, buffers,
-      boost::asio::transfer_all(), error);
-  BOOST_CHECK(bytes_transferred == sizeof(write_data));
-  BOOST_CHECK(s.check_buffers(buffers, sizeof(write_data)));
-  BOOST_CHECK(!error);
-
-  s.reset();
-  s.next_write_length(10);
-  error = boost::system::error_code();
-  bytes_transferred = boost::asio::write(s, buffers,
-      boost::asio::transfer_all(), error);
-  BOOST_CHECK(bytes_transferred == sizeof(write_data));
-  BOOST_CHECK(s.check_buffers(buffers, sizeof(write_data)));
-  BOOST_CHECK(!error);
-
-  s.reset();
-  error = boost::system::error_code();
-  bytes_transferred = boost::asio::write(s, buffers,
-      boost::asio::transfer_at_least(1), error);
-  BOOST_CHECK(bytes_transferred == sizeof(write_data));
-  BOOST_CHECK(s.check_buffers(buffers, sizeof(write_data)));
-  BOOST_CHECK(!error);
-
-  s.reset();
-  s.next_write_length(1);
-  error = boost::system::error_code();
-  bytes_transferred = boost::asio::write(s, buffers,
-      boost::asio::transfer_at_least(1), error);
-  BOOST_CHECK(bytes_transferred == 1);
+  bool called = false;
+  boost::asio::async_write(s, buffers, boost::asio::transfer_all(),
+      boost::bind(async_write_handler,
+        boost::asio::placeholders::error,
+        boost::asio::placeholders::bytes_transferred,
+        sizeof(write_data), &called));
+  ios.reset();
+  ios.run();
+  BOOST_CHECK(called);
+  BOOST_CHECK(s.check_buffers(buffers, sizeof(write_data)));
+
+  s.reset();
+  s.next_write_length(1);
+  called = false;
+  boost::asio::async_write(s, buffers, boost::asio::transfer_all(),
+      boost::bind(async_write_handler,
+        boost::asio::placeholders::error,
+        boost::asio::placeholders::bytes_transferred,
+        sizeof(write_data), &called));
+  ios.reset();
+  ios.run();
+  BOOST_CHECK(called);
+  BOOST_CHECK(s.check_buffers(buffers, sizeof(write_data)));
+
+  s.reset();
+  s.next_write_length(10);
+  called = false;
+  boost::asio::async_write(s, buffers, boost::asio::transfer_all(),
+      boost::bind(async_write_handler,
+        boost::asio::placeholders::error,
+        boost::asio::placeholders::bytes_transferred,
+        sizeof(write_data), &called));
+  ios.reset();
+  ios.run();
+  BOOST_CHECK(called);
+  BOOST_CHECK(s.check_buffers(buffers, sizeof(write_data)));
+
+  s.reset();
+  called = false;
+  boost::asio::async_write(s, buffers, boost::asio::transfer_at_least(1),
+      boost::bind(async_write_handler,
+        boost::asio::placeholders::error,
+        boost::asio::placeholders::bytes_transferred,
+        sizeof(write_data), &called));
+  ios.reset();
+  ios.run();
+  BOOST_CHECK(called);
+  BOOST_CHECK(s.check_buffers(buffers, sizeof(write_data)));
+
+  s.reset();
+  s.next_write_length(1);
+  called = false;
+  boost::asio::async_write(s, buffers, boost::asio::transfer_at_least(1),
+      boost::bind(async_write_handler,
+        boost::asio::placeholders::error,
+        boost::asio::placeholders::bytes_transferred,
+        1, &called));
+  ios.reset();
+  ios.run();
+  BOOST_CHECK(called);
   BOOST_CHECK(s.check_buffers(buffers, 1));
-  BOOST_CHECK(!error);
-
-  s.reset();
-  s.next_write_length(10);
-  error = boost::system::error_code();
-  bytes_transferred = boost::asio::write(s, buffers,
-      boost::asio::transfer_at_least(1), error);
-  BOOST_CHECK(bytes_transferred == 10);
-  BOOST_CHECK(s.check_buffers(buffers, 10));
-  BOOST_CHECK(!error);
-
-  s.reset();
-  error = boost::system::error_code();
-  bytes_transferred = boost::asio::write(s, buffers,
-      boost::asio::transfer_at_least(10), error);
-  BOOST_CHECK(bytes_transferred == sizeof(write_data));
-  BOOST_CHECK(s.check_buffers(buffers, sizeof(write_data)));
-  BOOST_CHECK(!error);
-
-  s.reset();
-  s.next_write_length(1);
-  error = boost::system::error_code();
-  bytes_transferred = boost::asio::write(s, buffers,
-      boost::asio::transfer_at_least(10), error);
-  BOOST_CHECK(bytes_transferred == 10);
-  BOOST_CHECK(s.check_buffers(buffers, 10));
-  BOOST_CHECK(!error);
-
-  s.reset();
-  s.next_write_length(10);
-  error = boost::system::error_code();
-  bytes_transferred = boost::asio::write(s, buffers,
-      boost::asio::transfer_at_least(10), error);
-  BOOST_CHECK(bytes_transferred == 10);
-  BOOST_CHECK(s.check_buffers(buffers, 10));
-  BOOST_CHECK(!error);
-
-  s.reset();
-  error = boost::system::error_code();
-  bytes_transferred = boost::asio::write(s, buffers,
-      boost::asio::transfer_at_least(42), error);
-  BOOST_CHECK(bytes_transferred == sizeof(write_data));
-  BOOST_CHECK(s.check_buffers(buffers, sizeof(write_data)));
-  BOOST_CHECK(!error);
-
-  s.reset();
-  s.next_write_length(1);
-  error = boost::system::error_code();
-  bytes_transferred = boost::asio::write(s, buffers,
-      boost::asio::transfer_at_least(42), error);
-  BOOST_CHECK(bytes_transferred == 42);
+
+  s.reset();
+  s.next_write_length(10);
+  called = false;
+  boost::asio::async_write(s, buffers, boost::asio::transfer_at_least(1),
+      boost::bind(async_write_handler,
+        boost::asio::placeholders::error,
+        boost::asio::placeholders::bytes_transferred,
+        10, &called));
+  ios.reset();
+  ios.run();
+  BOOST_CHECK(called);
+  BOOST_CHECK(s.check_buffers(buffers, 10));
+
+  s.reset();
+  called = false;
+  boost::asio::async_write(s, buffers, boost::asio::transfer_at_least(10),
+      boost::bind(async_write_handler,
+        boost::asio::placeholders::error,
+        boost::asio::placeholders::bytes_transferred,
+        sizeof(write_data), &called));
+  ios.reset();
+  ios.run();
+  BOOST_CHECK(called);
+  BOOST_CHECK(s.check_buffers(buffers, sizeof(write_data)));
+
+  s.reset();
+  s.next_write_length(1);
+  called = false;
+  boost::asio::async_write(s, buffers, boost::asio::transfer_at_least(10),
+      boost::bind(async_write_handler,
+        boost::asio::placeholders::error,
+        boost::asio::placeholders::bytes_transferred,
+        10, &called));
+  ios.reset();
+  ios.run();
+  BOOST_CHECK(called);
+  BOOST_CHECK(s.check_buffers(buffers, 10));
+
+  s.reset();
+  s.next_write_length(10);
+  called = false;
+  boost::asio::async_write(s, buffers, boost::asio::transfer_at_least(10),
+      boost::bind(async_write_handler,
+        boost::asio::placeholders::error,
+        boost::asio::placeholders::bytes_transferred,
+        10, &called));
+  ios.reset();
+  ios.run();
+  BOOST_CHECK(called);
+  BOOST_CHECK(s.check_buffers(buffers, 10));
+
+  s.reset();
+  called = false;
+  boost::asio::async_write(s, buffers, boost::asio::transfer_at_least(42),
+      boost::bind(async_write_handler,
+        boost::asio::placeholders::error,
+        boost::asio::placeholders::bytes_transferred,
+        sizeof(write_data), &called));
+  ios.reset();
+  ios.run();
+  BOOST_CHECK(called);
+  BOOST_CHECK(s.check_buffers(buffers, sizeof(write_data)));
+
+  s.reset();
+  s.next_write_length(1);
+  called = false;
+  boost::asio::async_write(s, buffers, boost::asio::transfer_at_least(42),
+      boost::bind(async_write_handler,
+        boost::asio::placeholders::error,
+        boost::asio::placeholders::bytes_transferred,
+        42, &called));
+  ios.reset();
+  ios.run();
+  BOOST_CHECK(called);
   BOOST_CHECK(s.check_buffers(buffers, 42));
-  BOOST_CHECK(!error);
-
-  s.reset();
-  s.next_write_length(10);
-  error = boost::system::error_code();
-  bytes_transferred = boost::asio::write(s, buffers,
-      boost::asio::transfer_at_least(42), error);
-  BOOST_CHECK(bytes_transferred == 50);
+
+  s.reset();
+  s.next_write_length(10);
+  called = false;
+  boost::asio::async_write(s, buffers, boost::asio::transfer_at_least(42),
+      boost::bind(async_write_handler,
+        boost::asio::placeholders::error,
+        boost::asio::placeholders::bytes_transferred,
+        50, &called));
+  ios.reset();
+  ios.run();
+  BOOST_CHECK(called);
   BOOST_CHECK(s.check_buffers(buffers, 50));
-  BOOST_CHECK(!error);
-
-  s.reset();
-  bytes_transferred = boost::asio::write(s, buffers,
-      old_style_transfer_all, error);
-  BOOST_CHECK(bytes_transferred == sizeof(write_data));
-  BOOST_CHECK(s.check_buffers(buffers, sizeof(write_data)));
-  BOOST_CHECK(!error);
-
-  s.reset();
-  s.next_write_length(1);
-  error = boost::system::error_code();
-  bytes_transferred = boost::asio::write(s, buffers,
-      old_style_transfer_all, error);
-  BOOST_CHECK(bytes_transferred == sizeof(write_data));
-  BOOST_CHECK(s.check_buffers(buffers, sizeof(write_data)));
-  BOOST_CHECK(!error);
-
-  s.reset();
-  s.next_write_length(10);
-  error = boost::system::error_code();
-  bytes_transferred = boost::asio::write(s, buffers,
-      old_style_transfer_all, error);
-  BOOST_CHECK(bytes_transferred == sizeof(write_data));
-  BOOST_CHECK(s.check_buffers(buffers, sizeof(write_data)));
-  BOOST_CHECK(!error);
-
-  s.reset();
-  bytes_transferred = boost::asio::write(s, buffers, short_transfer, error);
-  BOOST_CHECK(bytes_transferred == sizeof(write_data));
-  BOOST_CHECK(s.check_buffers(buffers, sizeof(write_data)));
-  BOOST_CHECK(!error);
-
-  s.reset();
-  s.next_write_length(1);
-  error = boost::system::error_code();
-  bytes_transferred = boost::asio::write(s, buffers, short_transfer, error);
-  BOOST_CHECK(bytes_transferred == sizeof(write_data));
-  BOOST_CHECK(s.check_buffers(buffers, sizeof(write_data)));
-  BOOST_CHECK(!error);
-
-  s.reset();
-  s.next_write_length(10);
-  error = boost::system::error_code();
-  bytes_transferred = boost::asio::write(s, buffers, short_transfer, error);
-  BOOST_CHECK(bytes_transferred == sizeof(write_data));
-  BOOST_CHECK(s.check_buffers(buffers, sizeof(write_data)));
-  BOOST_CHECK(!error);
+
+  s.reset();
+  called = false;
+  boost::asio::async_write(s, buffers, old_style_transfer_all,
+      boost::bind(async_write_handler,
+        boost::asio::placeholders::error,
+        boost::asio::placeholders::bytes_transferred,
+        sizeof(write_data), &called));
+  ios.reset();
+  ios.run();
+  BOOST_CHECK(called);
+  BOOST_CHECK(s.check_buffers(buffers, sizeof(write_data)));
+
+  s.reset();
+  s.next_write_length(1);
+  called = false;
+  boost::asio::async_write(s, buffers, old_style_transfer_all,
+      boost::bind(async_write_handler,
+        boost::asio::placeholders::error,
+        boost::asio::placeholders::bytes_transferred,
+        sizeof(write_data), &called));
+  ios.reset();
+  ios.run();
+  BOOST_CHECK(called);
+  BOOST_CHECK(s.check_buffers(buffers, sizeof(write_data)));
+
+  s.reset();
+  s.next_write_length(10);
+  called = false;
+  boost::asio::async_write(s, buffers, old_style_transfer_all,
+      boost::bind(async_write_handler,
+        boost::asio::placeholders::error,
+        boost::asio::placeholders::bytes_transferred,
+        sizeof(write_data), &called));
+  ios.reset();
+  ios.run();
+  BOOST_CHECK(called);
+  BOOST_CHECK(s.check_buffers(buffers, sizeof(write_data)));
+
+  s.reset();
+  called = false;
+  boost::asio::async_write(s, buffers, short_transfer,
+      boost::bind(async_write_handler,
+        boost::asio::placeholders::error,
+        boost::asio::placeholders::bytes_transferred,
+        sizeof(write_data), &called));
+  ios.reset();
+  ios.run();
+  BOOST_CHECK(called);
+  BOOST_CHECK(s.check_buffers(buffers, sizeof(write_data)));
+
+  s.reset();
+  s.next_write_length(1);
+  called = false;
+  boost::asio::async_write(s, buffers, short_transfer,
+      boost::bind(async_write_handler,
+        boost::asio::placeholders::error,
+        boost::asio::placeholders::bytes_transferred,
+        sizeof(write_data), &called));
+  ios.reset();
+  ios.run();
+  BOOST_CHECK(called);
+  BOOST_CHECK(s.check_buffers(buffers, sizeof(write_data)));
+
+  s.reset();
+  s.next_write_length(10);
+  called = false;
+  boost::asio::async_write(s, buffers, short_transfer,
+      boost::bind(async_write_handler,
+        boost::asio::placeholders::error,
+        boost::asio::placeholders::bytes_transferred,
+        sizeof(write_data), &called));
+  ios.reset();
+  ios.run();
+  BOOST_CHECK(called);
+  BOOST_CHECK(s.check_buffers(buffers, sizeof(write_data)));
 }
 
-void test_4_arg_mutable_buffers_1_write()
+void test_4_arg_mutable_buffers_1_async_write()
 {
   boost::asio::io_service ios;
   test_stream s(ios);
   boost::asio::mutable_buffers_1 buffers
     = boost::asio::buffer(mutable_write_data, sizeof(mutable_write_data));
-<<<<<<< HEAD
-
-  s.reset();
-  boost::system::error_code error;
-  size_t bytes_transferred = boost::asio::write(s, buffers,
-      boost::asio::transfer_all(), error);
-  BOOST_CHECK(bytes_transferred == sizeof(mutable_write_data));
-  BOOST_CHECK(s.check(buffers, sizeof(mutable_write_data)));
-  BOOST_CHECK(!error);
-
-  s.reset();
-  s.next_write_length(1);
-  error = boost::system::error_code();
-  bytes_transferred = boost::asio::write(s, buffers,
-      boost::asio::transfer_all(), error);
-  BOOST_CHECK(bytes_transferred == sizeof(mutable_write_data));
-  BOOST_CHECK(s.check(buffers, sizeof(mutable_write_data)));
-  BOOST_CHECK(!error);
-
-  s.reset();
-  s.next_write_length(10);
-  error = boost::system::error_code();
-  bytes_transferred = boost::asio::write(s, buffers,
-      boost::asio::transfer_all(), error);
-  BOOST_CHECK(bytes_transferred == sizeof(mutable_write_data));
-  BOOST_CHECK(s.check(buffers, sizeof(mutable_write_data)));
-  BOOST_CHECK(!error);
-
-  s.reset();
-  error = boost::system::error_code();
-  bytes_transferred = boost::asio::write(s, buffers,
-      boost::asio::transfer_at_least(1), error);
-  BOOST_CHECK(bytes_transferred == sizeof(mutable_write_data));
-  BOOST_CHECK(s.check(buffers, sizeof(mutable_write_data)));
-  BOOST_CHECK(!error);
-
-  s.reset();
-  s.next_write_length(1);
-  error = boost::system::error_code();
-  bytes_transferred = boost::asio::write(s, buffers,
-      boost::asio::transfer_at_least(1), error);
-  BOOST_CHECK(bytes_transferred == 1);
-  BOOST_CHECK(s.check(buffers, 1));
-  BOOST_CHECK(!error);
-
-  s.reset();
-  s.next_write_length(10);
-  error = boost::system::error_code();
-  bytes_transferred = boost::asio::write(s, buffers,
-      boost::asio::transfer_at_least(1), error);
-  BOOST_CHECK(bytes_transferred == 10);
-  BOOST_CHECK(s.check(buffers, 10));
-  BOOST_CHECK(!error);
-
-  s.reset();
-  error = boost::system::error_code();
-  bytes_transferred = boost::asio::write(s, buffers,
-      boost::asio::transfer_at_least(10), error);
-  BOOST_CHECK(bytes_transferred == sizeof(mutable_write_data));
-  BOOST_CHECK(s.check(buffers, sizeof(mutable_write_data)));
-  BOOST_CHECK(!error);
-
-  s.reset();
-  s.next_write_length(1);
-  error = boost::system::error_code();
-  bytes_transferred = boost::asio::write(s, buffers,
-      boost::asio::transfer_at_least(10), error);
-  BOOST_CHECK(bytes_transferred == 10);
-  BOOST_CHECK(s.check(buffers, 10));
-  BOOST_CHECK(!error);
-
-  s.reset();
-  s.next_write_length(10);
-  error = boost::system::error_code();
-  bytes_transferred = boost::asio::write(s, buffers,
-      boost::asio::transfer_at_least(10), error);
-  BOOST_CHECK(bytes_transferred == 10);
-  BOOST_CHECK(s.check(buffers, 10));
-  BOOST_CHECK(!error);
-
-  s.reset();
-  error = boost::system::error_code();
-  bytes_transferred = boost::asio::write(s, buffers,
-      boost::asio::transfer_at_least(42), error);
-  BOOST_CHECK(bytes_transferred == sizeof(mutable_write_data));
-  BOOST_CHECK(s.check(buffers, sizeof(mutable_write_data)));
-  BOOST_CHECK(!error);
-
-  s.reset();
-  s.next_write_length(1);
-  error = boost::system::error_code();
-  bytes_transferred = boost::asio::write(s, buffers,
-      boost::asio::transfer_at_least(42), error);
-  BOOST_CHECK(bytes_transferred == 42);
-  BOOST_CHECK(s.check(buffers, 42));
-  BOOST_CHECK(!error);
-
-  s.reset();
-  s.next_write_length(10);
-  error = boost::system::error_code();
-  bytes_transferred = boost::asio::write(s, buffers,
-      boost::asio::transfer_at_least(42), error);
-  BOOST_CHECK(bytes_transferred == 50);
-  BOOST_CHECK(s.check(buffers, 50));
-  BOOST_CHECK(!error);
-
-  s.reset();
-  bytes_transferred = boost::asio::write(s, buffers,
-      old_style_transfer_all, error);
-  BOOST_CHECK(bytes_transferred == sizeof(mutable_write_data));
-  BOOST_CHECK(s.check(buffers, sizeof(mutable_write_data)));
-  BOOST_CHECK(!error);
-
-  s.reset();
-  s.next_write_length(1);
-  error = boost::system::error_code();
-  bytes_transferred = boost::asio::write(s, buffers,
-      old_style_transfer_all, error);
-  BOOST_CHECK(bytes_transferred == sizeof(mutable_write_data));
-  BOOST_CHECK(s.check(buffers, sizeof(mutable_write_data)));
-  BOOST_CHECK(!error);
-
-  s.reset();
-  s.next_write_length(10);
-  error = boost::system::error_code();
-  bytes_transferred = boost::asio::write(s, buffers,
-      old_style_transfer_all, error);
-  BOOST_CHECK(bytes_transferred == sizeof(mutable_write_data));
-  BOOST_CHECK(s.check(buffers, sizeof(mutable_write_data)));
-  BOOST_CHECK(!error);
-
-  s.reset();
-  bytes_transferred = boost::asio::write(s, buffers, short_transfer, error);
-  BOOST_CHECK(bytes_transferred == sizeof(mutable_write_data));
-  BOOST_CHECK(s.check(buffers, sizeof(mutable_write_data)));
-  BOOST_CHECK(!error);
-
-  s.reset();
-  s.next_write_length(1);
-  error = boost::system::error_code();
-  bytes_transferred = boost::asio::write(s, buffers, short_transfer, error);
-  BOOST_CHECK(bytes_transferred == sizeof(mutable_write_data));
-  BOOST_CHECK(s.check(buffers, sizeof(mutable_write_data)));
-  BOOST_CHECK(!error);
-
-  s.reset();
-  s.next_write_length(10);
-  error = boost::system::error_code();
-  bytes_transferred = boost::asio::write(s, buffers, short_transfer, error);
-  BOOST_CHECK(bytes_transferred == sizeof(mutable_write_data));
-  BOOST_CHECK(s.check(buffers, sizeof(mutable_write_data)));
-  BOOST_CHECK(!error);
+
+  s.reset();
+  bool called = false;
+  boost::asio::async_write(s, buffers, boost::asio::transfer_all(),
+      boost::bind(async_write_handler,
+        boost::asio::placeholders::error,
+        boost::asio::placeholders::bytes_transferred,
+        sizeof(mutable_write_data), &called));
+  ios.reset();
+  ios.run();
+  BOOST_CHECK(called);
+  BOOST_CHECK(s.check_buffers(buffers, sizeof(mutable_write_data)));
+
+  s.reset();
+  s.next_write_length(1);
+  called = false;
+  boost::asio::async_write(s, buffers, boost::asio::transfer_all(),
+      boost::bind(async_write_handler,
+        boost::asio::placeholders::error,
+        boost::asio::placeholders::bytes_transferred,
+        sizeof(mutable_write_data), &called));
+  ios.reset();
+  ios.run();
+  BOOST_CHECK(called);
+  BOOST_CHECK(s.check_buffers(buffers, sizeof(mutable_write_data)));
+
+  s.reset();
+  s.next_write_length(10);
+  called = false;
+  boost::asio::async_write(s, buffers, boost::asio::transfer_all(),
+      boost::bind(async_write_handler,
+        boost::asio::placeholders::error,
+        boost::asio::placeholders::bytes_transferred,
+        sizeof(mutable_write_data), &called));
+  ios.reset();
+  ios.run();
+  BOOST_CHECK(called);
+  BOOST_CHECK(s.check_buffers(buffers, sizeof(mutable_write_data)));
+
+  s.reset();
+  called = false;
+  boost::asio::async_write(s, buffers, boost::asio::transfer_at_least(1),
+      boost::bind(async_write_handler,
+        boost::asio::placeholders::error,
+        boost::asio::placeholders::bytes_transferred,
+        sizeof(mutable_write_data), &called));
+  ios.reset();
+  ios.run();
+  BOOST_CHECK(called);
+  BOOST_CHECK(s.check_buffers(buffers, sizeof(mutable_write_data)));
+
+  s.reset();
+  s.next_write_length(1);
+  called = false;
+  boost::asio::async_write(s, buffers, boost::asio::transfer_at_least(1),
+      boost::bind(async_write_handler,
+        boost::asio::placeholders::error,
+        boost::asio::placeholders::bytes_transferred,
+        1, &called));
+  ios.reset();
+  ios.run();
+  BOOST_CHECK(called);
+  BOOST_CHECK(s.check_buffers(buffers, 1));
+
+  s.reset();
+  s.next_write_length(10);
+  called = false;
+  boost::asio::async_write(s, buffers, boost::asio::transfer_at_least(1),
+      boost::bind(async_write_handler,
+        boost::asio::placeholders::error,
+        boost::asio::placeholders::bytes_transferred,
+        10, &called));
+  ios.reset();
+  ios.run();
+  BOOST_CHECK(called);
+  BOOST_CHECK(s.check_buffers(buffers, 10));
+
+  s.reset();
+  called = false;
+  boost::asio::async_write(s, buffers, boost::asio::transfer_at_least(10),
+      boost::bind(async_write_handler,
+        boost::asio::placeholders::error,
+        boost::asio::placeholders::bytes_transferred,
+        sizeof(mutable_write_data), &called));
+  ios.reset();
+  ios.run();
+  BOOST_CHECK(called);
+  BOOST_CHECK(s.check_buffers(buffers, sizeof(mutable_write_data)));
+
+  s.reset();
+  s.next_write_length(1);
+  called = false;
+  boost::asio::async_write(s, buffers, boost::asio::transfer_at_least(10),
+      boost::bind(async_write_handler,
+        boost::asio::placeholders::error,
+        boost::asio::placeholders::bytes_transferred,
+        10, &called));
+  ios.reset();
+  ios.run();
+  BOOST_CHECK(called);
+  BOOST_CHECK(s.check_buffers(buffers, 10));
+
+  s.reset();
+  s.next_write_length(10);
+  called = false;
+  boost::asio::async_write(s, buffers, boost::asio::transfer_at_least(10),
+      boost::bind(async_write_handler,
+        boost::asio::placeholders::error,
+        boost::asio::placeholders::bytes_transferred,
+        10, &called));
+  ios.reset();
+  ios.run();
+  BOOST_CHECK(called);
+  BOOST_CHECK(s.check_buffers(buffers, 10));
+
+  s.reset();
+  called = false;
+  boost::asio::async_write(s, buffers, boost::asio::transfer_at_least(42),
+      boost::bind(async_write_handler,
+        boost::asio::placeholders::error,
+        boost::asio::placeholders::bytes_transferred,
+        sizeof(mutable_write_data), &called));
+  ios.reset();
+  ios.run();
+  BOOST_CHECK(called);
+  BOOST_CHECK(s.check_buffers(buffers, sizeof(mutable_write_data)));
+
+  s.reset();
+  s.next_write_length(1);
+  called = false;
+  boost::asio::async_write(s, buffers, boost::asio::transfer_at_least(42),
+      boost::bind(async_write_handler,
+        boost::asio::placeholders::error,
+        boost::asio::placeholders::bytes_transferred,
+        42, &called));
+  ios.reset();
+  ios.run();
+  BOOST_CHECK(called);
+  BOOST_CHECK(s.check_buffers(buffers, 42));
+
+  s.reset();
+  s.next_write_length(10);
+  called = false;
+  boost::asio::async_write(s, buffers, boost::asio::transfer_at_least(42),
+      boost::bind(async_write_handler,
+        boost::asio::placeholders::error,
+        boost::asio::placeholders::bytes_transferred,
+        50, &called));
+  ios.reset();
+  ios.run();
+  BOOST_CHECK(called);
+  BOOST_CHECK(s.check_buffers(buffers, 50));
+
+  s.reset();
+  called = false;
+  boost::asio::async_write(s, buffers, old_style_transfer_all,
+      boost::bind(async_write_handler,
+        boost::asio::placeholders::error,
+        boost::asio::placeholders::bytes_transferred,
+        sizeof(mutable_write_data), &called));
+  ios.reset();
+  ios.run();
+  BOOST_CHECK(called);
+  BOOST_CHECK(s.check_buffers(buffers, sizeof(mutable_write_data)));
+
+  s.reset();
+  s.next_write_length(1);
+  called = false;
+  boost::asio::async_write(s, buffers, old_style_transfer_all,
+      boost::bind(async_write_handler,
+        boost::asio::placeholders::error,
+        boost::asio::placeholders::bytes_transferred,
+        sizeof(mutable_write_data), &called));
+  ios.reset();
+  ios.run();
+  BOOST_CHECK(called);
+  BOOST_CHECK(s.check_buffers(buffers, sizeof(mutable_write_data)));
+
+  s.reset();
+  s.next_write_length(10);
+  called = false;
+  boost::asio::async_write(s, buffers, old_style_transfer_all,
+      boost::bind(async_write_handler,
+        boost::asio::placeholders::error,
+        boost::asio::placeholders::bytes_transferred,
+        sizeof(mutable_write_data), &called));
+  ios.reset();
+  ios.run();
+  BOOST_CHECK(called);
+  BOOST_CHECK(s.check_buffers(buffers, sizeof(mutable_write_data)));
+
+  s.reset();
+  called = false;
+  boost::asio::async_write(s, buffers, short_transfer,
+      boost::bind(async_write_handler,
+        boost::asio::placeholders::error,
+        boost::asio::placeholders::bytes_transferred,
+        sizeof(mutable_write_data), &called));
+  ios.reset();
+  ios.run();
+  BOOST_CHECK(called);
+  BOOST_CHECK(s.check_buffers(buffers, sizeof(mutable_write_data)));
+
+  s.reset();
+  s.next_write_length(1);
+  called = false;
+  boost::asio::async_write(s, buffers, short_transfer,
+      boost::bind(async_write_handler,
+        boost::asio::placeholders::error,
+        boost::asio::placeholders::bytes_transferred,
+        sizeof(mutable_write_data), &called));
+  ios.reset();
+  ios.run();
+  BOOST_CHECK(called);
+  BOOST_CHECK(s.check_buffers(buffers, sizeof(mutable_write_data)));
+
+  s.reset();
+  s.next_write_length(10);
+  called = false;
+  boost::asio::async_write(s, buffers, short_transfer,
+      boost::bind(async_write_handler,
+        boost::asio::placeholders::error,
+        boost::asio::placeholders::bytes_transferred,
+        sizeof(mutable_write_data), &called));
+  ios.reset();
+  ios.run();
+  BOOST_CHECK(called);
+  BOOST_CHECK(s.check_buffers(buffers, sizeof(mutable_write_data)));
 }
 
-void test_4_arg_multi_buffers_write()
+void test_4_arg_multi_buffers_async_write()
 {
   boost::asio::io_service ios;
   test_stream s(ios);
@@ -1220,312 +1710,6 @@
     boost::asio::buffer(write_data) + 32 } };
 
   s.reset();
-  boost::system::error_code error;
-  size_t bytes_transferred = boost::asio::write(s, buffers,
-      boost::asio::transfer_all(), error);
-  BOOST_CHECK(bytes_transferred == sizeof(write_data));
-  BOOST_CHECK(s.check(buffers, sizeof(write_data)));
-  BOOST_CHECK(!error);
-
-  s.reset();
-  s.next_write_length(1);
-  error = boost::system::error_code();
-  bytes_transferred = boost::asio::write(s, buffers,
-      boost::asio::transfer_all(), error);
-  BOOST_CHECK(bytes_transferred == sizeof(write_data));
-  BOOST_CHECK(s.check(buffers, sizeof(write_data)));
-  BOOST_CHECK(!error);
-
-  s.reset();
-  s.next_write_length(10);
-  error = boost::system::error_code();
-  bytes_transferred = boost::asio::write(s, buffers,
-      boost::asio::transfer_all(), error);
-  BOOST_CHECK(bytes_transferred == sizeof(write_data));
-  BOOST_CHECK(s.check(buffers, sizeof(write_data)));
-  BOOST_CHECK(!error);
-
-  s.reset();
-  error = boost::system::error_code();
-  bytes_transferred = boost::asio::write(s, buffers,
-      boost::asio::transfer_at_least(1), error);
-  BOOST_CHECK(bytes_transferred == sizeof(write_data));
-  BOOST_CHECK(s.check(buffers, sizeof(write_data)));
-  BOOST_CHECK(!error);
-
-  s.reset();
-  s.next_write_length(1);
-  error = boost::system::error_code();
-  bytes_transferred = boost::asio::write(s, buffers,
-      boost::asio::transfer_at_least(1), error);
-  BOOST_CHECK(bytes_transferred == 1);
-  BOOST_CHECK(s.check(buffers, 1));
-  BOOST_CHECK(!error);
-
-  s.reset();
-  s.next_write_length(10);
-  error = boost::system::error_code();
-  bytes_transferred = boost::asio::write(s, buffers,
-      boost::asio::transfer_at_least(1), error);
-  BOOST_CHECK(bytes_transferred == 10);
-  BOOST_CHECK(s.check(buffers, 10));
-  BOOST_CHECK(!error);
-
-  s.reset();
-  error = boost::system::error_code();
-  bytes_transferred = boost::asio::write(s, buffers,
-      boost::asio::transfer_at_least(10), error);
-  BOOST_CHECK(bytes_transferred == sizeof(write_data));
-  BOOST_CHECK(s.check(buffers, sizeof(write_data)));
-  BOOST_CHECK(!error);
-
-  s.reset();
-  s.next_write_length(1);
-  error = boost::system::error_code();
-  bytes_transferred = boost::asio::write(s, buffers,
-      boost::asio::transfer_at_least(10), error);
-  BOOST_CHECK(bytes_transferred == 10);
-  BOOST_CHECK(s.check(buffers, 10));
-  BOOST_CHECK(!error);
-
-  s.reset();
-  s.next_write_length(10);
-  error = boost::system::error_code();
-  bytes_transferred = boost::asio::write(s, buffers,
-      boost::asio::transfer_at_least(10), error);
-  BOOST_CHECK(bytes_transferred == 10);
-  BOOST_CHECK(s.check(buffers, 10));
-  BOOST_CHECK(!error);
-
-  s.reset();
-  error = boost::system::error_code();
-  bytes_transferred = boost::asio::write(s, buffers,
-      boost::asio::transfer_at_least(42), error);
-  BOOST_CHECK(bytes_transferred == sizeof(write_data));
-  BOOST_CHECK(s.check(buffers, sizeof(write_data)));
-  BOOST_CHECK(!error);
-
-  s.reset();
-  s.next_write_length(1);
-  error = boost::system::error_code();
-  bytes_transferred = boost::asio::write(s, buffers,
-      boost::asio::transfer_at_least(42), error);
-  BOOST_CHECK(bytes_transferred == 42);
-  BOOST_CHECK(s.check(buffers, 42));
-  BOOST_CHECK(!error);
-
-  s.reset();
-  s.next_write_length(10);
-  error = boost::system::error_code();
-  bytes_transferred = boost::asio::write(s, buffers,
-      boost::asio::transfer_at_least(42), error);
-  BOOST_CHECK(bytes_transferred == 50);
-  BOOST_CHECK(s.check(buffers, 50));
-  BOOST_CHECK(!error);
-
-  s.reset();
-  bytes_transferred = boost::asio::write(s, buffers,
-      old_style_transfer_all, error);
-  BOOST_CHECK(bytes_transferred == sizeof(write_data));
-  BOOST_CHECK(s.check(buffers, sizeof(write_data)));
-  BOOST_CHECK(!error);
-
-  s.reset();
-  s.next_write_length(1);
-  error = boost::system::error_code();
-  bytes_transferred = boost::asio::write(s, buffers,
-      old_style_transfer_all, error);
-  BOOST_CHECK(bytes_transferred == sizeof(write_data));
-  BOOST_CHECK(s.check(buffers, sizeof(write_data)));
-  BOOST_CHECK(!error);
-
-  s.reset();
-  s.next_write_length(10);
-  error = boost::system::error_code();
-  bytes_transferred = boost::asio::write(s, buffers,
-      old_style_transfer_all, error);
-  BOOST_CHECK(bytes_transferred == sizeof(write_data));
-  BOOST_CHECK(s.check(buffers, sizeof(write_data)));
-  BOOST_CHECK(!error);
-
-  s.reset();
-  bytes_transferred = boost::asio::write(s, buffers, short_transfer, error);
-  BOOST_CHECK(bytes_transferred == sizeof(write_data));
-  BOOST_CHECK(s.check(buffers, sizeof(write_data)));
-  BOOST_CHECK(!error);
-
-  s.reset();
-  s.next_write_length(1);
-  error = boost::system::error_code();
-  bytes_transferred = boost::asio::write(s, buffers, short_transfer, error);
-  BOOST_CHECK(bytes_transferred == sizeof(write_data));
-  BOOST_CHECK(s.check(buffers, sizeof(write_data)));
-  BOOST_CHECK(!error);
-
-  s.reset();
-  s.next_write_length(10);
-  error = boost::system::error_code();
-  bytes_transferred = boost::asio::write(s, buffers, short_transfer, error);
-  BOOST_CHECK(bytes_transferred == sizeof(write_data));
-  BOOST_CHECK(s.check(buffers, sizeof(write_data)));
-  BOOST_CHECK(!error);
-}
-
-void async_write_handler(const boost::system::error_code& e,
-    size_t bytes_transferred, size_t expected_bytes_transferred, bool* called)
-{
-  *called = true;
-  BOOST_CHECK(!e);
-  BOOST_CHECK(bytes_transferred == expected_bytes_transferred);
-}
-
-void test_3_arg_const_buffers_1_async_write()
-{
-  boost::asio::io_service ios;
-  test_stream s(ios);
-  boost::asio::const_buffers_1 buffers
-    = boost::asio::buffer(write_data, sizeof(write_data));
-
-  s.reset();
-  bool called = false;
-  boost::asio::async_write(s, buffers,
-      boost::bind(async_write_handler,
-        boost::asio::placeholders::error,
-        boost::asio::placeholders::bytes_transferred,
-        sizeof(write_data), &called));
-  ios.reset();
-  ios.run();
-  BOOST_CHECK(called);
-  BOOST_CHECK(s.check(buffers, sizeof(write_data)));
-
-  s.reset();
-  s.next_write_length(1);
-  called = false;
-  boost::asio::async_write(s, buffers,
-      boost::bind(async_write_handler,
-        boost::asio::placeholders::error,
-        boost::asio::placeholders::bytes_transferred,
-        sizeof(write_data), &called));
-  ios.reset();
-  ios.run();
-  BOOST_CHECK(called);
-  BOOST_CHECK(s.check(buffers, sizeof(write_data)));
-
-  s.reset();
-  s.next_write_length(10);
-  called = false;
-  boost::asio::async_write(s, buffers,
-      boost::bind(async_write_handler,
-        boost::asio::placeholders::error,
-        boost::asio::placeholders::bytes_transferred,
-        sizeof(write_data), &called));
-  ios.reset();
-  ios.run();
-  BOOST_CHECK(called);
-  BOOST_CHECK(s.check(buffers, sizeof(write_data)));
-}
-
-void test_3_arg_mutable_buffers_1_async_write()
-{
-  boost::asio::io_service ios;
-  test_stream s(ios);
-  boost::asio::mutable_buffers_1 buffers
-    = boost::asio::buffer(mutable_write_data, sizeof(mutable_write_data));
-
-  s.reset();
-  bool called = false;
-  boost::asio::async_write(s, buffers,
-      boost::bind(async_write_handler,
-        boost::asio::placeholders::error,
-        boost::asio::placeholders::bytes_transferred,
-        sizeof(mutable_write_data), &called));
-  ios.reset();
-  ios.run();
-  BOOST_CHECK(called);
-  BOOST_CHECK(s.check(buffers, sizeof(mutable_write_data)));
-
-  s.reset();
-  s.next_write_length(1);
-  called = false;
-  boost::asio::async_write(s, buffers,
-      boost::bind(async_write_handler,
-        boost::asio::placeholders::error,
-        boost::asio::placeholders::bytes_transferred,
-        sizeof(mutable_write_data), &called));
-  ios.reset();
-  ios.run();
-  BOOST_CHECK(called);
-  BOOST_CHECK(s.check(buffers, sizeof(mutable_write_data)));
-
-  s.reset();
-  s.next_write_length(10);
-  called = false;
-  boost::asio::async_write(s, buffers,
-      boost::bind(async_write_handler,
-        boost::asio::placeholders::error,
-        boost::asio::placeholders::bytes_transferred,
-        sizeof(mutable_write_data), &called));
-  ios.reset();
-  ios.run();
-  BOOST_CHECK(called);
-  BOOST_CHECK(s.check(buffers, sizeof(mutable_write_data)));
-}
-
-void test_3_arg_multi_buffers_async_write()
-{
-  boost::asio::io_service ios;
-  test_stream s(ios);
-  boost::array<boost::asio::const_buffer, 2> buffers = { {
-    boost::asio::buffer(write_data, 32),
-    boost::asio::buffer(write_data) + 32 } };
-
-  s.reset();
-  bool called = false;
-  boost::asio::async_write(s, buffers,
-      boost::bind(async_write_handler,
-        boost::asio::placeholders::error,
-        boost::asio::placeholders::bytes_transferred,
-        sizeof(write_data), &called));
-  ios.reset();
-  ios.run();
-  BOOST_CHECK(called);
-  BOOST_CHECK(s.check(buffers, sizeof(write_data)));
-
-  s.reset();
-  s.next_write_length(1);
-  called = false;
-  boost::asio::async_write(s, buffers,
-      boost::bind(async_write_handler,
-        boost::asio::placeholders::error,
-        boost::asio::placeholders::bytes_transferred,
-        sizeof(write_data), &called));
-  ios.reset();
-  ios.run();
-  BOOST_CHECK(called);
-  BOOST_CHECK(s.check(buffers, sizeof(write_data)));
-
-  s.reset();
-  s.next_write_length(10);
-  called = false;
-  boost::asio::async_write(s, buffers,
-      boost::bind(async_write_handler,
-        boost::asio::placeholders::error,
-        boost::asio::placeholders::bytes_transferred,
-        sizeof(write_data), &called));
-  ios.reset();
-  ios.run();
-  BOOST_CHECK(called);
-  BOOST_CHECK(s.check(buffers, sizeof(write_data)));
-}
-
-void test_4_arg_const_buffers_1_async_write()
-{
-  boost::asio::io_service ios;
-  test_stream s(ios);
-  boost::asio::const_buffers_1 buffers
-    = boost::asio::buffer(write_data, sizeof(write_data));
-
-  s.reset();
   bool called = false;
   boost::asio::async_write(s, buffers, boost::asio::transfer_all(),
       boost::bind(async_write_handler,
@@ -1535,7 +1719,7 @@
   ios.reset();
   ios.run();
   BOOST_CHECK(called);
-  BOOST_CHECK(s.check(buffers, sizeof(write_data)));
+  BOOST_CHECK(s.check_buffers(buffers, sizeof(write_data)));
 
   s.reset();
   s.next_write_length(1);
@@ -1548,7 +1732,7 @@
   ios.reset();
   ios.run();
   BOOST_CHECK(called);
-  BOOST_CHECK(s.check(buffers, sizeof(write_data)));
+  BOOST_CHECK(s.check_buffers(buffers, sizeof(write_data)));
 
   s.reset();
   s.next_write_length(10);
@@ -1561,7 +1745,7 @@
   ios.reset();
   ios.run();
   BOOST_CHECK(called);
-  BOOST_CHECK(s.check(buffers, sizeof(write_data)));
+  BOOST_CHECK(s.check_buffers(buffers, sizeof(write_data)));
 
   s.reset();
   called = false;
@@ -1573,7 +1757,7 @@
   ios.reset();
   ios.run();
   BOOST_CHECK(called);
-  BOOST_CHECK(s.check(buffers, sizeof(write_data)));
+  BOOST_CHECK(s.check_buffers(buffers, sizeof(write_data)));
 
   s.reset();
   s.next_write_length(1);
@@ -1586,7 +1770,7 @@
   ios.reset();
   ios.run();
   BOOST_CHECK(called);
-  BOOST_CHECK(s.check(buffers, 1));
+  BOOST_CHECK(s.check_buffers(buffers, 1));
 
   s.reset();
   s.next_write_length(10);
@@ -1599,7 +1783,7 @@
   ios.reset();
   ios.run();
   BOOST_CHECK(called);
-  BOOST_CHECK(s.check(buffers, 10));
+  BOOST_CHECK(s.check_buffers(buffers, 10));
 
   s.reset();
   called = false;
@@ -1611,7 +1795,7 @@
   ios.reset();
   ios.run();
   BOOST_CHECK(called);
-  BOOST_CHECK(s.check(buffers, sizeof(write_data)));
+  BOOST_CHECK(s.check_buffers(buffers, sizeof(write_data)));
 
   s.reset();
   s.next_write_length(1);
@@ -1624,7 +1808,7 @@
   ios.reset();
   ios.run();
   BOOST_CHECK(called);
-  BOOST_CHECK(s.check(buffers, 10));
+  BOOST_CHECK(s.check_buffers(buffers, 10));
 
   s.reset();
   s.next_write_length(10);
@@ -1637,7 +1821,7 @@
   ios.reset();
   ios.run();
   BOOST_CHECK(called);
-  BOOST_CHECK(s.check(buffers, 10));
+  BOOST_CHECK(s.check_buffers(buffers, 10));
 
   s.reset();
   called = false;
@@ -1649,7 +1833,7 @@
   ios.reset();
   ios.run();
   BOOST_CHECK(called);
-  BOOST_CHECK(s.check(buffers, sizeof(write_data)));
+  BOOST_CHECK(s.check_buffers(buffers, sizeof(write_data)));
 
   s.reset();
   s.next_write_length(1);
@@ -1662,7 +1846,7 @@
   ios.reset();
   ios.run();
   BOOST_CHECK(called);
-  BOOST_CHECK(s.check(buffers, 42));
+  BOOST_CHECK(s.check_buffers(buffers, 42));
 
   s.reset();
   s.next_write_length(10);
@@ -1675,7 +1859,7 @@
   ios.reset();
   ios.run();
   BOOST_CHECK(called);
-  BOOST_CHECK(s.check(buffers, 50));
+  BOOST_CHECK(s.check_buffers(buffers, 50));
 
   s.reset();
   called = false;
@@ -1687,7 +1871,7 @@
   ios.reset();
   ios.run();
   BOOST_CHECK(called);
-  BOOST_CHECK(s.check(buffers, sizeof(write_data)));
+  BOOST_CHECK(s.check_buffers(buffers, sizeof(write_data)));
 
   s.reset();
   s.next_write_length(1);
@@ -1700,7 +1884,7 @@
   ios.reset();
   ios.run();
   BOOST_CHECK(called);
-  BOOST_CHECK(s.check(buffers, sizeof(write_data)));
+  BOOST_CHECK(s.check_buffers(buffers, sizeof(write_data)));
 
   s.reset();
   s.next_write_length(10);
@@ -1713,7 +1897,7 @@
   ios.reset();
   ios.run();
   BOOST_CHECK(called);
-  BOOST_CHECK(s.check(buffers, sizeof(write_data)));
+  BOOST_CHECK(s.check_buffers(buffers, sizeof(write_data)));
 
   s.reset();
   called = false;
@@ -1725,1261 +1909,39 @@
   ios.reset();
   ios.run();
   BOOST_CHECK(called);
-  BOOST_CHECK(s.check(buffers, sizeof(write_data)));
+  BOOST_CHECK(s.check_buffers(buffers, sizeof(write_data)));
 
   s.reset();
   s.next_write_length(1);
   called = false;
   boost::asio::async_write(s, buffers, short_transfer,
-=======
-
-  s.reset();
-  boost::system::error_code error;
-  size_t bytes_transferred = boost::asio::write(s, buffers,
-      boost::asio::transfer_all(), error);
-  BOOST_CHECK(bytes_transferred == sizeof(mutable_write_data));
-  BOOST_CHECK(s.check_buffers(buffers, sizeof(mutable_write_data)));
-  BOOST_CHECK(!error);
-
-  s.reset();
-  s.next_write_length(1);
-  error = boost::system::error_code();
-  bytes_transferred = boost::asio::write(s, buffers,
-      boost::asio::transfer_all(), error);
-  BOOST_CHECK(bytes_transferred == sizeof(mutable_write_data));
-  BOOST_CHECK(s.check_buffers(buffers, sizeof(mutable_write_data)));
-  BOOST_CHECK(!error);
-
-  s.reset();
-  s.next_write_length(10);
-  error = boost::system::error_code();
-  bytes_transferred = boost::asio::write(s, buffers,
-      boost::asio::transfer_all(), error);
-  BOOST_CHECK(bytes_transferred == sizeof(mutable_write_data));
-  BOOST_CHECK(s.check_buffers(buffers, sizeof(mutable_write_data)));
-  BOOST_CHECK(!error);
-
-  s.reset();
-  error = boost::system::error_code();
-  bytes_transferred = boost::asio::write(s, buffers,
-      boost::asio::transfer_at_least(1), error);
-  BOOST_CHECK(bytes_transferred == sizeof(mutable_write_data));
-  BOOST_CHECK(s.check_buffers(buffers, sizeof(mutable_write_data)));
-  BOOST_CHECK(!error);
-
-  s.reset();
-  s.next_write_length(1);
-  error = boost::system::error_code();
-  bytes_transferred = boost::asio::write(s, buffers,
-      boost::asio::transfer_at_least(1), error);
-  BOOST_CHECK(bytes_transferred == 1);
-  BOOST_CHECK(s.check_buffers(buffers, 1));
-  BOOST_CHECK(!error);
-
-  s.reset();
-  s.next_write_length(10);
-  error = boost::system::error_code();
-  bytes_transferred = boost::asio::write(s, buffers,
-      boost::asio::transfer_at_least(1), error);
-  BOOST_CHECK(bytes_transferred == 10);
-  BOOST_CHECK(s.check_buffers(buffers, 10));
-  BOOST_CHECK(!error);
-
-  s.reset();
-  error = boost::system::error_code();
-  bytes_transferred = boost::asio::write(s, buffers,
-      boost::asio::transfer_at_least(10), error);
-  BOOST_CHECK(bytes_transferred == sizeof(mutable_write_data));
-  BOOST_CHECK(s.check_buffers(buffers, sizeof(mutable_write_data)));
-  BOOST_CHECK(!error);
-
-  s.reset();
-  s.next_write_length(1);
-  error = boost::system::error_code();
-  bytes_transferred = boost::asio::write(s, buffers,
-      boost::asio::transfer_at_least(10), error);
-  BOOST_CHECK(bytes_transferred == 10);
-  BOOST_CHECK(s.check_buffers(buffers, 10));
-  BOOST_CHECK(!error);
-
-  s.reset();
-  s.next_write_length(10);
-  error = boost::system::error_code();
-  bytes_transferred = boost::asio::write(s, buffers,
-      boost::asio::transfer_at_least(10), error);
-  BOOST_CHECK(bytes_transferred == 10);
-  BOOST_CHECK(s.check_buffers(buffers, 10));
-  BOOST_CHECK(!error);
-
-  s.reset();
-  error = boost::system::error_code();
-  bytes_transferred = boost::asio::write(s, buffers,
-      boost::asio::transfer_at_least(42), error);
-  BOOST_CHECK(bytes_transferred == sizeof(mutable_write_data));
-  BOOST_CHECK(s.check_buffers(buffers, sizeof(mutable_write_data)));
-  BOOST_CHECK(!error);
-
-  s.reset();
-  s.next_write_length(1);
-  error = boost::system::error_code();
-  bytes_transferred = boost::asio::write(s, buffers,
-      boost::asio::transfer_at_least(42), error);
-  BOOST_CHECK(bytes_transferred == 42);
-  BOOST_CHECK(s.check_buffers(buffers, 42));
-  BOOST_CHECK(!error);
-
-  s.reset();
-  s.next_write_length(10);
-  error = boost::system::error_code();
-  bytes_transferred = boost::asio::write(s, buffers,
-      boost::asio::transfer_at_least(42), error);
-  BOOST_CHECK(bytes_transferred == 50);
-  BOOST_CHECK(s.check_buffers(buffers, 50));
-  BOOST_CHECK(!error);
-
-  s.reset();
-  bytes_transferred = boost::asio::write(s, buffers,
-      old_style_transfer_all, error);
-  BOOST_CHECK(bytes_transferred == sizeof(mutable_write_data));
-  BOOST_CHECK(s.check_buffers(buffers, sizeof(mutable_write_data)));
-  BOOST_CHECK(!error);
-
-  s.reset();
-  s.next_write_length(1);
-  error = boost::system::error_code();
-  bytes_transferred = boost::asio::write(s, buffers,
-      old_style_transfer_all, error);
-  BOOST_CHECK(bytes_transferred == sizeof(mutable_write_data));
-  BOOST_CHECK(s.check_buffers(buffers, sizeof(mutable_write_data)));
-  BOOST_CHECK(!error);
-
-  s.reset();
-  s.next_write_length(10);
-  error = boost::system::error_code();
-  bytes_transferred = boost::asio::write(s, buffers,
-      old_style_transfer_all, error);
-  BOOST_CHECK(bytes_transferred == sizeof(mutable_write_data));
-  BOOST_CHECK(s.check_buffers(buffers, sizeof(mutable_write_data)));
-  BOOST_CHECK(!error);
-
-  s.reset();
-  bytes_transferred = boost::asio::write(s, buffers, short_transfer, error);
-  BOOST_CHECK(bytes_transferred == sizeof(mutable_write_data));
-  BOOST_CHECK(s.check_buffers(buffers, sizeof(mutable_write_data)));
-  BOOST_CHECK(!error);
-
-  s.reset();
-  s.next_write_length(1);
-  error = boost::system::error_code();
-  bytes_transferred = boost::asio::write(s, buffers, short_transfer, error);
-  BOOST_CHECK(bytes_transferred == sizeof(mutable_write_data));
-  BOOST_CHECK(s.check_buffers(buffers, sizeof(mutable_write_data)));
-  BOOST_CHECK(!error);
-
-  s.reset();
-  s.next_write_length(10);
-  error = boost::system::error_code();
-  bytes_transferred = boost::asio::write(s, buffers, short_transfer, error);
-  BOOST_CHECK(bytes_transferred == sizeof(mutable_write_data));
-  BOOST_CHECK(s.check_buffers(buffers, sizeof(mutable_write_data)));
-  BOOST_CHECK(!error);
+      boost::bind(async_write_handler,
+        boost::asio::placeholders::error,
+        boost::asio::placeholders::bytes_transferred,
+        sizeof(write_data), &called));
+  ios.reset();
+  ios.run();
+  BOOST_CHECK(called);
+  BOOST_CHECK(s.check_buffers(buffers, sizeof(write_data)));
+
+  s.reset();
+  s.next_write_length(10);
+  called = false;
+  boost::asio::async_write(s, buffers, short_transfer,
+      boost::bind(async_write_handler,
+        boost::asio::placeholders::error,
+        boost::asio::placeholders::bytes_transferred,
+        sizeof(write_data), &called));
+  ios.reset();
+  ios.run();
+  BOOST_CHECK(called);
+  BOOST_CHECK(s.check_buffers(buffers, sizeof(write_data)));
 }
 
-void test_4_arg_multi_buffers_write()
-{
-  boost::asio::io_service ios;
-  test_stream s(ios);
-  boost::array<boost::asio::const_buffer, 2> buffers = { {
-    boost::asio::buffer(write_data, 32),
-    boost::asio::buffer(write_data) + 32 } };
-
-  s.reset();
-  boost::system::error_code error;
-  size_t bytes_transferred = boost::asio::write(s, buffers,
-      boost::asio::transfer_all(), error);
-  BOOST_CHECK(bytes_transferred == sizeof(write_data));
-  BOOST_CHECK(s.check_buffers(buffers, sizeof(write_data)));
-  BOOST_CHECK(!error);
-
-  s.reset();
-  s.next_write_length(1);
-  error = boost::system::error_code();
-  bytes_transferred = boost::asio::write(s, buffers,
-      boost::asio::transfer_all(), error);
-  BOOST_CHECK(bytes_transferred == sizeof(write_data));
-  BOOST_CHECK(s.check_buffers(buffers, sizeof(write_data)));
-  BOOST_CHECK(!error);
-
-  s.reset();
-  s.next_write_length(10);
-  error = boost::system::error_code();
-  bytes_transferred = boost::asio::write(s, buffers,
-      boost::asio::transfer_all(), error);
-  BOOST_CHECK(bytes_transferred == sizeof(write_data));
-  BOOST_CHECK(s.check_buffers(buffers, sizeof(write_data)));
-  BOOST_CHECK(!error);
-
-  s.reset();
-  error = boost::system::error_code();
-  bytes_transferred = boost::asio::write(s, buffers,
-      boost::asio::transfer_at_least(1), error);
-  BOOST_CHECK(bytes_transferred == sizeof(write_data));
-  BOOST_CHECK(s.check_buffers(buffers, sizeof(write_data)));
-  BOOST_CHECK(!error);
-
-  s.reset();
-  s.next_write_length(1);
-  error = boost::system::error_code();
-  bytes_transferred = boost::asio::write(s, buffers,
-      boost::asio::transfer_at_least(1), error);
-  BOOST_CHECK(bytes_transferred == 1);
-  BOOST_CHECK(s.check_buffers(buffers, 1));
-  BOOST_CHECK(!error);
-
-  s.reset();
-  s.next_write_length(10);
-  error = boost::system::error_code();
-  bytes_transferred = boost::asio::write(s, buffers,
-      boost::asio::transfer_at_least(1), error);
-  BOOST_CHECK(bytes_transferred == 10);
-  BOOST_CHECK(s.check_buffers(buffers, 10));
-  BOOST_CHECK(!error);
-
-  s.reset();
-  error = boost::system::error_code();
-  bytes_transferred = boost::asio::write(s, buffers,
-      boost::asio::transfer_at_least(10), error);
-  BOOST_CHECK(bytes_transferred == sizeof(write_data));
-  BOOST_CHECK(s.check_buffers(buffers, sizeof(write_data)));
-  BOOST_CHECK(!error);
-
-  s.reset();
-  s.next_write_length(1);
-  error = boost::system::error_code();
-  bytes_transferred = boost::asio::write(s, buffers,
-      boost::asio::transfer_at_least(10), error);
-  BOOST_CHECK(bytes_transferred == 10);
-  BOOST_CHECK(s.check_buffers(buffers, 10));
-  BOOST_CHECK(!error);
-
-  s.reset();
-  s.next_write_length(10);
-  error = boost::system::error_code();
-  bytes_transferred = boost::asio::write(s, buffers,
-      boost::asio::transfer_at_least(10), error);
-  BOOST_CHECK(bytes_transferred == 10);
-  BOOST_CHECK(s.check_buffers(buffers, 10));
-  BOOST_CHECK(!error);
-
-  s.reset();
-  error = boost::system::error_code();
-  bytes_transferred = boost::asio::write(s, buffers,
-      boost::asio::transfer_at_least(42), error);
-  BOOST_CHECK(bytes_transferred == sizeof(write_data));
-  BOOST_CHECK(s.check_buffers(buffers, sizeof(write_data)));
-  BOOST_CHECK(!error);
-
-  s.reset();
-  s.next_write_length(1);
-  error = boost::system::error_code();
-  bytes_transferred = boost::asio::write(s, buffers,
-      boost::asio::transfer_at_least(42), error);
-  BOOST_CHECK(bytes_transferred == 42);
-  BOOST_CHECK(s.check_buffers(buffers, 42));
-  BOOST_CHECK(!error);
-
-  s.reset();
-  s.next_write_length(10);
-  error = boost::system::error_code();
-  bytes_transferred = boost::asio::write(s, buffers,
-      boost::asio::transfer_at_least(42), error);
-  BOOST_CHECK(bytes_transferred == 50);
-  BOOST_CHECK(s.check_buffers(buffers, 50));
-  BOOST_CHECK(!error);
-
-  s.reset();
-  bytes_transferred = boost::asio::write(s, buffers,
-      old_style_transfer_all, error);
-  BOOST_CHECK(bytes_transferred == sizeof(write_data));
-  BOOST_CHECK(s.check_buffers(buffers, sizeof(write_data)));
-  BOOST_CHECK(!error);
-
-  s.reset();
-  s.next_write_length(1);
-  error = boost::system::error_code();
-  bytes_transferred = boost::asio::write(s, buffers,
-      old_style_transfer_all, error);
-  BOOST_CHECK(bytes_transferred == sizeof(write_data));
-  BOOST_CHECK(s.check_buffers(buffers, sizeof(write_data)));
-  BOOST_CHECK(!error);
-
-  s.reset();
-  s.next_write_length(10);
-  error = boost::system::error_code();
-  bytes_transferred = boost::asio::write(s, buffers,
-      old_style_transfer_all, error);
-  BOOST_CHECK(bytes_transferred == sizeof(write_data));
-  BOOST_CHECK(s.check_buffers(buffers, sizeof(write_data)));
-  BOOST_CHECK(!error);
-
-  s.reset();
-  bytes_transferred = boost::asio::write(s, buffers, short_transfer, error);
-  BOOST_CHECK(bytes_transferred == sizeof(write_data));
-  BOOST_CHECK(s.check_buffers(buffers, sizeof(write_data)));
-  BOOST_CHECK(!error);
-
-  s.reset();
-  s.next_write_length(1);
-  error = boost::system::error_code();
-  bytes_transferred = boost::asio::write(s, buffers, short_transfer, error);
-  BOOST_CHECK(bytes_transferred == sizeof(write_data));
-  BOOST_CHECK(s.check_buffers(buffers, sizeof(write_data)));
-  BOOST_CHECK(!error);
-
-  s.reset();
-  s.next_write_length(10);
-  error = boost::system::error_code();
-  bytes_transferred = boost::asio::write(s, buffers, short_transfer, error);
-  BOOST_CHECK(bytes_transferred == sizeof(write_data));
-  BOOST_CHECK(s.check_buffers(buffers, sizeof(write_data)));
-  BOOST_CHECK(!error);
-}
-
-void async_write_handler(const boost::system::error_code& e,
-    size_t bytes_transferred, size_t expected_bytes_transferred, bool* called)
-{
-  *called = true;
-  BOOST_CHECK(!e);
-  BOOST_CHECK(bytes_transferred == expected_bytes_transferred);
-}
-
-void test_3_arg_const_buffers_1_async_write()
-{
-  boost::asio::io_service ios;
-  test_stream s(ios);
-  boost::asio::const_buffers_1 buffers
-    = boost::asio::buffer(write_data, sizeof(write_data));
-
-  s.reset();
-  bool called = false;
-  boost::asio::async_write(s, buffers,
-      boost::bind(async_write_handler,
-        boost::asio::placeholders::error,
-        boost::asio::placeholders::bytes_transferred,
-        sizeof(write_data), &called));
-  ios.reset();
-  ios.run();
-  BOOST_CHECK(called);
-  BOOST_CHECK(s.check_buffers(buffers, sizeof(write_data)));
-
-  s.reset();
-  s.next_write_length(1);
-  called = false;
-  boost::asio::async_write(s, buffers,
-      boost::bind(async_write_handler,
-        boost::asio::placeholders::error,
-        boost::asio::placeholders::bytes_transferred,
-        sizeof(write_data), &called));
-  ios.reset();
-  ios.run();
-  BOOST_CHECK(called);
-  BOOST_CHECK(s.check_buffers(buffers, sizeof(write_data)));
-
-  s.reset();
-  s.next_write_length(10);
-  called = false;
-  boost::asio::async_write(s, buffers,
-      boost::bind(async_write_handler,
-        boost::asio::placeholders::error,
-        boost::asio::placeholders::bytes_transferred,
-        sizeof(write_data), &called));
-  ios.reset();
-  ios.run();
-  BOOST_CHECK(called);
-  BOOST_CHECK(s.check_buffers(buffers, sizeof(write_data)));
-}
-
-void test_3_arg_mutable_buffers_1_async_write()
-{
-  boost::asio::io_service ios;
-  test_stream s(ios);
-  boost::asio::mutable_buffers_1 buffers
-    = boost::asio::buffer(mutable_write_data, sizeof(mutable_write_data));
-
-  s.reset();
-  bool called = false;
-  boost::asio::async_write(s, buffers,
-      boost::bind(async_write_handler,
-        boost::asio::placeholders::error,
-        boost::asio::placeholders::bytes_transferred,
-        sizeof(mutable_write_data), &called));
-  ios.reset();
-  ios.run();
-  BOOST_CHECK(called);
-  BOOST_CHECK(s.check_buffers(buffers, sizeof(mutable_write_data)));
-
-  s.reset();
-  s.next_write_length(1);
-  called = false;
-  boost::asio::async_write(s, buffers,
-      boost::bind(async_write_handler,
-        boost::asio::placeholders::error,
-        boost::asio::placeholders::bytes_transferred,
-        sizeof(mutable_write_data), &called));
-  ios.reset();
-  ios.run();
-  BOOST_CHECK(called);
-  BOOST_CHECK(s.check_buffers(buffers, sizeof(mutable_write_data)));
-
-  s.reset();
-  s.next_write_length(10);
-  called = false;
-  boost::asio::async_write(s, buffers,
-      boost::bind(async_write_handler,
-        boost::asio::placeholders::error,
-        boost::asio::placeholders::bytes_transferred,
-        sizeof(mutable_write_data), &called));
-  ios.reset();
-  ios.run();
-  BOOST_CHECK(called);
-  BOOST_CHECK(s.check_buffers(buffers, sizeof(mutable_write_data)));
-}
-
-void test_3_arg_multi_buffers_async_write()
-{
-  boost::asio::io_service ios;
-  test_stream s(ios);
-  boost::array<boost::asio::const_buffer, 2> buffers = { {
-    boost::asio::buffer(write_data, 32),
-    boost::asio::buffer(write_data) + 32 } };
-
-  s.reset();
-  bool called = false;
-  boost::asio::async_write(s, buffers,
-      boost::bind(async_write_handler,
-        boost::asio::placeholders::error,
-        boost::asio::placeholders::bytes_transferred,
-        sizeof(write_data), &called));
-  ios.reset();
-  ios.run();
-  BOOST_CHECK(called);
-  BOOST_CHECK(s.check_buffers(buffers, sizeof(write_data)));
-
-  s.reset();
-  s.next_write_length(1);
-  called = false;
-  boost::asio::async_write(s, buffers,
-      boost::bind(async_write_handler,
-        boost::asio::placeholders::error,
-        boost::asio::placeholders::bytes_transferred,
-        sizeof(write_data), &called));
-  ios.reset();
-  ios.run();
-  BOOST_CHECK(called);
-  BOOST_CHECK(s.check_buffers(buffers, sizeof(write_data)));
-
-  s.reset();
-  s.next_write_length(10);
-  called = false;
-  boost::asio::async_write(s, buffers,
-      boost::bind(async_write_handler,
-        boost::asio::placeholders::error,
-        boost::asio::placeholders::bytes_transferred,
-        sizeof(write_data), &called));
-  ios.reset();
-  ios.run();
-  BOOST_CHECK(called);
-  BOOST_CHECK(s.check_buffers(buffers, sizeof(write_data)));
-}
-
-void test_4_arg_const_buffers_1_async_write()
-{
-  boost::asio::io_service ios;
-  test_stream s(ios);
-  boost::asio::const_buffers_1 buffers
-    = boost::asio::buffer(write_data, sizeof(write_data));
-
-  s.reset();
-  bool called = false;
-  boost::asio::async_write(s, buffers, boost::asio::transfer_all(),
-      boost::bind(async_write_handler,
-        boost::asio::placeholders::error,
-        boost::asio::placeholders::bytes_transferred,
-        sizeof(write_data), &called));
-  ios.reset();
-  ios.run();
-  BOOST_CHECK(called);
-  BOOST_CHECK(s.check_buffers(buffers, sizeof(write_data)));
-
-  s.reset();
-  s.next_write_length(1);
-  called = false;
-  boost::asio::async_write(s, buffers, boost::asio::transfer_all(),
-      boost::bind(async_write_handler,
-        boost::asio::placeholders::error,
-        boost::asio::placeholders::bytes_transferred,
-        sizeof(write_data), &called));
-  ios.reset();
-  ios.run();
-  BOOST_CHECK(called);
-  BOOST_CHECK(s.check_buffers(buffers, sizeof(write_data)));
-
-  s.reset();
-  s.next_write_length(10);
-  called = false;
-  boost::asio::async_write(s, buffers, boost::asio::transfer_all(),
-      boost::bind(async_write_handler,
-        boost::asio::placeholders::error,
-        boost::asio::placeholders::bytes_transferred,
-        sizeof(write_data), &called));
-  ios.reset();
-  ios.run();
-  BOOST_CHECK(called);
-  BOOST_CHECK(s.check_buffers(buffers, sizeof(write_data)));
-
-  s.reset();
-  called = false;
-  boost::asio::async_write(s, buffers, boost::asio::transfer_at_least(1),
-      boost::bind(async_write_handler,
-        boost::asio::placeholders::error,
-        boost::asio::placeholders::bytes_transferred,
-        sizeof(write_data), &called));
-  ios.reset();
-  ios.run();
-  BOOST_CHECK(called);
-  BOOST_CHECK(s.check_buffers(buffers, sizeof(write_data)));
-
-  s.reset();
-  s.next_write_length(1);
-  called = false;
-  boost::asio::async_write(s, buffers, boost::asio::transfer_at_least(1),
-      boost::bind(async_write_handler,
-        boost::asio::placeholders::error,
-        boost::asio::placeholders::bytes_transferred,
-        1, &called));
-  ios.reset();
-  ios.run();
-  BOOST_CHECK(called);
-  BOOST_CHECK(s.check_buffers(buffers, 1));
-
-  s.reset();
-  s.next_write_length(10);
-  called = false;
-  boost::asio::async_write(s, buffers, boost::asio::transfer_at_least(1),
-      boost::bind(async_write_handler,
-        boost::asio::placeholders::error,
-        boost::asio::placeholders::bytes_transferred,
-        10, &called));
-  ios.reset();
-  ios.run();
-  BOOST_CHECK(called);
-  BOOST_CHECK(s.check_buffers(buffers, 10));
-
-  s.reset();
-  called = false;
-  boost::asio::async_write(s, buffers, boost::asio::transfer_at_least(10),
-      boost::bind(async_write_handler,
-        boost::asio::placeholders::error,
-        boost::asio::placeholders::bytes_transferred,
-        sizeof(write_data), &called));
-  ios.reset();
-  ios.run();
-  BOOST_CHECK(called);
-  BOOST_CHECK(s.check_buffers(buffers, sizeof(write_data)));
-
-  s.reset();
-  s.next_write_length(1);
-  called = false;
-  boost::asio::async_write(s, buffers, boost::asio::transfer_at_least(10),
-      boost::bind(async_write_handler,
-        boost::asio::placeholders::error,
-        boost::asio::placeholders::bytes_transferred,
-        10, &called));
-  ios.reset();
-  ios.run();
-  BOOST_CHECK(called);
-  BOOST_CHECK(s.check_buffers(buffers, 10));
-
-  s.reset();
-  s.next_write_length(10);
-  called = false;
-  boost::asio::async_write(s, buffers, boost::asio::transfer_at_least(10),
-      boost::bind(async_write_handler,
-        boost::asio::placeholders::error,
-        boost::asio::placeholders::bytes_transferred,
-        10, &called));
-  ios.reset();
-  ios.run();
-  BOOST_CHECK(called);
-  BOOST_CHECK(s.check_buffers(buffers, 10));
-
-  s.reset();
-  called = false;
-  boost::asio::async_write(s, buffers, boost::asio::transfer_at_least(42),
-      boost::bind(async_write_handler,
-        boost::asio::placeholders::error,
-        boost::asio::placeholders::bytes_transferred,
-        sizeof(write_data), &called));
-  ios.reset();
-  ios.run();
-  BOOST_CHECK(called);
-  BOOST_CHECK(s.check_buffers(buffers, sizeof(write_data)));
-
-  s.reset();
-  s.next_write_length(1);
-  called = false;
-  boost::asio::async_write(s, buffers, boost::asio::transfer_at_least(42),
-      boost::bind(async_write_handler,
-        boost::asio::placeholders::error,
-        boost::asio::placeholders::bytes_transferred,
-        42, &called));
-  ios.reset();
-  ios.run();
-  BOOST_CHECK(called);
-  BOOST_CHECK(s.check_buffers(buffers, 42));
-
-  s.reset();
-  s.next_write_length(10);
-  called = false;
-  boost::asio::async_write(s, buffers, boost::asio::transfer_at_least(42),
-      boost::bind(async_write_handler,
-        boost::asio::placeholders::error,
-        boost::asio::placeholders::bytes_transferred,
-        50, &called));
-  ios.reset();
-  ios.run();
-  BOOST_CHECK(called);
-  BOOST_CHECK(s.check_buffers(buffers, 50));
-
-  s.reset();
-  called = false;
-  boost::asio::async_write(s, buffers, old_style_transfer_all,
-      boost::bind(async_write_handler,
-        boost::asio::placeholders::error,
-        boost::asio::placeholders::bytes_transferred,
-        sizeof(write_data), &called));
-  ios.reset();
-  ios.run();
-  BOOST_CHECK(called);
-  BOOST_CHECK(s.check_buffers(buffers, sizeof(write_data)));
-
-  s.reset();
-  s.next_write_length(1);
-  called = false;
-  boost::asio::async_write(s, buffers, old_style_transfer_all,
->>>>>>> 0f5629d4
-      boost::bind(async_write_handler,
-        boost::asio::placeholders::error,
-        boost::asio::placeholders::bytes_transferred,
-        sizeof(write_data), &called));
-  ios.reset();
-  ios.run();
-  BOOST_CHECK(called);
-  BOOST_CHECK(s.check_buffers(buffers, sizeof(write_data)));
-
-  s.reset();
-  s.next_write_length(10);
-  called = false;
-<<<<<<< HEAD
-=======
-  boost::asio::async_write(s, buffers, old_style_transfer_all,
-      boost::bind(async_write_handler,
-        boost::asio::placeholders::error,
-        boost::asio::placeholders::bytes_transferred,
-        sizeof(write_data), &called));
-  ios.reset();
-  ios.run();
-  BOOST_CHECK(called);
-  BOOST_CHECK(s.check_buffers(buffers, sizeof(write_data)));
-
-  s.reset();
-  called = false;
-  boost::asio::async_write(s, buffers, short_transfer,
-      boost::bind(async_write_handler,
-        boost::asio::placeholders::error,
-        boost::asio::placeholders::bytes_transferred,
-        sizeof(write_data), &called));
-  ios.reset();
-  ios.run();
-  BOOST_CHECK(called);
-  BOOST_CHECK(s.check_buffers(buffers, sizeof(write_data)));
-
-  s.reset();
-  s.next_write_length(1);
-  called = false;
-  boost::asio::async_write(s, buffers, short_transfer,
-      boost::bind(async_write_handler,
-        boost::asio::placeholders::error,
-        boost::asio::placeholders::bytes_transferred,
-        sizeof(write_data), &called));
-  ios.reset();
-  ios.run();
-  BOOST_CHECK(called);
-  BOOST_CHECK(s.check_buffers(buffers, sizeof(write_data)));
-
-  s.reset();
-  s.next_write_length(10);
-  called = false;
->>>>>>> 0f5629d4
-  boost::asio::async_write(s, buffers, short_transfer,
-      boost::bind(async_write_handler,
-        boost::asio::placeholders::error,
-        boost::asio::placeholders::bytes_transferred,
-        sizeof(write_data), &called));
-  ios.reset();
-  ios.run();
-  BOOST_CHECK(called);
-  BOOST_CHECK(s.check_buffers(buffers, sizeof(write_data)));
-}
-
-void test_4_arg_mutable_buffers_1_async_write()
-{
-  boost::asio::io_service ios;
-  test_stream s(ios);
-  boost::asio::mutable_buffers_1 buffers
-    = boost::asio::buffer(mutable_write_data, sizeof(mutable_write_data));
-
-  s.reset();
-  bool called = false;
-  boost::asio::async_write(s, buffers, boost::asio::transfer_all(),
-      boost::bind(async_write_handler,
-        boost::asio::placeholders::error,
-        boost::asio::placeholders::bytes_transferred,
-        sizeof(mutable_write_data), &called));
-  ios.reset();
-  ios.run();
-  BOOST_CHECK(called);
-<<<<<<< HEAD
-  BOOST_CHECK(s.check(buffers, sizeof(mutable_write_data)));
-=======
-  BOOST_CHECK(s.check_buffers(buffers, sizeof(mutable_write_data)));
->>>>>>> 0f5629d4
-
-  s.reset();
-  s.next_write_length(1);
-  called = false;
-  boost::asio::async_write(s, buffers, boost::asio::transfer_all(),
-      boost::bind(async_write_handler,
-        boost::asio::placeholders::error,
-        boost::asio::placeholders::bytes_transferred,
-        sizeof(mutable_write_data), &called));
-  ios.reset();
-  ios.run();
-  BOOST_CHECK(called);
-<<<<<<< HEAD
-  BOOST_CHECK(s.check(buffers, sizeof(mutable_write_data)));
-=======
-  BOOST_CHECK(s.check_buffers(buffers, sizeof(mutable_write_data)));
->>>>>>> 0f5629d4
-
-  s.reset();
-  s.next_write_length(10);
-  called = false;
-  boost::asio::async_write(s, buffers, boost::asio::transfer_all(),
-      boost::bind(async_write_handler,
-        boost::asio::placeholders::error,
-        boost::asio::placeholders::bytes_transferred,
-        sizeof(mutable_write_data), &called));
-  ios.reset();
-  ios.run();
-  BOOST_CHECK(called);
-<<<<<<< HEAD
-  BOOST_CHECK(s.check(buffers, sizeof(mutable_write_data)));
-=======
-  BOOST_CHECK(s.check_buffers(buffers, sizeof(mutable_write_data)));
->>>>>>> 0f5629d4
-
-  s.reset();
-  called = false;
-  boost::asio::async_write(s, buffers, boost::asio::transfer_at_least(1),
-      boost::bind(async_write_handler,
-        boost::asio::placeholders::error,
-        boost::asio::placeholders::bytes_transferred,
-        sizeof(mutable_write_data), &called));
-  ios.reset();
-  ios.run();
-  BOOST_CHECK(called);
-<<<<<<< HEAD
-  BOOST_CHECK(s.check(buffers, sizeof(mutable_write_data)));
-=======
-  BOOST_CHECK(s.check_buffers(buffers, sizeof(mutable_write_data)));
->>>>>>> 0f5629d4
-
-  s.reset();
-  s.next_write_length(1);
-  called = false;
-  boost::asio::async_write(s, buffers, boost::asio::transfer_at_least(1),
-      boost::bind(async_write_handler,
-        boost::asio::placeholders::error,
-        boost::asio::placeholders::bytes_transferred,
-        1, &called));
-  ios.reset();
-  ios.run();
-  BOOST_CHECK(called);
-<<<<<<< HEAD
-  BOOST_CHECK(s.check(buffers, 1));
-=======
-  BOOST_CHECK(s.check_buffers(buffers, 1));
->>>>>>> 0f5629d4
-
-  s.reset();
-  s.next_write_length(10);
-  called = false;
-  boost::asio::async_write(s, buffers, boost::asio::transfer_at_least(1),
-      boost::bind(async_write_handler,
-        boost::asio::placeholders::error,
-        boost::asio::placeholders::bytes_transferred,
-        10, &called));
-  ios.reset();
-  ios.run();
-  BOOST_CHECK(called);
-<<<<<<< HEAD
-  BOOST_CHECK(s.check(buffers, 10));
-=======
-  BOOST_CHECK(s.check_buffers(buffers, 10));
->>>>>>> 0f5629d4
-
-  s.reset();
-  called = false;
-  boost::asio::async_write(s, buffers, boost::asio::transfer_at_least(10),
-      boost::bind(async_write_handler,
-        boost::asio::placeholders::error,
-        boost::asio::placeholders::bytes_transferred,
-        sizeof(mutable_write_data), &called));
-  ios.reset();
-  ios.run();
-  BOOST_CHECK(called);
-<<<<<<< HEAD
-  BOOST_CHECK(s.check(buffers, sizeof(mutable_write_data)));
-=======
-  BOOST_CHECK(s.check_buffers(buffers, sizeof(mutable_write_data)));
->>>>>>> 0f5629d4
-
-  s.reset();
-  s.next_write_length(1);
-  called = false;
-  boost::asio::async_write(s, buffers, boost::asio::transfer_at_least(10),
-      boost::bind(async_write_handler,
-        boost::asio::placeholders::error,
-        boost::asio::placeholders::bytes_transferred,
-        10, &called));
-  ios.reset();
-  ios.run();
-  BOOST_CHECK(called);
-<<<<<<< HEAD
-  BOOST_CHECK(s.check(buffers, 10));
-=======
-  BOOST_CHECK(s.check_buffers(buffers, 10));
->>>>>>> 0f5629d4
-
-  s.reset();
-  s.next_write_length(10);
-  called = false;
-  boost::asio::async_write(s, buffers, boost::asio::transfer_at_least(10),
-      boost::bind(async_write_handler,
-        boost::asio::placeholders::error,
-        boost::asio::placeholders::bytes_transferred,
-        10, &called));
-  ios.reset();
-  ios.run();
-  BOOST_CHECK(called);
-<<<<<<< HEAD
-  BOOST_CHECK(s.check(buffers, 10));
-=======
-  BOOST_CHECK(s.check_buffers(buffers, 10));
->>>>>>> 0f5629d4
-
-  s.reset();
-  called = false;
-  boost::asio::async_write(s, buffers, boost::asio::transfer_at_least(42),
-      boost::bind(async_write_handler,
-        boost::asio::placeholders::error,
-        boost::asio::placeholders::bytes_transferred,
-        sizeof(mutable_write_data), &called));
-  ios.reset();
-  ios.run();
-  BOOST_CHECK(called);
-<<<<<<< HEAD
-  BOOST_CHECK(s.check(buffers, sizeof(mutable_write_data)));
-=======
-  BOOST_CHECK(s.check_buffers(buffers, sizeof(mutable_write_data)));
->>>>>>> 0f5629d4
-
-  s.reset();
-  s.next_write_length(1);
-  called = false;
-  boost::asio::async_write(s, buffers, boost::asio::transfer_at_least(42),
-      boost::bind(async_write_handler,
-        boost::asio::placeholders::error,
-        boost::asio::placeholders::bytes_transferred,
-        42, &called));
-  ios.reset();
-  ios.run();
-  BOOST_CHECK(called);
-<<<<<<< HEAD
-  BOOST_CHECK(s.check(buffers, 42));
-=======
-  BOOST_CHECK(s.check_buffers(buffers, 42));
->>>>>>> 0f5629d4
-
-  s.reset();
-  s.next_write_length(10);
-  called = false;
-  boost::asio::async_write(s, buffers, boost::asio::transfer_at_least(42),
-      boost::bind(async_write_handler,
-        boost::asio::placeholders::error,
-        boost::asio::placeholders::bytes_transferred,
-        50, &called));
-  ios.reset();
-  ios.run();
-  BOOST_CHECK(called);
-<<<<<<< HEAD
-  BOOST_CHECK(s.check(buffers, 50));
-=======
-  BOOST_CHECK(s.check_buffers(buffers, 50));
->>>>>>> 0f5629d4
-
-  s.reset();
-  called = false;
-  boost::asio::async_write(s, buffers, old_style_transfer_all,
-      boost::bind(async_write_handler,
-        boost::asio::placeholders::error,
-        boost::asio::placeholders::bytes_transferred,
-        sizeof(mutable_write_data), &called));
-  ios.reset();
-  ios.run();
-  BOOST_CHECK(called);
-<<<<<<< HEAD
-  BOOST_CHECK(s.check(buffers, sizeof(mutable_write_data)));
-=======
-  BOOST_CHECK(s.check_buffers(buffers, sizeof(mutable_write_data)));
->>>>>>> 0f5629d4
-
-  s.reset();
-  s.next_write_length(1);
-  called = false;
-  boost::asio::async_write(s, buffers, old_style_transfer_all,
-      boost::bind(async_write_handler,
-        boost::asio::placeholders::error,
-        boost::asio::placeholders::bytes_transferred,
-        sizeof(mutable_write_data), &called));
-  ios.reset();
-  ios.run();
-  BOOST_CHECK(called);
-<<<<<<< HEAD
-  BOOST_CHECK(s.check(buffers, sizeof(mutable_write_data)));
-=======
-  BOOST_CHECK(s.check_buffers(buffers, sizeof(mutable_write_data)));
->>>>>>> 0f5629d4
-
-  s.reset();
-  s.next_write_length(10);
-  called = false;
-  boost::asio::async_write(s, buffers, old_style_transfer_all,
-      boost::bind(async_write_handler,
-        boost::asio::placeholders::error,
-        boost::asio::placeholders::bytes_transferred,
-        sizeof(mutable_write_data), &called));
-  ios.reset();
-  ios.run();
-  BOOST_CHECK(called);
-<<<<<<< HEAD
-  BOOST_CHECK(s.check(buffers, sizeof(mutable_write_data)));
-=======
-  BOOST_CHECK(s.check_buffers(buffers, sizeof(mutable_write_data)));
->>>>>>> 0f5629d4
-
-  s.reset();
-  called = false;
-  boost::asio::async_write(s, buffers, short_transfer,
-      boost::bind(async_write_handler,
-        boost::asio::placeholders::error,
-        boost::asio::placeholders::bytes_transferred,
-        sizeof(mutable_write_data), &called));
-  ios.reset();
-  ios.run();
-  BOOST_CHECK(called);
-<<<<<<< HEAD
-  BOOST_CHECK(s.check(buffers, sizeof(mutable_write_data)));
-=======
-  BOOST_CHECK(s.check_buffers(buffers, sizeof(mutable_write_data)));
->>>>>>> 0f5629d4
-
-  s.reset();
-  s.next_write_length(1);
-  called = false;
-  boost::asio::async_write(s, buffers, short_transfer,
-      boost::bind(async_write_handler,
-        boost::asio::placeholders::error,
-        boost::asio::placeholders::bytes_transferred,
-        sizeof(mutable_write_data), &called));
-  ios.reset();
-  ios.run();
-  BOOST_CHECK(called);
-<<<<<<< HEAD
-  BOOST_CHECK(s.check(buffers, sizeof(mutable_write_data)));
-=======
-  BOOST_CHECK(s.check_buffers(buffers, sizeof(mutable_write_data)));
->>>>>>> 0f5629d4
-
-  s.reset();
-  s.next_write_length(10);
-  called = false;
-  boost::asio::async_write(s, buffers, short_transfer,
-      boost::bind(async_write_handler,
-        boost::asio::placeholders::error,
-        boost::asio::placeholders::bytes_transferred,
-        sizeof(mutable_write_data), &called));
-  ios.reset();
-  ios.run();
-  BOOST_CHECK(called);
-<<<<<<< HEAD
-  BOOST_CHECK(s.check(buffers, sizeof(mutable_write_data)));
-=======
-  BOOST_CHECK(s.check_buffers(buffers, sizeof(mutable_write_data)));
->>>>>>> 0f5629d4
-}
-
-void test_4_arg_multi_buffers_async_write()
-{
-  boost::asio::io_service ios;
-  test_stream s(ios);
-  boost::array<boost::asio::const_buffer, 2> buffers = { {
-    boost::asio::buffer(write_data, 32),
-    boost::asio::buffer(write_data) + 32 } };
-
-  s.reset();
-  bool called = false;
-  boost::asio::async_write(s, buffers, boost::asio::transfer_all(),
-      boost::bind(async_write_handler,
-        boost::asio::placeholders::error,
-        boost::asio::placeholders::bytes_transferred,
-        sizeof(write_data), &called));
-  ios.reset();
-  ios.run();
-  BOOST_CHECK(called);
-  BOOST_CHECK(s.check_buffers(buffers, sizeof(write_data)));
-
-  s.reset();
-  s.next_write_length(1);
-  called = false;
-  boost::asio::async_write(s, buffers, boost::asio::transfer_all(),
-      boost::bind(async_write_handler,
-        boost::asio::placeholders::error,
-        boost::asio::placeholders::bytes_transferred,
-        sizeof(write_data), &called));
-  ios.reset();
-  ios.run();
-  BOOST_CHECK(called);
-  BOOST_CHECK(s.check_buffers(buffers, sizeof(write_data)));
-
-  s.reset();
-  s.next_write_length(10);
-  called = false;
-  boost::asio::async_write(s, buffers, boost::asio::transfer_all(),
-      boost::bind(async_write_handler,
-        boost::asio::placeholders::error,
-        boost::asio::placeholders::bytes_transferred,
-        sizeof(write_data), &called));
-  ios.reset();
-  ios.run();
-  BOOST_CHECK(called);
-  BOOST_CHECK(s.check_buffers(buffers, sizeof(write_data)));
-
-  s.reset();
-  called = false;
-  boost::asio::async_write(s, buffers, boost::asio::transfer_at_least(1),
-      boost::bind(async_write_handler,
-        boost::asio::placeholders::error,
-        boost::asio::placeholders::bytes_transferred,
-        sizeof(write_data), &called));
-  ios.reset();
-  ios.run();
-  BOOST_CHECK(called);
-  BOOST_CHECK(s.check_buffers(buffers, sizeof(write_data)));
-
-  s.reset();
-  s.next_write_length(1);
-  called = false;
-  boost::asio::async_write(s, buffers, boost::asio::transfer_at_least(1),
-      boost::bind(async_write_handler,
-        boost::asio::placeholders::error,
-        boost::asio::placeholders::bytes_transferred,
-        1, &called));
-  ios.reset();
-  ios.run();
-  BOOST_CHECK(called);
-  BOOST_CHECK(s.check_buffers(buffers, 1));
-
-  s.reset();
-  s.next_write_length(10);
-  called = false;
-  boost::asio::async_write(s, buffers, boost::asio::transfer_at_least(1),
-      boost::bind(async_write_handler,
-        boost::asio::placeholders::error,
-        boost::asio::placeholders::bytes_transferred,
-        10, &called));
-  ios.reset();
-  ios.run();
-  BOOST_CHECK(called);
-  BOOST_CHECK(s.check_buffers(buffers, 10));
-
-  s.reset();
-  called = false;
-  boost::asio::async_write(s, buffers, boost::asio::transfer_at_least(10),
-      boost::bind(async_write_handler,
-        boost::asio::placeholders::error,
-        boost::asio::placeholders::bytes_transferred,
-        sizeof(write_data), &called));
-  ios.reset();
-  ios.run();
-  BOOST_CHECK(called);
-  BOOST_CHECK(s.check_buffers(buffers, sizeof(write_data)));
-
-  s.reset();
-  s.next_write_length(1);
-  called = false;
-  boost::asio::async_write(s, buffers, boost::asio::transfer_at_least(10),
-      boost::bind(async_write_handler,
-        boost::asio::placeholders::error,
-        boost::asio::placeholders::bytes_transferred,
-        10, &called));
-  ios.reset();
-  ios.run();
-  BOOST_CHECK(called);
-  BOOST_CHECK(s.check_buffers(buffers, 10));
-
-  s.reset();
-  s.next_write_length(10);
-  called = false;
-  boost::asio::async_write(s, buffers, boost::asio::transfer_at_least(10),
-      boost::bind(async_write_handler,
-        boost::asio::placeholders::error,
-        boost::asio::placeholders::bytes_transferred,
-        10, &called));
-  ios.reset();
-  ios.run();
-  BOOST_CHECK(called);
-  BOOST_CHECK(s.check_buffers(buffers, 10));
-
-  s.reset();
-  called = false;
-  boost::asio::async_write(s, buffers, boost::asio::transfer_at_least(42),
-      boost::bind(async_write_handler,
-        boost::asio::placeholders::error,
-        boost::asio::placeholders::bytes_transferred,
-        sizeof(write_data), &called));
-  ios.reset();
-  ios.run();
-  BOOST_CHECK(called);
-  BOOST_CHECK(s.check_buffers(buffers, sizeof(write_data)));
-
-  s.reset();
-  s.next_write_length(1);
-  called = false;
-  boost::asio::async_write(s, buffers, boost::asio::transfer_at_least(42),
-      boost::bind(async_write_handler,
-        boost::asio::placeholders::error,
-        boost::asio::placeholders::bytes_transferred,
-        42, &called));
-  ios.reset();
-  ios.run();
-  BOOST_CHECK(called);
-  BOOST_CHECK(s.check_buffers(buffers, 42));
-
-  s.reset();
-  s.next_write_length(10);
-  called = false;
-  boost::asio::async_write(s, buffers, boost::asio::transfer_at_least(42),
-      boost::bind(async_write_handler,
-        boost::asio::placeholders::error,
-        boost::asio::placeholders::bytes_transferred,
-        50, &called));
-  ios.reset();
-  ios.run();
-  BOOST_CHECK(called);
-  BOOST_CHECK(s.check_buffers(buffers, 50));
-
-  s.reset();
-  called = false;
-  boost::asio::async_write(s, buffers, old_style_transfer_all,
-      boost::bind(async_write_handler,
-        boost::asio::placeholders::error,
-        boost::asio::placeholders::bytes_transferred,
-        sizeof(write_data), &called));
-  ios.reset();
-  ios.run();
-  BOOST_CHECK(called);
-  BOOST_CHECK(s.check_buffers(buffers, sizeof(write_data)));
-
-  s.reset();
-  s.next_write_length(1);
-  called = false;
-  boost::asio::async_write(s, buffers, old_style_transfer_all,
-      boost::bind(async_write_handler,
-        boost::asio::placeholders::error,
-        boost::asio::placeholders::bytes_transferred,
-        sizeof(write_data), &called));
-  ios.reset();
-  ios.run();
-  BOOST_CHECK(called);
-  BOOST_CHECK(s.check_buffers(buffers, sizeof(write_data)));
-
-  s.reset();
-  s.next_write_length(10);
-  called = false;
-  boost::asio::async_write(s, buffers, old_style_transfer_all,
-      boost::bind(async_write_handler,
-        boost::asio::placeholders::error,
-        boost::asio::placeholders::bytes_transferred,
-        sizeof(write_data), &called));
-  ios.reset();
-  ios.run();
-  BOOST_CHECK(called);
-  BOOST_CHECK(s.check_buffers(buffers, sizeof(write_data)));
-
-  s.reset();
-  called = false;
-  boost::asio::async_write(s, buffers, short_transfer,
-      boost::bind(async_write_handler,
-        boost::asio::placeholders::error,
-        boost::asio::placeholders::bytes_transferred,
-        sizeof(write_data), &called));
-  ios.reset();
-  ios.run();
-  BOOST_CHECK(called);
-  BOOST_CHECK(s.check_buffers(buffers, sizeof(write_data)));
-
-  s.reset();
-  s.next_write_length(1);
-  called = false;
-  boost::asio::async_write(s, buffers, short_transfer,
-      boost::bind(async_write_handler,
-        boost::asio::placeholders::error,
-        boost::asio::placeholders::bytes_transferred,
-        sizeof(write_data), &called));
-  ios.reset();
-  ios.run();
-  BOOST_CHECK(called);
-  BOOST_CHECK(s.check_buffers(buffers, sizeof(write_data)));
-
-  s.reset();
-  s.next_write_length(10);
-  called = false;
-  boost::asio::async_write(s, buffers, short_transfer,
-      boost::bind(async_write_handler,
-        boost::asio::placeholders::error,
-        boost::asio::placeholders::bytes_transferred,
-        sizeof(write_data), &called));
-  ios.reset();
-  ios.run();
-  BOOST_CHECK(called);
-  BOOST_CHECK(s.check_buffers(buffers, sizeof(write_data)));
-}
-
 test_suite* init_unit_test_suite(int, char*[])
 {
   test_suite* test = BOOST_TEST_SUITE("write");
+  test->add(BOOST_TEST_CASE(&test_2_arg_zero_buffers_write));
   test->add(BOOST_TEST_CASE(&test_2_arg_const_buffers_1_write));
   test->add(BOOST_TEST_CASE(&test_2_arg_mutable_buffers_1_write));
   test->add(BOOST_TEST_CASE(&test_2_arg_multi_buffers_write));
