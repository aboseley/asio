//
// ip/address_v6.hpp
// ~~~~~~~~~~~~~~~~~
//
// Copyright (c) 2003-2010 Christopher M. Kohlhoff (chris at kohlhoff dot com)
//
// Distributed under the Boost Software License, Version 1.0. (See accompanying
// file LICENSE_1_0.txt or copy at http://www.boost.org/LICENSE_1_0.txt)
//

#ifndef BOOST_ASIO_IP_ADDRESS_V6_HPP
#define BOOST_ASIO_IP_ADDRESS_V6_HPP

#if defined(_MSC_VER) && (_MSC_VER >= 1200)
# pragma once
#endif // defined(_MSC_VER) && (_MSC_VER >= 1200)

#include <boost/asio/detail/config.hpp>
#include <string>
#include <boost/array.hpp>
#include <boost/asio/detail/socket_types.hpp>
#include <boost/asio/detail/winsock_init.hpp>
#include <boost/system/error_code.hpp>
#include <boost/asio/ip/address_v4.hpp>

#if !defined(BOOST_NO_IOSTREAM)
# include <iosfwd>
#endif // !defined(BOOST_NO_IOSTREAM)

#include <boost/asio/detail/push_options.hpp>

namespace boost {
namespace asio {
namespace ip {

/// Implements IP version 6 style addresses.
/**
 * The boost::asio::ip::address_v6 class provides the ability to use and
 * manipulate IP version 6 addresses.
 *
 * @par Thread Safety
 * @e Distinct @e objects: Safe.@n
 * @e Shared @e objects: Unsafe.
 */
class address_v6
{
public:
  /// The type used to represent an address as an array of bytes.
  typedef boost::array<unsigned char, 16> bytes_type;

  /// Default constructor.
  BOOST_ASIO_DECL address_v6();

  /// Construct an address from raw bytes and scope ID.
  BOOST_ASIO_DECL explicit address_v6(const bytes_type& bytes,
      unsigned long scope_id = 0);

  /// Copy constructor.
  BOOST_ASIO_DECL address_v6(const address_v6& other);

  /// Assign from another address.
  BOOST_ASIO_DECL address_v6& operator=(const address_v6& other);

  /// The scope ID of the address.
  /**
   * Returns the scope ID associated with the IPv6 address.
   */
  unsigned long scope_id() const
  {
    return scope_id_;
  }

  /// The scope ID of the address.
  /**
   * Modifies the scope ID associated with the IPv6 address.
   */
  void scope_id(unsigned long id)
  {
    scope_id_ = id;
  }

  /// Get the address in bytes, in network byte order.
<<<<<<< HEAD
  bytes_type to_bytes() const
  {
    using namespace std; // For memcpy.
    bytes_type bytes;
    memcpy(bytes.elems, addr_.s6_addr, 16);
    return bytes;
  }
=======
  BOOST_ASIO_DECL bytes_type to_bytes() const;
>>>>>>> 0f5629d4

  /// Get the address as a string.
  BOOST_ASIO_DECL std::string to_string() const;

  /// Get the address as a string.
  BOOST_ASIO_DECL std::string to_string(boost::system::error_code& ec) const;

  /// Create an address from an IP address string.
  BOOST_ASIO_DECL static address_v6 from_string(const char* str);

  /// Create an address from an IP address string.
  BOOST_ASIO_DECL static address_v6 from_string(
      const char* str, boost::system::error_code& ec);

  /// Create an address from an IP address string.
  BOOST_ASIO_DECL static address_v6 from_string(const std::string& str);

  /// Create an address from an IP address string.
  BOOST_ASIO_DECL static address_v6 from_string(
      const std::string& str, boost::system::error_code& ec);

  /// Converts an IPv4-mapped or IPv4-compatible address to an IPv4 address.
  BOOST_ASIO_DECL address_v4 to_v4() const;

  /// Determine whether the address is a loopback address.
  BOOST_ASIO_DECL bool is_loopback() const;

  /// Determine whether the address is unspecified.
  BOOST_ASIO_DECL bool is_unspecified() const;

  /// Determine whether the address is link local.
  BOOST_ASIO_DECL bool is_link_local() const;

  /// Determine whether the address is site local.
  BOOST_ASIO_DECL bool is_site_local() const;

  /// Determine whether the address is a mapped IPv4 address.
  BOOST_ASIO_DECL bool is_v4_mapped() const;

  /// Determine whether the address is an IPv4-compatible address.
  BOOST_ASIO_DECL bool is_v4_compatible() const;

  /// Determine whether the address is a multicast address.
  BOOST_ASIO_DECL bool is_multicast() const;

  /// Determine whether the address is a global multicast address.
  BOOST_ASIO_DECL bool is_multicast_global() const;

  /// Determine whether the address is a link-local multicast address.
  BOOST_ASIO_DECL bool is_multicast_link_local() const;

  /// Determine whether the address is a node-local multicast address.
  BOOST_ASIO_DECL bool is_multicast_node_local() const;

  /// Determine whether the address is a org-local multicast address.
  BOOST_ASIO_DECL bool is_multicast_org_local() const;

  /// Determine whether the address is a site-local multicast address.
  BOOST_ASIO_DECL bool is_multicast_site_local() const;

  /// Compare two addresses for equality.
  BOOST_ASIO_DECL friend bool operator==(
      const address_v6& a1, const address_v6& a2);

  /// Compare two addresses for inequality.
  friend bool operator!=(const address_v6& a1, const address_v6& a2)
  {
    return !(a1 == a2);
  }

  /// Compare addresses for ordering.
  BOOST_ASIO_DECL friend bool operator<(
      const address_v6& a1, const address_v6& a2);

  /// Compare addresses for ordering.
  friend bool operator>(const address_v6& a1, const address_v6& a2)
  {
    return a2 < a1;
  }

  /// Compare addresses for ordering.
  friend bool operator<=(const address_v6& a1, const address_v6& a2)
  {
    return !(a2 < a1);
  }

  /// Compare addresses for ordering.
  friend bool operator>=(const address_v6& a1, const address_v6& a2)
  {
    return !(a1 < a2);
  }

  /// Obtain an address object that represents any address.
  static address_v6 any()
  {
    return address_v6();
  }

  /// Obtain an address object that represents the loopback address.
  BOOST_ASIO_DECL static address_v6 loopback();

  /// Create an IPv4-mapped IPv6 address.
  BOOST_ASIO_DECL static address_v6 v4_mapped(const address_v4& addr);

  /// Create an IPv4-compatible IPv6 address.
  BOOST_ASIO_DECL static address_v6 v4_compatible(const address_v4& addr);

private:
  // The underlying IPv6 address.
  boost::asio::detail::in6_addr_type addr_;

  // The scope ID associated with the address.
  unsigned long scope_id_;
};

#if !defined(BOOST_NO_IOSTREAM)

/// Output an address as a string.
/**
 * Used to output a human-readable string for a specified address.
 *
 * @param os The output stream to which the string will be written.
 *
 * @param addr The address to be written.
 *
 * @return The output stream.
 *
 * @relates boost::asio::ip::address_v6
 */
template <typename Elem, typename Traits>
std::basic_ostream<Elem, Traits>& operator<<(
    std::basic_ostream<Elem, Traits>& os, const address_v6& addr);

#endif // !defined(BOOST_NO_IOSTREAM)

} // namespace ip
} // namespace asio
} // namespace boost

#include <boost/asio/detail/pop_options.hpp>

#include <boost/asio/ip/impl/address_v6.hpp>
#if defined(BOOST_ASIO_HEADER_ONLY)
# include <boost/asio/ip/impl/address_v6.ipp>
#endif // defined(BOOST_ASIO_HEADER_ONLY)

#endif // BOOST_ASIO_IP_ADDRESS_V6_HPP<|MERGE_RESOLUTION|>--- conflicted
+++ resolved
@@ -80,17 +80,7 @@
   }
 
   /// Get the address in bytes, in network byte order.
-<<<<<<< HEAD
-  bytes_type to_bytes() const
-  {
-    using namespace std; // For memcpy.
-    bytes_type bytes;
-    memcpy(bytes.elems, addr_.s6_addr, 16);
-    return bytes;
-  }
-=======
   BOOST_ASIO_DECL bytes_type to_bytes() const;
->>>>>>> 0f5629d4
 
   /// Get the address as a string.
   BOOST_ASIO_DECL std::string to_string() const;
