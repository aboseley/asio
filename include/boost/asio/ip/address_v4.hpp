--- conflicted
+++ resolved
@@ -73,17 +73,7 @@
   }
 
   /// Get the address in bytes, in network byte order.
-<<<<<<< HEAD
-  bytes_type to_bytes() const
-  {
-    using namespace std; // For memcpy.
-    bytes_type bytes;
-    memcpy(bytes.elems, &addr_.s_addr, 4);
-    return bytes;
-  }
-=======
   BOOST_ASIO_DECL bytes_type to_bytes() const;
->>>>>>> 0f5629d4
 
   /// Get the address as an unsigned long in host byte order
   BOOST_ASIO_DECL unsigned long to_ulong() const;
