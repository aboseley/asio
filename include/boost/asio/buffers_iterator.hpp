//
// buffers_iterator.hpp
// ~~~~~~~~~~~~~~~~~~~~
//
// Copyright (c) 2003-2010 Christopher M. Kohlhoff (chris at kohlhoff dot com)
//
// Distributed under the Boost Software License, Version 1.0. (See accompanying
// file LICENSE_1_0.txt or copy at http://www.boost.org/LICENSE_1_0.txt)
//

#ifndef BOOST_ASIO_BUFFERS_ITERATOR_HPP
#define BOOST_ASIO_BUFFERS_ITERATOR_HPP

#if defined(_MSC_VER) && (_MSC_VER >= 1200)
# pragma once
#endif // defined(_MSC_VER) && (_MSC_VER >= 1200)

#include <boost/asio/detail/config.hpp>
#include <cstddef>
#include <boost/assert.hpp>
#include <boost/detail/workaround.hpp>
#include <boost/iterator.hpp>
#include <boost/type_traits/is_convertible.hpp>
#include <boost/type_traits/add_const.hpp>
#include <boost/asio/buffer.hpp>

#include <boost/asio/detail/push_options.hpp>

namespace boost {
namespace asio {

namespace detail
{
  template <bool IsMutable>
  struct buffers_iterator_types_helper;

  template <>
  struct buffers_iterator_types_helper<false>
  {
    typedef const_buffer buffer_type;
    template <typename ByteType>
    struct byte_type
    {
      typedef typename boost::add_const<ByteType>::type type;
    };
  };

  template <>
  struct buffers_iterator_types_helper<true>
  {
    typedef mutable_buffer buffer_type;
    template <typename ByteType>
    struct byte_type
    {
      typedef ByteType type;
    };
  };

  template <typename BufferSequence, typename ByteType>
  struct buffers_iterator_types
  {
    enum
    {
      is_mutable = boost::is_convertible<
        typename BufferSequence::value_type, mutable_buffer>::value
    };
    typedef buffers_iterator_types_helper<is_mutable> helper;
    typedef typename helper::buffer_type buffer_type;
    typedef typename helper::template byte_type<ByteType>::type byte_type;
  };
}

/// A random access iterator over the bytes in a buffer sequence.
template <typename BufferSequence, typename ByteType = char>
class buffers_iterator
  : public boost::iterator<
      std::random_access_iterator_tag,
      typename detail::buffers_iterator_types<
        BufferSequence, ByteType>::byte_type>
{
private:
  typedef typename detail::buffers_iterator_types<
      BufferSequence, ByteType>::buffer_type buffer_type;
  typedef typename detail::buffers_iterator_types<
      BufferSequence, ByteType>::byte_type byte_type;

public:
  /// Default constructor. Creates an iterator in an undefined state.
  buffers_iterator()
    : current_buffer_(),
      current_buffer_position_(0),
      begin_(),
      current_(),
      end_(),
      position_(0)
  {
  }

  /// Construct an iterator representing the beginning of the buffers' data.
  static buffers_iterator begin(const BufferSequence& buffers)
#if BOOST_WORKAROUND(__GNUC__, == 4) && BOOST_WORKAROUND(__GNUC_MINOR__, == 3)
    __attribute__ ((noinline))
#endif
  {
    buffers_iterator new_iter;
    new_iter.begin_ = buffers.begin();
    new_iter.current_ = buffers.begin();
    new_iter.end_ = buffers.end();
    while (new_iter.current_ != new_iter.end_)
    {
      new_iter.current_buffer_ = *new_iter.current_;
      if (boost::asio::buffer_size(new_iter.current_buffer_) > 0)
        break;
      ++new_iter.current_;
    }
    return new_iter;
  }

  /// Construct an iterator representing the end of the buffers' data.
  static buffers_iterator end(const BufferSequence& buffers)
#if BOOST_WORKAROUND(__GNUC__, == 4) && BOOST_WORKAROUND(__GNUC_MINOR__, == 3)
    __attribute__ ((noinline))
#endif
  {
    buffers_iterator new_iter;
    new_iter.begin_ = buffers.begin();
    new_iter.current_ = buffers.begin();
    new_iter.end_ = buffers.end();
    while (new_iter.current_ != new_iter.end_)
    {
      buffer_type buffer = *new_iter.current_;
      new_iter.position_ += boost::asio::buffer_size(buffer);
      ++new_iter.current_;
    }
    return new_iter;
  }

  /// Dereference an iterator.
  byte_type& operator*() const
  {
    return dereference();
  }

  /// Dereference an iterator.
  byte_type* operator->() const
  {
    return &dereference();
  }

  /// Access an individual element.
  byte_type& operator[](std::ptrdiff_t difference) const
  {
    buffers_iterator tmp(*this);
    tmp.advance(difference);
    return *tmp;
  }

  /// Increment operator (prefix).
  buffers_iterator& operator++()
  {
    increment();
    return *this;
  }

  /// Increment operator (postfix).
  buffers_iterator operator++(int)
  {
    buffers_iterator tmp(*this);
    ++*this;
    return tmp;
  }

  /// Decrement operator (prefix).
  buffers_iterator& operator--()
  {
    decrement();
    return *this;
  }

  /// Decrement operator (postfix).
  buffers_iterator operator--(int)
  {
    buffers_iterator tmp(*this);
    --*this;
    return tmp;
  }
<<<<<<< HEAD

  /// Addition operator.
  buffers_iterator& operator+=(std::ptrdiff_t difference)
  {
    advance(difference);
    return *this;
  }

=======

  /// Addition operator.
  buffers_iterator& operator+=(std::ptrdiff_t difference)
  {
    advance(difference);
    return *this;
  }

>>>>>>> 0f5629d4
  /// Subtraction operator.
  buffers_iterator& operator-=(std::ptrdiff_t difference)
  {
    advance(-difference);
    return *this;
  }

  /// Addition operator.
  friend buffers_iterator operator+(const buffers_iterator& iter,
      std::ptrdiff_t difference)
  {
    buffers_iterator tmp(iter);
    tmp.advance(difference);
    return tmp;
  }

  /// Subtraction operator.
  friend buffers_iterator operator-(const buffers_iterator& iter,
      std::ptrdiff_t difference)
  {
    buffers_iterator tmp(iter);
    tmp.advance(-difference);
    return tmp;
  }

  /// Subtraction operator.
  friend std::ptrdiff_t operator-(const buffers_iterator& a,
      const buffers_iterator& b)
  {
    return b.distance_to(a);
  }

  /// Test two iterators for equality.
  friend bool operator==(const buffers_iterator& a, const buffers_iterator& b)
  {
    return a.equal(b);
  }

  /// Test two iterators for inequality.
  friend bool operator!=(const buffers_iterator& a, const buffers_iterator& b)
  {
    return !a.equal(b);
  }

  /// Compare two iterators.
  friend bool operator<(const buffers_iterator& a, const buffers_iterator& b)
  {
    return a.distance_to(b) > 0;
  }

  /// Compare two iterators.
  friend bool operator<=(const buffers_iterator& a, const buffers_iterator& b)
  {
    return !(b < a);
  }

  /// Compare two iterators.
  friend bool operator>(const buffers_iterator& a, const buffers_iterator& b)
  {
    return b < a;
  }

  /// Compare two iterators.
  friend bool operator>=(const buffers_iterator& a, const buffers_iterator& b)
  {
    return !(a < b);
  }

private:
  // Dereference the iterator.
  byte_type& dereference() const
  {
    return buffer_cast<byte_type*>(current_buffer_)[current_buffer_position_];
  }

  // Compare two iterators for equality.
  bool equal(const buffers_iterator& other) const
  {
    return position_ == other.position_;
  }

  // Increment the iterator.
  void increment()
  {
    BOOST_ASSERT(current_ != end_ && "iterator out of bounds");
    ++position_;

    // Check if the increment can be satisfied by the current buffer.
    ++current_buffer_position_;
    if (current_buffer_position_ != boost::asio::buffer_size(current_buffer_))
      return;

    // Find the next non-empty buffer.
    ++current_;
    current_buffer_position_ = 0;
    while (current_ != end_)
    {
      current_buffer_ = *current_;
      if (boost::asio::buffer_size(current_buffer_) > 0)
        return;
      ++current_;
    }
  }

  // Decrement the iterator.
  void decrement()
  {
    BOOST_ASSERT(position_ > 0 && "iterator out of bounds");
    --position_;

    // Check if the decrement can be satisfied by the current buffer.
    if (current_buffer_position_ != 0)
    {
      --current_buffer_position_;
      return;
    }

    // Find the previous non-empty buffer.
    typename BufferSequence::const_iterator iter = current_;
    while (iter != begin_)
    {
      --iter;
      buffer_type buffer = *iter;
      std::size_t buffer_size = boost::asio::buffer_size(buffer);
      if (buffer_size > 0)
      {
        current_ = iter;
        current_buffer_ = buffer;
        current_buffer_position_ = buffer_size - 1;
        return;
      }
    }
  }

  // Advance the iterator by the specified distance.
  void advance(std::ptrdiff_t n)
  {
    if (n > 0)
    {
      BOOST_ASSERT(current_ != end_ && "iterator out of bounds");
      for (;;)
      {
        std::ptrdiff_t current_buffer_balance
          = boost::asio::buffer_size(current_buffer_)
          - current_buffer_position_;

        // Check if the advance can be satisfied by the current buffer.
        if (current_buffer_balance > n)
        {
          position_ += n;
          current_buffer_position_ += n;
          return;
        }

        // Update position.
        n -= current_buffer_balance;
        position_ += current_buffer_balance;

        // Move to next buffer. If it is empty then it will be skipped on the
        // next iteration of this loop.
        if (++current_ == end_)
        {
          BOOST_ASSERT(n == 0 && "iterator out of bounds");
          current_buffer_ = buffer_type();
          current_buffer_position_ = 0;
          return;
        }
        current_buffer_ = *current_;
        current_buffer_position_ = 0;
      }
    }
    else if (n < 0)
    {
      std::size_t abs_n = -n;
      BOOST_ASSERT(position_ >= abs_n && "iterator out of bounds");
      for (;;)
      {
        // Check if the advance can be satisfied by the current buffer.
        if (current_buffer_position_ >= abs_n)
        {
          position_ -= abs_n;
          current_buffer_position_ -= abs_n;
          return;
        }

        // Update position.
        abs_n -= current_buffer_position_;
        position_ -= current_buffer_position_;

        // Check if we've reached the beginning of the buffers.
        if (current_ == begin_)
        {
          BOOST_ASSERT(abs_n == 0 && "iterator out of bounds");
          current_buffer_position_ = 0;
          return;
        }

        // Find the previous non-empty buffer.
        typename BufferSequence::const_iterator iter = current_;
        while (iter != begin_)
        {
          --iter;
          buffer_type buffer = *iter;
          std::size_t buffer_size = boost::asio::buffer_size(buffer);
          if (buffer_size > 0)
          {
            current_ = iter;
            current_buffer_ = buffer;
            current_buffer_position_ = buffer_size;
            break;
          }
        }
      }
    }
  }

  // Determine the distance between two iterators.
  std::ptrdiff_t distance_to(const buffers_iterator& other) const
  {
    return other.position_ - position_;
  }

  buffer_type current_buffer_;
  std::size_t current_buffer_position_;
  typename BufferSequence::const_iterator begin_;
  typename BufferSequence::const_iterator current_;
  typename BufferSequence::const_iterator end_;
  std::size_t position_;
};

/// Construct an iterator representing the beginning of the buffers' data.
template <typename BufferSequence>
inline buffers_iterator<BufferSequence> buffers_begin(
    const BufferSequence& buffers)
{
  return buffers_iterator<BufferSequence>::begin(buffers);
}

/// Construct an iterator representing the end of the buffers' data.
template <typename BufferSequence>
inline buffers_iterator<BufferSequence> buffers_end(
    const BufferSequence& buffers)
{
  return buffers_iterator<BufferSequence>::end(buffers);
}

} // namespace asio
} // namespace boost

#include <boost/asio/detail/pop_options.hpp>

#endif // BOOST_ASIO_BUFFERS_ITERATOR_HPP<|MERGE_RESOLUTION|>--- conflicted
+++ resolved
@@ -184,7 +184,6 @@
     --*this;
     return tmp;
   }
-<<<<<<< HEAD
 
   /// Addition operator.
   buffers_iterator& operator+=(std::ptrdiff_t difference)
@@ -193,16 +192,6 @@
     return *this;
   }
 
-=======
-
-  /// Addition operator.
-  buffers_iterator& operator+=(std::ptrdiff_t difference)
-  {
-    advance(difference);
-    return *this;
-  }
-
->>>>>>> 0f5629d4
   /// Subtraction operator.
   buffers_iterator& operator-=(std::ptrdiff_t difference)
   {
