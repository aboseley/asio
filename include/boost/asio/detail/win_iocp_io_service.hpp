--- conflicted
+++ resolved
@@ -429,7 +429,6 @@
       if (dispatching_timers)
       {
         try
-<<<<<<< HEAD
         {
           boost::asio::detail::mutex::scoped_lock lock(timer_mutex_);
           timer_queues_copy_ = timer_queues_;
@@ -437,25 +436,11 @@
           {
             timer_queues_copy_[i]->dispatch_timers();
             timer_queues_copy_[i]->dispatch_cancellations();
-            timer_queues_copy_[i]->cleanup_timers();
+            timer_queues_copy_[i]->complete_timers();
           }
         }
         catch (...)
         {
-=======
-        {
-          boost::asio::detail::mutex::scoped_lock lock(timer_mutex_);
-          timer_queues_copy_ = timer_queues_;
-          for (std::size_t i = 0; i < timer_queues_copy_.size(); ++i)
-          {
-            timer_queues_copy_[i]->dispatch_timers();
-            timer_queues_copy_[i]->dispatch_cancellations();
-            timer_queues_copy_[i]->cleanup_timers();
-          }
-        }
-        catch (...)
-        {
->>>>>>> be84a0a7
           // Transfer responsibility for dispatching timers to another thread.
           if (::InterlockedCompareExchange(&timer_thread_,
                 0, this_thread_id) == this_thread_id)
@@ -665,6 +650,16 @@
       op_type* handler_op(static_cast<op_type*>(op));
       typedef handler_alloc_traits<Handler, op_type> alloc_traits;
       handler_ptr<alloc_traits> ptr(handler_op->handler_, handler_op);
+
+      // A sub-object of the handler may be the true owner of the memory
+      // associated with the handler. Consequently, a local copy of the handler
+      // is required to ensure that any owning sub-object remains valid until
+      // after we have deallocated the memory here.
+      Handler handler(handler_op->handler_);
+      (void)handler;
+
+      // Free the memory associated with the handler.
+      ptr.reset();
     }
 
     win_iocp_io_service& io_service_;
