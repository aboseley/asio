--- conflicted
+++ resolved
@@ -23,28 +23,6 @@
 #include <boost/asio/detail/resolver_service_base.hpp>
 
 #include <boost/asio/detail/push_options.hpp>
-<<<<<<< HEAD
-#include <cstring>
-#include <boost/scoped_ptr.hpp>
-#include <boost/shared_ptr.hpp>
-#include <boost/weak_ptr.hpp>
-#include <boost/asio/detail/pop_options.hpp>
-
-#include <boost/asio/error.hpp>
-#include <boost/asio/io_service.hpp>
-#include <boost/asio/ip/basic_resolver_iterator.hpp>
-#include <boost/asio/ip/basic_resolver_query.hpp>
-#include <boost/asio/detail/bind_handler.hpp>
-#include <boost/asio/detail/fenced_block.hpp>
-#include <boost/asio/detail/mutex.hpp>
-#include <boost/asio/detail/noncopyable.hpp>
-#include <boost/asio/detail/operation.hpp>
-#include <boost/asio/detail/service_base.hpp>
-#include <boost/asio/detail/socket_ops.hpp>
-#include <boost/asio/detail/socket_types.hpp>
-#include <boost/asio/detail/thread.hpp>
-=======
->>>>>>> 0f5629d4
 
 namespace boost {
 namespace asio {
@@ -69,24 +47,7 @@
 
   // Constructor.
   resolver_service(boost::asio::io_service& io_service)
-<<<<<<< HEAD
-    : boost::asio::detail::service_base<
-        resolver_service<Protocol> >(io_service),
-      mutex_(),
-      io_service_impl_(boost::asio::use_service<io_service_impl>(io_service)),
-      work_io_service_(new boost::asio::io_service),
-      work_io_service_impl_(boost::asio::use_service<
-          io_service_impl>(*work_io_service_)),
-      work_(new boost::asio::io_service::work(*work_io_service_)),
-      work_thread_(0)
-  {
-  }
-
-  // Destructor.
-  ~resolver_service()
-=======
     : resolver_service_base(io_service)
->>>>>>> 0f5629d4
   {
   }
 
@@ -96,124 +57,20 @@
   {
     boost::asio::detail::addrinfo_type* address_info = 0;
 
-<<<<<<< HEAD
-    socket_ops::getaddrinfo(!host_name.empty() ? host_name.c_str() : 0,
-        service_name.c_str(), &hints, &address_info, ec);
-=======
     socket_ops::getaddrinfo(query.host_name().c_str(),
         query.service_name().c_str(), query.hints(), &address_info, ec);
->>>>>>> 0f5629d4
     auto_addrinfo auto_address_info(address_info);
 
     return ec ? iterator_type() : iterator_type::create(
         address_info, query.host_name(), query.service_name());
   }
 
-<<<<<<< HEAD
-  template <typename Handler>
-  class resolve_op
-    : public operation
-  {
-  public:
-    resolve_op(implementation_type impl, const query_type& query,
-        io_service_impl& io_service_impl, Handler handler)
-      : operation(&resolve_op::do_complete),
-        impl_(impl),
-        query_(query),
-        io_service_impl_(io_service_impl),
-        handler_(handler)
-    {
-    }
-
-    static void do_complete(io_service_impl* owner, operation* base,
-        boost::system::error_code /*ec*/, std::size_t /*bytes_transferred*/)
-    {
-      // Take ownership of the operation object.
-      resolve_op* o(static_cast<resolve_op*>(base));
-      typedef handler_alloc_traits<Handler, resolve_op> alloc_traits;
-      handler_ptr<alloc_traits> ptr(o->handler_, o);
-
-      if (owner)
-      {
-        if (owner != &o->io_service_impl_)
-        {
-          // The operation is being run on the worker io_service. Time to
-          // perform the resolver operation.
-        
-          if (o->impl_.expired())
-          {
-            // THe operation has been cancelled.
-            o->ec_ = boost::asio::error::operation_aborted;
-          }
-          else
-          {
-            // Perform the blocking host resolution operation.
-            boost::asio::detail::addrinfo_type* address_info = 0;
-            std::string host_name = o->query_.host_name();
-            std::string service_name = o->query_.service_name();
-            boost::asio::detail::addrinfo_type hints = o->query_.hints();
-            socket_ops::getaddrinfo(!host_name.empty() ? host_name.c_str() : 0,
-                service_name.c_str(), &hints, &address_info, o->ec_);
-            auto_addrinfo auto_address_info(address_info);
-            o->iter_ = iterator_type::create(
-              address_info, host_name, service_name);
-          }
-
-          o->io_service_impl_.post_deferred_completion(o);
-          ptr.release();
-        }
-        else
-        {
-          // The operation has been returned to the main io_serice. The
-          // completion handler is ready to be delivered.
-
-          // Make a copy of the handler so that the memory can be deallocated
-          // before the upcall is made. Even if we're not about to make an
-          // upcall, a sub-object of the handler may be the true owner of the
-          // memory associated with the handler. Consequently, a local copy of
-          // the handler is required to ensure that any owning sub-object
-          // remains valid until after we have deallocated the memory here.
-          detail::binder2<Handler, boost::system::error_code, iterator_type>
-            handler(o->handler_, o->ec_, o->iter_);
-          ptr.reset();
-          boost::asio::detail::fenced_block b;
-          boost_asio_handler_invoke_helpers::invoke(handler, handler);
-        }
-      }
-    }
-
-  private:
-    boost::weak_ptr<void> impl_;
-    query_type query_;
-    io_service_impl& io_service_impl_;
-    Handler handler_;
-    boost::system::error_code ec_;
-    iterator_type iter_;
-  };
-
-=======
->>>>>>> 0f5629d4
   // Asynchronously resolve a query to a list of entries.
   template <typename Handler>
   void async_resolve(implementation_type& impl, const query_type& query,
       Handler handler)
   {
     // Allocate and construct an operation to wrap the handler.
-<<<<<<< HEAD
-    typedef resolve_op<Handler> value_type;
-    typedef handler_alloc_traits<Handler, value_type> alloc_traits;
-    raw_handler_ptr<alloc_traits> raw_ptr(handler);
-    handler_ptr<alloc_traits> ptr(raw_ptr,
-        impl, query, io_service_impl_, handler);
-
-    if (work_io_service_)
-    {
-      start_work_thread();
-      io_service_impl_.work_started();
-      work_io_service_impl_.post_immediate_completion(ptr.get());
-      ptr.release();
-    }
-=======
     typedef resolve_op<Protocol, Handler> op;
     typename op::ptr p = { boost::addressof(handler),
       boost_asio_handler_alloc_helpers::allocate(
@@ -222,7 +79,6 @@
 
     start_resolve_op(p.p);
     p.v = p.p = 0;
->>>>>>> 0f5629d4
   }
 
   // Resolve an endpoint to a list of entries.
@@ -239,158 +95,12 @@
         endpoint, host_name, service_name);
   }
 
-<<<<<<< HEAD
-  template <typename Handler>
-  class resolve_endpoint_op
-    : public operation
-  {
-  public:
-    resolve_endpoint_op(implementation_type impl, const endpoint_type& ep,
-        io_service_impl& io_service_impl, Handler handler)
-      : operation(&resolve_endpoint_op::do_complete),
-        impl_(impl),
-        ep_(ep),
-        io_service_impl_(io_service_impl),
-        handler_(handler)
-    {
-    }
-
-    static void do_complete(io_service_impl* owner, operation* base,
-        boost::system::error_code /*ec*/, std::size_t /*bytes_transferred*/)
-    {
-      // Take ownership of the operation object.
-      resolve_endpoint_op* o(static_cast<resolve_endpoint_op*>(base));
-      typedef handler_alloc_traits<Handler, resolve_endpoint_op> alloc_traits;
-      handler_ptr<alloc_traits> ptr(o->handler_, o);
-
-      if (owner)
-      {
-        if (owner != &o->io_service_impl_)
-        {
-          // The operation is being run on the worker io_service. Time to
-          // perform the resolver operation.
-        
-          if (o->impl_.expired())
-          {
-            // THe operation has been cancelled.
-            o->ec_ = boost::asio::error::operation_aborted;
-          }
-          else
-          {
-            // Perform the blocking endoint resolution operation.
-            char host_name[NI_MAXHOST];
-            char service_name[NI_MAXSERV];
-            int flags = o->ep_.protocol().type() == SOCK_DGRAM ? NI_DGRAM : 0;
-            socket_ops::getnameinfo(o->ep_.data(), o->ep_.size(),
-                host_name, NI_MAXHOST, service_name,
-                NI_MAXSERV, flags, o->ec_);
-            if (o->ec_)
-            {
-              flags |= NI_NUMERICSERV;
-              socket_ops::getnameinfo(o->ep_.data(), o->ep_.size(),
-                  host_name, NI_MAXHOST, service_name,
-                  NI_MAXSERV, flags, o->ec_);
-            }
-            o->iter_ = iterator_type::create(o->ep_, host_name, service_name);
-          }
-
-          o->io_service_impl_.post_deferred_completion(o);
-          ptr.release();
-        }
-        else
-        {
-          // The operation has been returned to the main io_serice. The
-          // completion handler is ready to be delivered.
-
-          // Make a copy of the handler so that the memory can be deallocated
-          // before the upcall is made. Even if we're not about to make an
-          // upcall, a sub-object of the handler may be the true owner of the
-          // memory associated with the handler. Consequently, a local copy of
-          // the handler is required to ensure that any owning sub-object
-          // remains valid until after we have deallocated the memory here.
-          detail::binder2<Handler, boost::system::error_code, iterator_type>
-            handler(o->handler_, o->ec_, o->iter_);
-          ptr.reset();
-          boost::asio::detail::fenced_block b;
-          boost_asio_handler_invoke_helpers::invoke(handler, handler);
-        }
-      }
-    }
-
-  private:
-    boost::weak_ptr<void> impl_;
-    endpoint_type ep_;
-    io_service_impl& io_service_impl_;
-    Handler handler_;
-    boost::system::error_code ec_;
-    iterator_type iter_;
-  };
-
-=======
->>>>>>> 0f5629d4
   // Asynchronously resolve an endpoint to a list of entries.
   template <typename Handler>
   void async_resolve(implementation_type& impl, const endpoint_type& endpoint,
       Handler handler)
   {
     // Allocate and construct an operation to wrap the handler.
-<<<<<<< HEAD
-    typedef resolve_endpoint_op<Handler> value_type;
-    typedef handler_alloc_traits<Handler, value_type> alloc_traits;
-    raw_handler_ptr<alloc_traits> raw_ptr(handler);
-    handler_ptr<alloc_traits> ptr(raw_ptr,
-        impl, endpoint, io_service_impl_, handler);
-
-    if (work_io_service_)
-    {
-      start_work_thread();
-      io_service_impl_.work_started();
-      work_io_service_impl_.post_immediate_completion(ptr.get());
-      ptr.release();
-    }
-  }
-
-private:
-  // Helper class to run the work io_service in a thread.
-  class work_io_service_runner
-  {
-  public:
-    work_io_service_runner(boost::asio::io_service& io_service)
-      : io_service_(io_service) {}
-    void operator()() { io_service_.run(); }
-  private:
-    boost::asio::io_service& io_service_;
-  };
-
-  // Start the work thread if it's not already running.
-  void start_work_thread()
-  {
-    boost::asio::detail::mutex::scoped_lock lock(mutex_);
-    if (!work_thread_)
-    {
-      work_thread_.reset(new boost::asio::detail::thread(
-            work_io_service_runner(*work_io_service_)));
-    }
-  }
-
-  // Mutex to protect access to internal data.
-  boost::asio::detail::mutex mutex_;
-
-  // The io_service implementation used to post completions.
-  io_service_impl& io_service_impl_;
-
-  // Private io_service used for performing asynchronous host resolution.
-  boost::scoped_ptr<boost::asio::io_service> work_io_service_;
-
-  // The work io_service implementation used to post completions.
-  io_service_impl& work_io_service_impl_;
-
-  // Work for the private io_service to perform.
-  boost::scoped_ptr<boost::asio::io_service::work> work_;
-
-  // Thread used for running the work io_service's run loop.
-  boost::scoped_ptr<boost::asio::detail::thread> work_thread_;
-=======
     typedef resolve_endpoint_op<Protocol, Handler> op;
     typename op::ptr p = { boost::addressof(handler),
       boost_asio_handler_alloc_helpers::allocate(
@@ -400,7 +110,6 @@
     start_resolve_op(p.p);
     p.v = p.p = 0;
   }
->>>>>>> 0f5629d4
 };
 
 } // namespace detail
