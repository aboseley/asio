//
// detail/dev_poll_reactor.hpp
// ~~~~~~~~~~~~~~~~~~~~~~~~~~~
//
// Copyright (c) 2003-2010 Christopher M. Kohlhoff (chris at kohlhoff dot com)
//
// Distributed under the Boost Software License, Version 1.0. (See accompanying
// file LICENSE_1_0.txt or copy at http://www.boost.org/LICENSE_1_0.txt)
//

#ifndef BOOST_ASIO_DETAIL_DEV_POLL_REACTOR_HPP
#define BOOST_ASIO_DETAIL_DEV_POLL_REACTOR_HPP

#if defined(_MSC_VER) && (_MSC_VER >= 1200)
# pragma once
#endif // defined(_MSC_VER) && (_MSC_VER >= 1200)

#include <boost/asio/detail/config.hpp>

#if defined(BOOST_ASIO_HAS_DEV_POLL)

#include <cstddef>
#include <vector>
#include <sys/devpoll.h>
<<<<<<< HEAD
#include <boost/system/system_error.hpp>
#include <boost/asio/detail/pop_options.hpp>

#include <boost/asio/error.hpp>
#include <boost/asio/io_service.hpp>
=======
#include <boost/asio/detail/dev_poll_reactor_fwd.hpp>
>>>>>>> 0f5629d4
#include <boost/asio/detail/hash_map.hpp>
#include <boost/asio/detail/mutex.hpp>
#include <boost/asio/detail/op_queue.hpp>
#include <boost/asio/detail/reactor_op.hpp>
#include <boost/asio/detail/reactor_op_queue.hpp>
#include <boost/asio/detail/select_interrupter.hpp>
<<<<<<< HEAD
#include <boost/asio/detail/service_base.hpp>
=======
>>>>>>> 0f5629d4
#include <boost/asio/detail/socket_types.hpp>
#include <boost/asio/detail/timer_op.hpp>
#include <boost/asio/detail/timer_queue_base.hpp>
#include <boost/asio/detail/timer_queue_fwd.hpp>
#include <boost/asio/detail/timer_queue_set.hpp>
<<<<<<< HEAD
=======
#include <boost/asio/io_service.hpp>

#include <boost/asio/detail/push_options.hpp>
>>>>>>> 0f5629d4

namespace boost {
namespace asio {
namespace detail {

class dev_poll_reactor
  : public boost::asio::detail::service_base<dev_poll_reactor>
{
public:
  enum { read_op = 0, write_op = 1,
    connect_op = 1, except_op = 2, max_ops = 3 };

  // Per-descriptor data.
  struct per_descriptor_data
  {
  };

  // Constructor.
<<<<<<< HEAD
  dev_poll_reactor(boost::asio::io_service& io_service)
    : boost::asio::detail::service_base<dev_poll_reactor>(io_service),
      io_service_(use_service<io_service_impl>(io_service)),
      mutex_(),
      dev_poll_fd_(do_dev_poll_create()),
      interrupter_(),
      shutdown_(false)
  {
    // Add the interrupter's descriptor to /dev/poll.
    ::pollfd ev = { 0 };
    ev.fd = interrupter_.read_descriptor();
    ev.events = POLLIN | POLLERR;
    ev.revents = 0;
    ::write(dev_poll_fd_, &ev, sizeof(ev));
  }
=======
  BOOST_ASIO_DECL dev_poll_reactor(boost::asio::io_service& io_service);
>>>>>>> 0f5629d4

  // Destructor.
  BOOST_ASIO_DECL ~dev_poll_reactor();

  // Destroy all user-defined handler objects owned by the service.
<<<<<<< HEAD
  void shutdown_service()
  {
    boost::asio::detail::mutex::scoped_lock lock(mutex_);
    shutdown_ = true;
    lock.unlock();

    op_queue<operation> ops;

    for (int i = 0; i < max_ops; ++i)
      op_queue_[i].get_all_operations(ops);

    timer_queues_.get_all_timers(ops);
  } 

  // Initialise the task.
  void init_task()
  {
    io_service_.init_task();
  }
=======
  BOOST_ASIO_DECL void shutdown_service();

  // Initialise the task.
  BOOST_ASIO_DECL void init_task();
>>>>>>> 0f5629d4

  // Register a socket with the reactor. Returns 0 on success, system error
  // code on failure.
  BOOST_ASIO_DECL int register_descriptor(socket_type, per_descriptor_data&);

<<<<<<< HEAD
  // Start a new operation. The reactor operation will be performed when the
  // given descriptor is flagged as ready, or an error has occurred.
  void start_op(int op_type, socket_type descriptor,
      per_descriptor_data&, reactor_op* op, bool allow_speculative)
  {
    boost::asio::detail::mutex::scoped_lock lock(mutex_);

    if (shutdown_)
      return;

    if (allow_speculative)
    {
      if (op_type != read_op || !op_queue_[except_op].has_operation(descriptor))
      {
        if (!op_queue_[op_type].has_operation(descriptor))
        {
          if (op->perform())
          {
            lock.unlock();
            io_service_.post_immediate_completion(op);
            return;
          }
        }
      }
    }

    bool first = op_queue_[op_type].enqueue_operation(descriptor, op);
    io_service_.work_started();
    if (first)
    {
      ::pollfd& ev = add_pending_event_change(descriptor);
      ev.events = POLLERR | POLLHUP;
      if (op_type == read_op
          || op_queue_[read_op].has_operation(descriptor))
        ev.events |= POLLIN;
      if (op_type == write_op
          || op_queue_[write_op].has_operation(descriptor))
        ev.events |= POLLOUT;
      if (op_type == except_op
          || op_queue_[except_op].has_operation(descriptor))
        ev.events |= POLLPRI;
      interrupter_.interrupt();
    }
  }
=======
  // Post a reactor operation for immediate completion.
  void post_immediate_completion(reactor_op* op)
  {
    io_service_.post_immediate_completion(op);
  }

  // Start a new operation. The reactor operation will be performed when the
  // given descriptor is flagged as ready, or an error has occurred.
  BOOST_ASIO_DECL void start_op(int op_type, socket_type descriptor,
      per_descriptor_data&, reactor_op* op, bool allow_speculative);
>>>>>>> 0f5629d4

  // Cancel all operations associated with the given descriptor. The
  // handlers associated with the descriptor will be invoked with the
  // operation_aborted error.
<<<<<<< HEAD
  void cancel_ops(socket_type descriptor, per_descriptor_data&)
  {
    boost::asio::detail::mutex::scoped_lock lock(mutex_);
    cancel_ops_unlocked(descriptor, boost::asio::error::operation_aborted);
  }

  // Cancel any operations that are running against the descriptor and remove
  // its registration from the reactor.
  void close_descriptor(socket_type descriptor, per_descriptor_data&)
  {
    boost::asio::detail::mutex::scoped_lock lock(mutex_);

    // Remove the descriptor from /dev/poll.
    ::pollfd& ev = add_pending_event_change(descriptor);
    ev.events = POLLREMOVE;
    interrupter_.interrupt();

    // Cancel any outstanding operations associated with the descriptor.
    cancel_ops_unlocked(descriptor, boost::asio::error::operation_aborted);
  }

  // Add a new timer queue to the reactor.
  template <typename Time_Traits>
  void add_timer_queue(timer_queue<Time_Traits>& timer_queue)
  {
    boost::asio::detail::mutex::scoped_lock lock(mutex_);
    timer_queues_.insert(&timer_queue);
  }

  // Remove a timer queue from the reactor.
  template <typename Time_Traits>
  void remove_timer_queue(timer_queue<Time_Traits>& timer_queue)
  {
    boost::asio::detail::mutex::scoped_lock lock(mutex_);
    timer_queues_.erase(&timer_queue);
  }

  // Schedule a new operation in the given timer queue to expire at the
  // specified absolute time.
  template <typename Time_Traits>
  void schedule_timer(timer_queue<Time_Traits>& timer_queue,
      const typename Time_Traits::time_type& time, timer_op* op, void* token)
  {
    boost::asio::detail::mutex::scoped_lock lock(mutex_);
    if (!shutdown_)
    {
      bool earliest = timer_queue.enqueue_timer(time, op, token);
      io_service_.work_started();
      if (earliest)
        interrupter_.interrupt();
    }
  }

  // Cancel the timer operations associated with the given token. Returns the
  // number of operations that have been posted or dispatched.
  template <typename Time_Traits>
  std::size_t cancel_timer(timer_queue<Time_Traits>& timer_queue, void* token)
  {
    boost::asio::detail::mutex::scoped_lock lock(mutex_);
    op_queue<operation> ops;
    std::size_t n = timer_queue.cancel_timer(token, ops);
    lock.unlock();
    io_service_.post_deferred_completions(ops);
    return n;
  }

  // Run /dev/poll once until interrupted or events are ready to be dispatched.
  void run(bool block, op_queue<operation>& ops)
  {
    boost::asio::detail::mutex::scoped_lock lock(mutex_);

    // We can return immediately if there's no work to do and the reactor is
    // not supposed to block.
    if (!block && op_queue_[read_op].empty() && op_queue_[write_op].empty()
        && op_queue_[except_op].empty() && timer_queues_.all_empty())
      return;

    // Write the pending event registration changes to the /dev/poll descriptor.
    std::size_t events_size = sizeof(::pollfd) * pending_event_changes_.size();
    if (events_size > 0)
    {
      errno = 0;
      int result = ::write(dev_poll_fd_,
          &pending_event_changes_[0], events_size);
      if (result != static_cast<int>(events_size))
      {
        boost::system::error_code ec = boost::system::error_code(
            errno, boost::asio::error::get_system_category());
        for (std::size_t i = 0; i < pending_event_changes_.size(); ++i)
        {
          int descriptor = pending_event_changes_[i].fd;
          for (int j = 0; j < max_ops; ++j)
            op_queue_[j].cancel_operations(descriptor, ops, ec);
        }
      }
      pending_event_changes_.clear();
      pending_event_change_index_.clear();
    }

    int timeout = block ? get_timeout() : 0;
    lock.unlock();

    // Block on the /dev/poll descriptor.
    ::pollfd events[128] = { { 0 } };
    ::dvpoll dp = { 0 };
    dp.dp_fds = events;
    dp.dp_nfds = 128;
    dp.dp_timeout = timeout;
    int num_events = ::ioctl(dev_poll_fd_, DP_POLL, &dp);

    lock.lock();

    // Dispatch the waiting events.
    for (int i = 0; i < num_events; ++i)
    {
      int descriptor = events[i].fd;
      if (descriptor == interrupter_.read_descriptor())
      {
        interrupter_.reset();
      }
      else
      {
        bool more_reads = false;
        bool more_writes = false;
        bool more_except = false;

        // Exception operations must be processed first to ensure that any
        // out-of-band data is read before normal data.
        if (events[i].events & (POLLPRI | POLLERR | POLLHUP))
          more_except =
            op_queue_[except_op].perform_operations(descriptor, ops);
        else
          more_except = op_queue_[except_op].has_operation(descriptor);

        if (events[i].events & (POLLIN | POLLERR | POLLHUP))
          more_reads = op_queue_[read_op].perform_operations(descriptor, ops);
        else
          more_reads = op_queue_[read_op].has_operation(descriptor);

        if (events[i].events & (POLLOUT | POLLERR | POLLHUP))
          more_writes = op_queue_[write_op].perform_operations(descriptor, ops);
        else
          more_writes = op_queue_[write_op].has_operation(descriptor);

        if ((events[i].events & (POLLERR | POLLHUP)) != 0
              && !more_except && !more_reads && !more_writes)
        {
          // If we have an event and no operations associated with the
          // descriptor then we need to delete the descriptor from /dev/poll.
          // The poll operation can produce POLLHUP or POLLERR events when there
          // is no operation pending, so if we do not remove the descriptor we
          // can end up in a tight polling loop.
          ::pollfd ev = { 0 };
          ev.fd = descriptor;
          ev.events = POLLREMOVE;
          ev.revents = 0;
          ::write(dev_poll_fd_, &ev, sizeof(ev));
        }
        else
        {
          ::pollfd ev = { 0 };
          ev.fd = descriptor;
          ev.events = POLLERR | POLLHUP;
          if (more_reads)
            ev.events |= POLLIN;
          if (more_writes)
            ev.events |= POLLOUT;
          if (more_except)
            ev.events |= POLLPRI;
          ev.revents = 0;
          int result = ::write(dev_poll_fd_, &ev, sizeof(ev));
          if (result != sizeof(ev))
          {
            boost::system::error_code ec(errno,
                boost::asio::error::get_system_category());
            for (int j = 0; j < max_ops; ++j)
              op_queue_[j].cancel_operations(descriptor, ops, ec);
          }
        }
      }
    }
    timer_queues_.get_ready_timers(ops);
  }
=======
  BOOST_ASIO_DECL void cancel_ops(socket_type descriptor, per_descriptor_data&);

  // Cancel any operations that are running against the descriptor and remove
  // its registration from the reactor.
  BOOST_ASIO_DECL void close_descriptor(
      socket_type descriptor, per_descriptor_data&);

  // Add a new timer queue to the reactor.
  template <typename Time_Traits>
  void add_timer_queue(timer_queue<Time_Traits>& queue);

  // Remove a timer queue from the reactor.
  template <typename Time_Traits>
  void remove_timer_queue(timer_queue<Time_Traits>& queue);

  // Schedule a new operation in the given timer queue to expire at the
  // specified absolute time.
  template <typename Time_Traits>
  void schedule_timer(timer_queue<Time_Traits>& queue,
      const typename Time_Traits::time_type& time, timer_op* op, void* token);

  // Cancel the timer operations associated with the given token. Returns the
  // number of operations that have been posted or dispatched.
  template <typename Time_Traits>
  std::size_t cancel_timer(timer_queue<Time_Traits>& queue, void* token);

  // Run /dev/poll once until interrupted or events are ready to be dispatched.
  BOOST_ASIO_DECL void run(bool block, op_queue<operation>& ops);
>>>>>>> 0f5629d4

  // Interrupt the select loop.
  BOOST_ASIO_DECL void interrupt();

private:
  // Create the /dev/poll file descriptor. Throws an exception if the descriptor
  // cannot be created.
  BOOST_ASIO_DECL static int do_dev_poll_create();

<<<<<<< HEAD
  // Get the timeout value for the /dev/poll DP_POLL operation. The timeout
  // value is returned as a number of milliseconds. A return value of -1
  // indicates that the poll should block indefinitely.
  int get_timeout()
  {
    // By default we will wait no longer than 5 minutes. This will ensure that
    // any changes to the system clock are detected after no longer than this.
    return timer_queues_.wait_duration_msec(5 * 60 * 1000);
  }
=======
  // Helper function to add a new timer queue.
  BOOST_ASIO_DECL void do_add_timer_queue(timer_queue_base& queue);

  // Helper function to remove a timer queue.
  BOOST_ASIO_DECL void do_remove_timer_queue(timer_queue_base& queue);

  // Get the timeout value for the /dev/poll DP_POLL operation. The timeout
  // value is returned as a number of milliseconds. A return value of -1
  // indicates that the poll should block indefinitely.
  BOOST_ASIO_DECL int get_timeout();
>>>>>>> 0f5629d4

  // Cancel all operations associated with the given descriptor. The do_cancel
  // function of the handler objects will be invoked. This function does not
  // acquire the dev_poll_reactor's mutex.
<<<<<<< HEAD
  void cancel_ops_unlocked(socket_type descriptor,
      const boost::system::error_code& ec)
  {
    bool need_interrupt = false;
    op_queue<operation> ops;
    for (int i = 0; i < max_ops; ++i)
      need_interrupt = op_queue_[i].cancel_operations(
          descriptor, ops, ec) || need_interrupt;
    io_service_.post_deferred_completions(ops);
    if (need_interrupt)
      interrupter_.interrupt();
  }
=======
  BOOST_ASIO_DECL void cancel_ops_unlocked(socket_type descriptor,
      const boost::system::error_code& ec);
>>>>>>> 0f5629d4

  // Add a pending event entry for the given descriptor.
  BOOST_ASIO_DECL ::pollfd& add_pending_event_change(int descriptor);

  // The io_service implementation used to post completions.
  io_service_impl& io_service_;

  // The io_service implementation used to post completions.
  io_service_impl& io_service_;

  // Mutex to protect access to internal data.
  boost::asio::detail::mutex mutex_;

  // The /dev/poll file descriptor.
  int dev_poll_fd_;

  // Vector of /dev/poll events waiting to be written to the descriptor.
  std::vector< ::pollfd> pending_event_changes_;

  // Hash map to associate a descriptor with a pending event change index.
  hash_map<int, std::size_t> pending_event_change_index_;

  // The interrupter is used to break a blocking DP_POLL operation.
  select_interrupter interrupter_;

  // The queues of read, write and except operations.
  reactor_op_queue<socket_type> op_queue_[max_ops];

  // The timer queues.
  timer_queue_set timer_queues_;

  // Whether the service has been shut down.
  bool shutdown_;
};

} // namespace detail
} // namespace asio
} // namespace boost

#include <boost/asio/detail/pop_options.hpp>

#include <boost/asio/detail/impl/dev_poll_reactor.hpp>
#if defined(BOOST_ASIO_HEADER_ONLY)
# include <boost/asio/detail/impl/dev_poll_reactor.ipp>
#endif // defined(BOOST_ASIO_HEADER_ONLY)

#endif // defined(BOOST_ASIO_HAS_DEV_POLL)

#endif // BOOST_ASIO_DETAIL_DEV_POLL_REACTOR_HPP<|MERGE_RESOLUTION|>--- conflicted
+++ resolved
@@ -22,36 +22,21 @@
 #include <cstddef>
 #include <vector>
 #include <sys/devpoll.h>
-<<<<<<< HEAD
-#include <boost/system/system_error.hpp>
-#include <boost/asio/detail/pop_options.hpp>
-
-#include <boost/asio/error.hpp>
-#include <boost/asio/io_service.hpp>
-=======
 #include <boost/asio/detail/dev_poll_reactor_fwd.hpp>
->>>>>>> 0f5629d4
 #include <boost/asio/detail/hash_map.hpp>
 #include <boost/asio/detail/mutex.hpp>
 #include <boost/asio/detail/op_queue.hpp>
 #include <boost/asio/detail/reactor_op.hpp>
 #include <boost/asio/detail/reactor_op_queue.hpp>
 #include <boost/asio/detail/select_interrupter.hpp>
-<<<<<<< HEAD
-#include <boost/asio/detail/service_base.hpp>
-=======
->>>>>>> 0f5629d4
 #include <boost/asio/detail/socket_types.hpp>
 #include <boost/asio/detail/timer_op.hpp>
 #include <boost/asio/detail/timer_queue_base.hpp>
 #include <boost/asio/detail/timer_queue_fwd.hpp>
 #include <boost/asio/detail/timer_queue_set.hpp>
-<<<<<<< HEAD
-=======
 #include <boost/asio/io_service.hpp>
 
 #include <boost/asio/detail/push_options.hpp>
->>>>>>> 0f5629d4
 
 namespace boost {
 namespace asio {
@@ -70,107 +55,21 @@
   };
 
   // Constructor.
-<<<<<<< HEAD
-  dev_poll_reactor(boost::asio::io_service& io_service)
-    : boost::asio::detail::service_base<dev_poll_reactor>(io_service),
-      io_service_(use_service<io_service_impl>(io_service)),
-      mutex_(),
-      dev_poll_fd_(do_dev_poll_create()),
-      interrupter_(),
-      shutdown_(false)
-  {
-    // Add the interrupter's descriptor to /dev/poll.
-    ::pollfd ev = { 0 };
-    ev.fd = interrupter_.read_descriptor();
-    ev.events = POLLIN | POLLERR;
-    ev.revents = 0;
-    ::write(dev_poll_fd_, &ev, sizeof(ev));
-  }
-=======
   BOOST_ASIO_DECL dev_poll_reactor(boost::asio::io_service& io_service);
->>>>>>> 0f5629d4
 
   // Destructor.
   BOOST_ASIO_DECL ~dev_poll_reactor();
 
   // Destroy all user-defined handler objects owned by the service.
-<<<<<<< HEAD
-  void shutdown_service()
-  {
-    boost::asio::detail::mutex::scoped_lock lock(mutex_);
-    shutdown_ = true;
-    lock.unlock();
-
-    op_queue<operation> ops;
-
-    for (int i = 0; i < max_ops; ++i)
-      op_queue_[i].get_all_operations(ops);
-
-    timer_queues_.get_all_timers(ops);
-  } 
-
-  // Initialise the task.
-  void init_task()
-  {
-    io_service_.init_task();
-  }
-=======
   BOOST_ASIO_DECL void shutdown_service();
 
   // Initialise the task.
   BOOST_ASIO_DECL void init_task();
->>>>>>> 0f5629d4
 
   // Register a socket with the reactor. Returns 0 on success, system error
   // code on failure.
   BOOST_ASIO_DECL int register_descriptor(socket_type, per_descriptor_data&);
 
-<<<<<<< HEAD
-  // Start a new operation. The reactor operation will be performed when the
-  // given descriptor is flagged as ready, or an error has occurred.
-  void start_op(int op_type, socket_type descriptor,
-      per_descriptor_data&, reactor_op* op, bool allow_speculative)
-  {
-    boost::asio::detail::mutex::scoped_lock lock(mutex_);
-
-    if (shutdown_)
-      return;
-
-    if (allow_speculative)
-    {
-      if (op_type != read_op || !op_queue_[except_op].has_operation(descriptor))
-      {
-        if (!op_queue_[op_type].has_operation(descriptor))
-        {
-          if (op->perform())
-          {
-            lock.unlock();
-            io_service_.post_immediate_completion(op);
-            return;
-          }
-        }
-      }
-    }
-
-    bool first = op_queue_[op_type].enqueue_operation(descriptor, op);
-    io_service_.work_started();
-    if (first)
-    {
-      ::pollfd& ev = add_pending_event_change(descriptor);
-      ev.events = POLLERR | POLLHUP;
-      if (op_type == read_op
-          || op_queue_[read_op].has_operation(descriptor))
-        ev.events |= POLLIN;
-      if (op_type == write_op
-          || op_queue_[write_op].has_operation(descriptor))
-        ev.events |= POLLOUT;
-      if (op_type == except_op
-          || op_queue_[except_op].has_operation(descriptor))
-        ev.events |= POLLPRI;
-      interrupter_.interrupt();
-    }
-  }
-=======
   // Post a reactor operation for immediate completion.
   void post_immediate_completion(reactor_op* op)
   {
@@ -181,196 +80,10 @@
   // given descriptor is flagged as ready, or an error has occurred.
   BOOST_ASIO_DECL void start_op(int op_type, socket_type descriptor,
       per_descriptor_data&, reactor_op* op, bool allow_speculative);
->>>>>>> 0f5629d4
 
   // Cancel all operations associated with the given descriptor. The
   // handlers associated with the descriptor will be invoked with the
   // operation_aborted error.
-<<<<<<< HEAD
-  void cancel_ops(socket_type descriptor, per_descriptor_data&)
-  {
-    boost::asio::detail::mutex::scoped_lock lock(mutex_);
-    cancel_ops_unlocked(descriptor, boost::asio::error::operation_aborted);
-  }
-
-  // Cancel any operations that are running against the descriptor and remove
-  // its registration from the reactor.
-  void close_descriptor(socket_type descriptor, per_descriptor_data&)
-  {
-    boost::asio::detail::mutex::scoped_lock lock(mutex_);
-
-    // Remove the descriptor from /dev/poll.
-    ::pollfd& ev = add_pending_event_change(descriptor);
-    ev.events = POLLREMOVE;
-    interrupter_.interrupt();
-
-    // Cancel any outstanding operations associated with the descriptor.
-    cancel_ops_unlocked(descriptor, boost::asio::error::operation_aborted);
-  }
-
-  // Add a new timer queue to the reactor.
-  template <typename Time_Traits>
-  void add_timer_queue(timer_queue<Time_Traits>& timer_queue)
-  {
-    boost::asio::detail::mutex::scoped_lock lock(mutex_);
-    timer_queues_.insert(&timer_queue);
-  }
-
-  // Remove a timer queue from the reactor.
-  template <typename Time_Traits>
-  void remove_timer_queue(timer_queue<Time_Traits>& timer_queue)
-  {
-    boost::asio::detail::mutex::scoped_lock lock(mutex_);
-    timer_queues_.erase(&timer_queue);
-  }
-
-  // Schedule a new operation in the given timer queue to expire at the
-  // specified absolute time.
-  template <typename Time_Traits>
-  void schedule_timer(timer_queue<Time_Traits>& timer_queue,
-      const typename Time_Traits::time_type& time, timer_op* op, void* token)
-  {
-    boost::asio::detail::mutex::scoped_lock lock(mutex_);
-    if (!shutdown_)
-    {
-      bool earliest = timer_queue.enqueue_timer(time, op, token);
-      io_service_.work_started();
-      if (earliest)
-        interrupter_.interrupt();
-    }
-  }
-
-  // Cancel the timer operations associated with the given token. Returns the
-  // number of operations that have been posted or dispatched.
-  template <typename Time_Traits>
-  std::size_t cancel_timer(timer_queue<Time_Traits>& timer_queue, void* token)
-  {
-    boost::asio::detail::mutex::scoped_lock lock(mutex_);
-    op_queue<operation> ops;
-    std::size_t n = timer_queue.cancel_timer(token, ops);
-    lock.unlock();
-    io_service_.post_deferred_completions(ops);
-    return n;
-  }
-
-  // Run /dev/poll once until interrupted or events are ready to be dispatched.
-  void run(bool block, op_queue<operation>& ops)
-  {
-    boost::asio::detail::mutex::scoped_lock lock(mutex_);
-
-    // We can return immediately if there's no work to do and the reactor is
-    // not supposed to block.
-    if (!block && op_queue_[read_op].empty() && op_queue_[write_op].empty()
-        && op_queue_[except_op].empty() && timer_queues_.all_empty())
-      return;
-
-    // Write the pending event registration changes to the /dev/poll descriptor.
-    std::size_t events_size = sizeof(::pollfd) * pending_event_changes_.size();
-    if (events_size > 0)
-    {
-      errno = 0;
-      int result = ::write(dev_poll_fd_,
-          &pending_event_changes_[0], events_size);
-      if (result != static_cast<int>(events_size))
-      {
-        boost::system::error_code ec = boost::system::error_code(
-            errno, boost::asio::error::get_system_category());
-        for (std::size_t i = 0; i < pending_event_changes_.size(); ++i)
-        {
-          int descriptor = pending_event_changes_[i].fd;
-          for (int j = 0; j < max_ops; ++j)
-            op_queue_[j].cancel_operations(descriptor, ops, ec);
-        }
-      }
-      pending_event_changes_.clear();
-      pending_event_change_index_.clear();
-    }
-
-    int timeout = block ? get_timeout() : 0;
-    lock.unlock();
-
-    // Block on the /dev/poll descriptor.
-    ::pollfd events[128] = { { 0 } };
-    ::dvpoll dp = { 0 };
-    dp.dp_fds = events;
-    dp.dp_nfds = 128;
-    dp.dp_timeout = timeout;
-    int num_events = ::ioctl(dev_poll_fd_, DP_POLL, &dp);
-
-    lock.lock();
-
-    // Dispatch the waiting events.
-    for (int i = 0; i < num_events; ++i)
-    {
-      int descriptor = events[i].fd;
-      if (descriptor == interrupter_.read_descriptor())
-      {
-        interrupter_.reset();
-      }
-      else
-      {
-        bool more_reads = false;
-        bool more_writes = false;
-        bool more_except = false;
-
-        // Exception operations must be processed first to ensure that any
-        // out-of-band data is read before normal data.
-        if (events[i].events & (POLLPRI | POLLERR | POLLHUP))
-          more_except =
-            op_queue_[except_op].perform_operations(descriptor, ops);
-        else
-          more_except = op_queue_[except_op].has_operation(descriptor);
-
-        if (events[i].events & (POLLIN | POLLERR | POLLHUP))
-          more_reads = op_queue_[read_op].perform_operations(descriptor, ops);
-        else
-          more_reads = op_queue_[read_op].has_operation(descriptor);
-
-        if (events[i].events & (POLLOUT | POLLERR | POLLHUP))
-          more_writes = op_queue_[write_op].perform_operations(descriptor, ops);
-        else
-          more_writes = op_queue_[write_op].has_operation(descriptor);
-
-        if ((events[i].events & (POLLERR | POLLHUP)) != 0
-              && !more_except && !more_reads && !more_writes)
-        {
-          // If we have an event and no operations associated with the
-          // descriptor then we need to delete the descriptor from /dev/poll.
-          // The poll operation can produce POLLHUP or POLLERR events when there
-          // is no operation pending, so if we do not remove the descriptor we
-          // can end up in a tight polling loop.
-          ::pollfd ev = { 0 };
-          ev.fd = descriptor;
-          ev.events = POLLREMOVE;
-          ev.revents = 0;
-          ::write(dev_poll_fd_, &ev, sizeof(ev));
-        }
-        else
-        {
-          ::pollfd ev = { 0 };
-          ev.fd = descriptor;
-          ev.events = POLLERR | POLLHUP;
-          if (more_reads)
-            ev.events |= POLLIN;
-          if (more_writes)
-            ev.events |= POLLOUT;
-          if (more_except)
-            ev.events |= POLLPRI;
-          ev.revents = 0;
-          int result = ::write(dev_poll_fd_, &ev, sizeof(ev));
-          if (result != sizeof(ev))
-          {
-            boost::system::error_code ec(errno,
-                boost::asio::error::get_system_category());
-            for (int j = 0; j < max_ops; ++j)
-              op_queue_[j].cancel_operations(descriptor, ops, ec);
-          }
-        }
-      }
-    }
-    timer_queues_.get_ready_timers(ops);
-  }
-=======
   BOOST_ASIO_DECL void cancel_ops(socket_type descriptor, per_descriptor_data&);
 
   // Cancel any operations that are running against the descriptor and remove
@@ -399,7 +112,6 @@
 
   // Run /dev/poll once until interrupted or events are ready to be dispatched.
   BOOST_ASIO_DECL void run(bool block, op_queue<operation>& ops);
->>>>>>> 0f5629d4
 
   // Interrupt the select loop.
   BOOST_ASIO_DECL void interrupt();
@@ -409,17 +121,6 @@
   // cannot be created.
   BOOST_ASIO_DECL static int do_dev_poll_create();
 
-<<<<<<< HEAD
-  // Get the timeout value for the /dev/poll DP_POLL operation. The timeout
-  // value is returned as a number of milliseconds. A return value of -1
-  // indicates that the poll should block indefinitely.
-  int get_timeout()
-  {
-    // By default we will wait no longer than 5 minutes. This will ensure that
-    // any changes to the system clock are detected after no longer than this.
-    return timer_queues_.wait_duration_msec(5 * 60 * 1000);
-  }
-=======
   // Helper function to add a new timer queue.
   BOOST_ASIO_DECL void do_add_timer_queue(timer_queue_base& queue);
 
@@ -430,34 +131,15 @@
   // value is returned as a number of milliseconds. A return value of -1
   // indicates that the poll should block indefinitely.
   BOOST_ASIO_DECL int get_timeout();
->>>>>>> 0f5629d4
 
   // Cancel all operations associated with the given descriptor. The do_cancel
   // function of the handler objects will be invoked. This function does not
   // acquire the dev_poll_reactor's mutex.
-<<<<<<< HEAD
-  void cancel_ops_unlocked(socket_type descriptor,
-      const boost::system::error_code& ec)
-  {
-    bool need_interrupt = false;
-    op_queue<operation> ops;
-    for (int i = 0; i < max_ops; ++i)
-      need_interrupt = op_queue_[i].cancel_operations(
-          descriptor, ops, ec) || need_interrupt;
-    io_service_.post_deferred_completions(ops);
-    if (need_interrupt)
-      interrupter_.interrupt();
-  }
-=======
   BOOST_ASIO_DECL void cancel_ops_unlocked(socket_type descriptor,
       const boost::system::error_code& ec);
->>>>>>> 0f5629d4
 
   // Add a pending event entry for the given descriptor.
   BOOST_ASIO_DECL ::pollfd& add_pending_event_change(int descriptor);
-
-  // The io_service implementation used to post completions.
-  io_service_impl& io_service_;
 
   // The io_service implementation used to post completions.
   io_service_impl& io_service_;
