//
// detail/socket_types.hpp
// ~~~~~~~~~~~~~~~~~~~~~~~
//
// Copyright (c) 2003-2010 Christopher M. Kohlhoff (chris at kohlhoff dot com)
//
// Distributed under the Boost Software License, Version 1.0. (See accompanying
// file LICENSE_1_0.txt or copy at http://www.boost.org/LICENSE_1_0.txt)
//

#ifndef BOOST_ASIO_DETAIL_SOCKET_TYPES_HPP
#define BOOST_ASIO_DETAIL_SOCKET_TYPES_HPP

#if defined(_MSC_VER) && (_MSC_VER >= 1200)
# pragma once
#endif // defined(_MSC_VER) && (_MSC_VER >= 1200)

#include <boost/asio/detail/config.hpp>

#if defined(BOOST_WINDOWS) || defined(__CYGWIN__)
# if defined(_WINSOCKAPI_) && !defined(_WINSOCK2API_)
#  error WinSock.h has already been included
# endif // defined(_WINSOCKAPI_) && !defined(_WINSOCK2API_)
# if defined(__BORLANDC__)
#  include <stdlib.h> // Needed for __errno
#  if !defined(_WSPIAPI_H_)
#   define _WSPIAPI_H_
#   define BOOST_ASIO_WSPIAPI_H_DEFINED
#  endif // !defined(_WSPIAPI_H_)
# endif // defined(__BORLANDC__)
<<<<<<< HEAD
# if !defined(BOOST_ASIO_NO_WIN32_LEAN_AND_MEAN)
#  if !defined(WIN32_LEAN_AND_MEAN)
#   define WIN32_LEAN_AND_MEAN
#  endif // !defined(WIN32_LEAN_AND_MEAN)
# endif // !defined(BOOST_ASIO_NO_WIN32_LEAN_AND_MEAN)
# if !defined(BOOST_ASIO_NO_NOMINMAX)
#  if !defined(NOMINMAX)
#   define NOMINMAX 1
#  endif // !defined(NOMINMAX)
# endif // !defined(BOOST_ASIO_NO_NOMINMAX)
# if defined(__CYGWIN__)
#  if !defined(__USE_W32_SOCKETS)
#   error You must add -D__USE_W32_SOCKETS to your compiler options.
#  endif // !defined(__USE_W32_SOCKETS)
# endif // defined(__CYGWIN__)
=======
>>>>>>> 0f5629d4
# include <winsock2.h>
# include <ws2tcpip.h>
# include <mswsock.h>
# if defined(BOOST_ASIO_WSPIAPI_H_DEFINED)
#  undef _WSPIAPI_H_
#  undef BOOST_ASIO_WSPIAPI_H_DEFINED
# endif // defined(BOOST_ASIO_WSPIAPI_H_DEFINED)
# if !defined(BOOST_ASIO_NO_DEFAULT_LINKED_LIBS)
#  if defined(UNDER_CE)
#   pragma comment(lib, "ws2.lib")
#  elif defined(_MSC_VER) || defined(__BORLANDC__)
#   pragma comment(lib, "ws2_32.lib")
#   pragma comment(lib, "mswsock.lib")
#  endif // defined(_MSC_VER) || defined(__BORLANDC__)
# endif // !defined(BOOST_ASIO_NO_DEFAULT_LINKED_LIBS)
# include <boost/asio/detail/old_win_sdk_compat.hpp>
#else
# include <sys/ioctl.h>
# include <sys/poll.h>
# include <sys/types.h>
# include <sys/stat.h>
# include <fcntl.h>
# if defined(__hpux) && !defined(__HP_aCC)
#  include <sys/time.h>
# else
#  include <sys/select.h>
# endif
# include <sys/socket.h>
# include <sys/uio.h>
# include <sys/un.h>
# include <netinet/in.h>
# include <netinet/tcp.h>
# include <arpa/inet.h>
# include <netdb.h>
# include <net/if.h>
# include <limits.h>
# if defined(__sun)
#  include <sys/filio.h>
#  include <sys/sockio.h>
# endif
#endif

#include <boost/asio/detail/push_options.hpp>

namespace boost {
namespace asio {
namespace detail {

#if defined(BOOST_WINDOWS) || defined(__CYGWIN__)
typedef SOCKET socket_type;
const SOCKET invalid_socket = INVALID_SOCKET;
const int socket_error_retval = SOCKET_ERROR;
const int max_addr_v4_str_len = 256;
const int max_addr_v6_str_len = 256;
typedef sockaddr socket_addr_type;
typedef in_addr in4_addr_type;
typedef ip_mreq in4_mreq_type;
typedef sockaddr_in sockaddr_in4_type;
# if defined(BOOST_ASIO_HAS_OLD_WIN_SDK)
typedef in6_addr_emulation in6_addr_type;
typedef ipv6_mreq_emulation in6_mreq_type;
typedef sockaddr_in6_emulation sockaddr_in6_type;
typedef sockaddr_storage_emulation sockaddr_storage_type;
typedef addrinfo_emulation addrinfo_type;
# else
typedef in6_addr in6_addr_type;
typedef ipv6_mreq in6_mreq_type;
typedef sockaddr_in6 sockaddr_in6_type;
typedef sockaddr_storage sockaddr_storage_type;
typedef addrinfo addrinfo_type;
# endif
typedef unsigned long ioctl_arg_type;
typedef u_long u_long_type;
typedef u_short u_short_type;
const int shutdown_receive = SD_RECEIVE;
const int shutdown_send = SD_SEND;
const int shutdown_both = SD_BOTH;
const int message_peek = MSG_PEEK;
const int message_out_of_band = MSG_OOB;
const int message_do_not_route = MSG_DONTROUTE;
# if defined (_WIN32_WINNT)
const int max_iov_len = 64;
# else
const int max_iov_len = 16;
# endif
#else
typedef int socket_type;
const int invalid_socket = -1;
const int socket_error_retval = -1;
const int max_addr_v4_str_len = INET_ADDRSTRLEN;
#if defined(INET6_ADDRSTRLEN)
const int max_addr_v6_str_len = INET6_ADDRSTRLEN + 1 + IF_NAMESIZE;
#else // defined(INET6_ADDRSTRLEN)
const int max_addr_v6_str_len = 256;
#endif // defined(INET6_ADDRSTRLEN)
typedef sockaddr socket_addr_type;
typedef in_addr in4_addr_type;
# if defined(__hpux)
// HP-UX doesn't provide ip_mreq when _XOPEN_SOURCE_EXTENDED is defined.
struct in4_mreq_type
{
  struct in_addr imr_multiaddr;
  struct in_addr imr_interface;
};
# else
typedef ip_mreq in4_mreq_type;
# endif
typedef sockaddr_in sockaddr_in4_type;
typedef in6_addr in6_addr_type;
typedef ipv6_mreq in6_mreq_type;
typedef sockaddr_in6 sockaddr_in6_type;
typedef sockaddr_storage sockaddr_storage_type;
typedef sockaddr_un sockaddr_un_type;
typedef addrinfo addrinfo_type;
typedef int ioctl_arg_type;
typedef uint32_t u_long_type;
typedef uint16_t u_short_type;
const int shutdown_receive = SHUT_RD;
const int shutdown_send = SHUT_WR;
const int shutdown_both = SHUT_RDWR;
const int message_peek = MSG_PEEK;
const int message_out_of_band = MSG_OOB;
const int message_do_not_route = MSG_DONTROUTE;
# if defined(IOV_MAX)
const int max_iov_len = IOV_MAX;
# else
// POSIX platforms are not required to define IOV_MAX.
const int max_iov_len = 16;
# endif
#endif
const int custom_socket_option_level = 0xA5100000;
const int enable_connection_aborted_option = 1;
const int always_fail_option = 2;

} // namespace detail
} // namespace asio
} // namespace boost

#include <boost/asio/detail/pop_options.hpp>

#endif // BOOST_ASIO_DETAIL_SOCKET_TYPES_HPP<|MERGE_RESOLUTION|>--- conflicted
+++ resolved
@@ -28,24 +28,6 @@
 #   define BOOST_ASIO_WSPIAPI_H_DEFINED
 #  endif // !defined(_WSPIAPI_H_)
 # endif // defined(__BORLANDC__)
-<<<<<<< HEAD
-# if !defined(BOOST_ASIO_NO_WIN32_LEAN_AND_MEAN)
-#  if !defined(WIN32_LEAN_AND_MEAN)
-#   define WIN32_LEAN_AND_MEAN
-#  endif // !defined(WIN32_LEAN_AND_MEAN)
-# endif // !defined(BOOST_ASIO_NO_WIN32_LEAN_AND_MEAN)
-# if !defined(BOOST_ASIO_NO_NOMINMAX)
-#  if !defined(NOMINMAX)
-#   define NOMINMAX 1
-#  endif // !defined(NOMINMAX)
-# endif // !defined(BOOST_ASIO_NO_NOMINMAX)
-# if defined(__CYGWIN__)
-#  if !defined(__USE_W32_SOCKETS)
-#   error You must add -D__USE_W32_SOCKETS to your compiler options.
-#  endif // !defined(__USE_W32_SOCKETS)
-# endif // defined(__CYGWIN__)
-=======
->>>>>>> 0f5629d4
 # include <winsock2.h>
 # include <ws2tcpip.h>
 # include <mswsock.h>
@@ -64,7 +46,9 @@
 # include <boost/asio/detail/old_win_sdk_compat.hpp>
 #else
 # include <sys/ioctl.h>
-# include <sys/poll.h>
+# if !defined(__SYMBIAN32__)
+#  include <sys/poll.h>
+# endif
 # include <sys/types.h>
 # include <sys/stat.h>
 # include <fcntl.h>
@@ -77,7 +61,9 @@
 # include <sys/uio.h>
 # include <sys/un.h>
 # include <netinet/in.h>
-# include <netinet/tcp.h>
+# if !defined(__SYMBIAN32__)
+#  include <netinet/tcp.h>
+# endif
 # include <arpa/inet.h>
 # include <netdb.h>
 # include <net/if.h>
