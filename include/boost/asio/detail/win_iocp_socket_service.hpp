//
// detail/win_iocp_socket_service.hpp
// ~~~~~~~~~~~~~~~~~~~~~~~~~~~~~~~~~~
//
// Copyright (c) 2003-2010 Christopher M. Kohlhoff (chris at kohlhoff dot com)
//
// Distributed under the Boost Software License, Version 1.0. (See accompanying
// file LICENSE_1_0.txt or copy at http://www.boost.org/LICENSE_1_0.txt)
//

#ifndef BOOST_ASIO_DETAIL_WIN_IOCP_SOCKET_SERVICE_HPP
#define BOOST_ASIO_DETAIL_WIN_IOCP_SOCKET_SERVICE_HPP

#if defined(_MSC_VER) && (_MSC_VER >= 1200)
# pragma once
#endif // defined(_MSC_VER) && (_MSC_VER >= 1200)

#include <boost/asio/detail/config.hpp>

#if defined(BOOST_ASIO_HAS_IOCP)

#include <cstring>
<<<<<<< HEAD
#include <boost/shared_ptr.hpp>
#include <boost/type_traits/is_same.hpp>
#include <boost/weak_ptr.hpp>
#include <boost/asio/detail/pop_options.hpp>

=======
#include <boost/utility/addressof.hpp>
>>>>>>> 0f5629d4
#include <boost/asio/error.hpp>
#include <boost/asio/io_service.hpp>
#include <boost/asio/socket_base.hpp>
#include <boost/asio/detail/bind_handler.hpp>
#include <boost/asio/detail/buffer_sequence_adapter.hpp>
#include <boost/asio/detail/fenced_block.hpp>
#include <boost/asio/detail/handler_alloc_helpers.hpp>
#include <boost/asio/detail/handler_invoke_helpers.hpp>
#include <boost/asio/detail/mutex.hpp>
<<<<<<< HEAD
#include <boost/asio/detail/null_buffers_op.hpp>
#include <boost/asio/detail/operation.hpp>
=======
#include <boost/asio/detail/operation.hpp>
#include <boost/asio/detail/reactive_socket_connect_op.hpp>
>>>>>>> 0f5629d4
#include <boost/asio/detail/reactor.hpp>
#include <boost/asio/detail/reactor_op.hpp>
#include <boost/asio/detail/socket_holder.hpp>
#include <boost/asio/detail/socket_ops.hpp>
#include <boost/asio/detail/socket_types.hpp>
#include <boost/asio/detail/win_iocp_io_service.hpp>
#include <boost/asio/detail/win_iocp_null_buffers_op.hpp>
#include <boost/asio/detail/win_iocp_socket_accept_op.hpp>
#include <boost/asio/detail/win_iocp_socket_recvfrom_op.hpp>
#include <boost/asio/detail/win_iocp_socket_send_op.hpp>
#include <boost/asio/detail/win_iocp_socket_service_base.hpp>

#include <boost/asio/detail/push_options.hpp>

namespace boost {
namespace asio {
namespace detail {

template <typename Protocol>
<<<<<<< HEAD
class win_iocp_socket_service
=======
class win_iocp_socket_service : public win_iocp_socket_service_base
>>>>>>> 0f5629d4
{
public:
  // The protocol type.
  typedef Protocol protocol_type;

  // The endpoint type.
  typedef typename Protocol::endpoint endpoint_type;

<<<<<<< HEAD
  struct noop_deleter { void operator()(void*) {} };
  typedef boost::shared_ptr<void> shared_cancel_token_type;
  typedef boost::weak_ptr<void> weak_cancel_token_type;

=======
>>>>>>> 0f5629d4
  // The native type of a socket.
  class native_type
  {
  public:
    native_type(socket_type s)
      : socket_(s),
        have_remote_endpoint_(false)
    {
    }

    native_type(socket_type s, const endpoint_type& ep)
      : socket_(s),
        have_remote_endpoint_(true),
        remote_endpoint_(ep)
    {
    }

    void operator=(socket_type s)
    {
      socket_ = s;
      have_remote_endpoint_ = false;
      remote_endpoint_ = endpoint_type();
    }

    operator socket_type() const
    {
      return socket_;
    }

    bool have_remote_endpoint() const
    {
      return have_remote_endpoint_;
    }

    endpoint_type remote_endpoint() const
    {
      return remote_endpoint_;
    }

  private:
    socket_type socket_;
    bool have_remote_endpoint_;
    endpoint_type remote_endpoint_;
  };

  // The implementation type of the socket.
  struct implementation_type :
    win_iocp_socket_service_base::base_implementation_type
  {
    // Default constructor.
    implementation_type()
      : protocol_(endpoint_type().protocol()),
        have_remote_endpoint_(false),
        remote_endpoint_()
    {
    }

    // The protocol associated with the socket.
    protocol_type protocol_;

<<<<<<< HEAD
    // Per-descriptor data used by the reactor.
    reactor::per_descriptor_data reactor_data_;

#if defined(BOOST_ASIO_ENABLE_CANCELIO)
    // The ID of the thread from which it is safe to cancel asynchronous
    // operations. 0 means no asynchronous operations have been started yet.
    // ~0 means asynchronous operations have been started from more than one
    // thread, and cancellation is not supported for the socket.
    DWORD safe_cancellation_thread_id_;
#endif // defined(BOOST_ASIO_ENABLE_CANCELIO)
=======
    // Whether we have a cached remote endpoint.
    bool have_remote_endpoint_;
>>>>>>> 0f5629d4

    // A cached remote endpoint.
    endpoint_type remote_endpoint_;
  };

  // Constructor.
  win_iocp_socket_service(boost::asio::io_service& io_service)
<<<<<<< HEAD
    : io_service_(io_service),
      iocp_service_(use_service<win_iocp_io_service>(io_service)),
      reactor_(0),
      mutex_(),
      impl_list_(0)
  {
  }

  // Destroy all user-defined handler objects owned by the service.
  void shutdown_service()
  {
    // Close all implementations, causing all operations to complete.
    boost::asio::detail::mutex::scoped_lock lock(mutex_);
    implementation_type* impl = impl_list_;
    while (impl)
    {
      boost::system::error_code ignored_ec;
      close_for_destruction(*impl);
      impl = impl->next_;
    }
  }

  // Construct a new socket implementation.
  void construct(implementation_type& impl)
  {
    impl.socket_ = invalid_socket;
    impl.flags_ = 0;
    impl.cancel_token_.reset();
#if defined(BOOST_ASIO_ENABLE_CANCELIO)
    impl.safe_cancellation_thread_id_ = 0;
#endif // defined(BOOST_ASIO_ENABLE_CANCELIO)

    // Insert implementation into linked list of all implementations.
    boost::asio::detail::mutex::scoped_lock lock(mutex_);
    impl.next_ = impl_list_;
    impl.prev_ = 0;
    if (impl_list_)
      impl_list_->prev_ = &impl;
    impl_list_ = &impl;
  }

  // Destroy a socket implementation.
  void destroy(implementation_type& impl)
=======
    : win_iocp_socket_service_base(io_service)
>>>>>>> 0f5629d4
  {
  }

  // Open a new socket implementation.
  boost::system::error_code open(implementation_type& impl,
      const protocol_type& protocol, boost::system::error_code& ec)
  {
    if (!do_open(impl, protocol.family(),
          protocol.type(), protocol.protocol(), ec))
    {
      impl.protocol_ = protocol;
      impl.have_remote_endpoint_ = false;
      impl.remote_endpoint_ = endpoint_type();
    }
    return ec;
  }

  // Assign a native socket to a socket implementation.
  boost::system::error_code assign(implementation_type& impl,
      const protocol_type& protocol, const native_type& native_socket,
      boost::system::error_code& ec)
  {
    if (!do_assign(impl, protocol.type(), native_socket, ec))
    {
<<<<<<< HEAD
      // Check if the reactor was created, in which case we need to close the
      // socket on the reactor as well to cancel any operations that might be
      // running there.
      reactor* r = static_cast<reactor*>(
            interlocked_compare_exchange_pointer(
              reinterpret_cast<void**>(&reactor_), 0, 0));
      if (r)
        r->close_descriptor(impl.socket_, impl.reactor_data_);

      if (socket_ops::close(impl.socket_, ec) == socket_error_retval)
        return ec;

      impl.socket_ = invalid_socket;
      impl.flags_ = 0;
      impl.cancel_token_.reset();
#if defined(BOOST_ASIO_ENABLE_CANCELIO)
      impl.safe_cancellation_thread_id_ = 0;
#endif // defined(BOOST_ASIO_ENABLE_CANCELIO)
=======
      impl.protocol_ = protocol;
      impl.have_remote_endpoint_ = native_socket.have_remote_endpoint();
      impl.remote_endpoint_ = native_socket.remote_endpoint();
>>>>>>> 0f5629d4
    }
    return ec;
  }

  // Get the native socket representation.
  native_type native(implementation_type& impl)
  {
    if (impl.have_remote_endpoint_)
      return native_type(impl.socket_, impl.remote_endpoint_);
    return native_type(impl.socket_);
  }

  // Bind the socket to the specified local endpoint.
  boost::system::error_code bind(implementation_type& impl,
      const endpoint_type& endpoint, boost::system::error_code& ec)
  {
    socket_ops::bind(impl.socket_, endpoint.data(), endpoint.size(), ec);
    return ec;
  }

  // Set a socket option.
  template <typename Option>
  boost::system::error_code set_option(implementation_type& impl,
      const Option& option, boost::system::error_code& ec)
  {
    socket_ops::setsockopt(impl.socket_, impl.state_,
        option.level(impl.protocol_), option.name(impl.protocol_),
        option.data(impl.protocol_), option.size(impl.protocol_), ec);
    return ec;
  }

  // Set a socket option.
  template <typename Option>
  boost::system::error_code get_option(const implementation_type& impl,
      Option& option, boost::system::error_code& ec) const
  {
    std::size_t size = option.size(impl.protocol_);
    socket_ops::getsockopt(impl.socket_, impl.state_,
        option.level(impl.protocol_), option.name(impl.protocol_),
        option.data(impl.protocol_), &size, ec);
    if (!ec)
      option.resize(impl.protocol_, size);
    return ec;
  }

  // Get the local endpoint.
  endpoint_type local_endpoint(const implementation_type& impl,
      boost::system::error_code& ec) const
  {
    endpoint_type endpoint;
    std::size_t addr_len = endpoint.capacity();
    if (socket_ops::getsockname(impl.socket_, endpoint.data(), &addr_len, ec))
      return endpoint_type();
    endpoint.resize(addr_len);
    return endpoint;
  }

  // Get the remote endpoint.
  endpoint_type remote_endpoint(const implementation_type& impl,
      boost::system::error_code& ec) const
  {
    endpoint_type endpoint = impl.remote_endpoint_;
    std::size_t addr_len = endpoint.capacity();
    if (socket_ops::getpeername(impl.socket_, endpoint.data(),
          &addr_len, impl.have_remote_endpoint_, ec))
      return endpoint_type();
    endpoint.resize(addr_len);
    return endpoint;
  }

  // Send a datagram to the specified endpoint. Returns the number of bytes
  // sent.
  template <typename ConstBufferSequence>
  size_t send_to(implementation_type& impl, const ConstBufferSequence& buffers,
      const endpoint_type& destination, socket_base::message_flags flags,
      boost::system::error_code& ec)
  {
<<<<<<< HEAD
    if (!is_open(impl))
    {
      ec = boost::asio::error::bad_descriptor;
      return 0;
    }

    buffer_sequence_adapter<boost::asio::const_buffer,
        ConstBufferSequence> bufs(buffers);

    // A request to receive 0 bytes on a stream socket is a no-op.
    if (impl.protocol_.type() == SOCK_STREAM && bufs.all_empty())
    {
      ec = boost::system::error_code();
      return 0;
    }

    // Send the data.
    DWORD bytes_transferred = 0;
    int result = ::WSASend(impl.socket_, bufs.buffers(),
        bufs.count(), &bytes_transferred, flags, 0, 0);
    if (result != 0)
    {
      DWORD last_error = ::WSAGetLastError();
      if (last_error == ERROR_NETNAME_DELETED)
        last_error = WSAECONNRESET;
      else if (last_error == ERROR_PORT_UNREACHABLE)
        last_error = WSAECONNREFUSED;
      ec = boost::system::error_code(last_error,
          boost::asio::error::get_system_category());
      return 0;
    }
=======
    buffer_sequence_adapter<boost::asio::const_buffer,
        ConstBufferSequence> bufs(buffers);
>>>>>>> 0f5629d4

    return socket_ops::sync_sendto(impl.socket_, impl.state_,
        bufs.buffers(), bufs.count(), flags,
        destination.data(), destination.size(), ec);
  }

  // Wait until data can be sent without blocking.
  size_t send_to(implementation_type& impl, const null_buffers&,
      const endpoint_type&, socket_base::message_flags,
      boost::system::error_code& ec)
  {
    // Wait for socket to become ready.
    socket_ops::poll_write(impl.socket_, ec);

    return 0;
  }

<<<<<<< HEAD
  template <typename ConstBufferSequence, typename Handler>
  class send_op : public operation
  {
  public:
    send_op(weak_cancel_token_type cancel_token,
        const ConstBufferSequence& buffers, Handler handler)
      : operation(&send_op::do_complete),
        cancel_token_(cancel_token),
        buffers_(buffers),
        handler_(handler)
    {
    }

    static void do_complete(io_service_impl* owner, operation* base,
        boost::system::error_code ec, std::size_t bytes_transferred)
    {
      // Take ownership of the operation object.
      send_op* o(static_cast<send_op*>(base));
      typedef handler_alloc_traits<Handler, send_op> alloc_traits;
      handler_ptr<alloc_traits> ptr(o->handler_, o);

      // Make the upcall if required.
      if (owner)
      {
#if defined(BOOST_ASIO_ENABLE_BUFFER_DEBUGGING)
        // Check whether buffers are still valid.
        buffer_sequence_adapter<boost::asio::const_buffer,
            ConstBufferSequence>::validate(o->buffers_);
#endif // defined(BOOST_ASIO_ENABLE_BUFFER_DEBUGGING)

        // Map non-portable errors to their portable counterparts.
        if (ec.value() == ERROR_NETNAME_DELETED)
        {
          if (o->cancel_token_.expired())
            ec = boost::asio::error::operation_aborted;
          else
            ec = boost::asio::error::connection_reset;
        }
        else if (ec.value() == ERROR_PORT_UNREACHABLE)
        {
          ec = boost::asio::error::connection_refused;
        }

        // Make a copy of the handler so that the memory can be deallocated
        // before the upcall is made. Even if we're not about to make an
        // upcall, a sub-object of the handler may be the true owner of the
        // memory associated with the handler. Consequently, a local copy of
        // the handler is required to ensure that any owning sub-object remains
        // valid until after we have deallocated the memory here.
        detail::binder2<Handler, boost::system::error_code, std::size_t>
          handler(o->handler_, ec, bytes_transferred);
        ptr.reset();
        boost::asio::detail::fenced_block b;
        boost_asio_handler_invoke_helpers::invoke(handler, handler);
      }
    }

  private:
    weak_cancel_token_type cancel_token_;
    ConstBufferSequence buffers_;
    Handler handler_;
  };

=======
>>>>>>> 0f5629d4
  // Start an asynchronous send. The data being sent must be valid for the
  // lifetime of the asynchronous operation.
  template <typename ConstBufferSequence, typename Handler>
  void async_send_to(implementation_type& impl,
      const ConstBufferSequence& buffers, const endpoint_type& destination,
      socket_base::message_flags flags, Handler handler)
  {
    // Allocate and construct an operation to wrap the handler.
<<<<<<< HEAD
    typedef send_op<ConstBufferSequence, Handler> value_type;
    typedef handler_alloc_traits<Handler, value_type> alloc_traits;
    raw_handler_ptr<alloc_traits> raw_ptr(handler);
    handler_ptr<alloc_traits> ptr(raw_ptr,
        impl.cancel_token_, buffers, handler);
=======
    typedef win_iocp_socket_send_op<ConstBufferSequence, Handler> op;
    typename op::ptr p = { boost::addressof(handler),
      boost_asio_handler_alloc_helpers::allocate(
        sizeof(op), handler), 0 };
    p.p = new (p.v) op(impl.cancel_token_, buffers, handler);
>>>>>>> 0f5629d4

    buffer_sequence_adapter<boost::asio::const_buffer,
        ConstBufferSequence> bufs(buffers);

<<<<<<< HEAD
    start_send_op(impl, bufs.buffers(), bufs.count(), flags,
        impl.protocol_.type() == SOCK_STREAM && bufs.all_empty(), ptr.get());
    ptr.release();
=======
    start_send_to_op(impl, bufs.buffers(), bufs.count(),
        destination.data(), static_cast<int>(destination.size()),
        flags, p.p);
    p.v = p.p = 0;
>>>>>>> 0f5629d4
  }

  // Start an asynchronous wait until data can be sent without blocking.
  template <typename Handler>
  void async_send_to(implementation_type& impl, const null_buffers&,
      const endpoint_type&, socket_base::message_flags, Handler handler)
  {
    // Allocate and construct an operation to wrap the handler.
<<<<<<< HEAD
    typedef null_buffers_op<Handler> value_type;
    typedef handler_alloc_traits<Handler, value_type> alloc_traits;
    raw_handler_ptr<alloc_traits> raw_ptr(handler);
    handler_ptr<alloc_traits> ptr(raw_ptr, handler);

    start_reactor_op(impl, reactor::write_op, ptr.get());
    ptr.release();
=======
    typedef win_iocp_null_buffers_op<Handler> op;
    typename op::ptr p = { boost::addressof(handler),
      boost_asio_handler_alloc_helpers::allocate(
        sizeof(op), handler), 0 };
    p.p = new (p.v) op(impl.cancel_token_, handler);

    start_reactor_op(impl, reactor::write_op, p.p);
    p.v = p.p = 0;
>>>>>>> 0f5629d4
  }

  // Receive a datagram with the endpoint of the sender. Returns the number of
  // bytes received.
  template <typename MutableBufferSequence>
  size_t receive_from(implementation_type& impl,
      const MutableBufferSequence& buffers,
      endpoint_type& sender_endpoint, socket_base::message_flags flags,
      boost::system::error_code& ec)
  {
    buffer_sequence_adapter<boost::asio::mutable_buffer,
        MutableBufferSequence> bufs(buffers);

<<<<<<< HEAD
    buffer_sequence_adapter<boost::asio::const_buffer,
        ConstBufferSequence> bufs(buffers);

    // Send the data.
    DWORD bytes_transferred = 0;
    int result = ::WSASendTo(impl.socket_, bufs.buffers(), bufs.count(),
        &bytes_transferred, flags, destination.data(),
        static_cast<int>(destination.size()), 0, 0);
    if (result != 0)
    {
      DWORD last_error = ::WSAGetLastError();
      if (last_error == ERROR_PORT_UNREACHABLE)
        last_error = WSAECONNREFUSED;
      ec = boost::system::error_code(last_error,
          boost::asio::error::get_system_category());
      return 0;
    }
=======
    std::size_t addr_len = sender_endpoint.capacity();
    std::size_t bytes_recvd = socket_ops::sync_recvfrom(
        impl.socket_, impl.state_, bufs.buffers(), bufs.count(),
        flags, sender_endpoint.data(), &addr_len, ec);

    if (!ec)
      sender_endpoint.resize(addr_len);
>>>>>>> 0f5629d4

    return bytes_recvd;
  }

  // Wait until data can be received without blocking.
  size_t receive_from(implementation_type& impl,
      const null_buffers&, endpoint_type& sender_endpoint,
      socket_base::message_flags, boost::system::error_code& ec)
  {
<<<<<<< HEAD
    if (!is_open(impl))
    {
      ec = boost::asio::error::bad_descriptor;
      return 0;
    }

    // Wait for socket to become ready.
    socket_ops::poll_write(impl.socket_, ec);

    return 0;
  }

  template <typename ConstBufferSequence, typename Handler>
  class send_to_op : public operation
  {
  public:
    send_to_op(weak_cancel_token_type cancel_token,
        const ConstBufferSequence& buffers, Handler handler)
      : operation(&send_to_op::do_complete),
        cancel_token_(cancel_token),
        buffers_(buffers),
        handler_(handler)
    {
    }

    static void do_complete(io_service_impl* owner, operation* base,
        boost::system::error_code ec, std::size_t bytes_transferred)
    {
      // Take ownership of the operation object.
      send_to_op* o(static_cast<send_to_op*>(base));
      typedef handler_alloc_traits<Handler, send_to_op> alloc_traits;
      handler_ptr<alloc_traits> ptr(o->handler_, o);

      // Make the upcall if required.
      if (owner)
      {
#if defined(BOOST_ASIO_ENABLE_BUFFER_DEBUGGING)
        // Check whether buffers are still valid.
        buffer_sequence_adapter<boost::asio::const_buffer,
            ConstBufferSequence>::validate(o->buffers_);
#endif // defined(BOOST_ASIO_ENABLE_BUFFER_DEBUGGING)

        // Map non-portable errors to their portable counterparts.
        if (ec.value() == ERROR_PORT_UNREACHABLE)
        {
          ec = boost::asio::error::connection_refused;
        }

        // Make a copy of the handler so that the memory can be deallocated
        // before the upcall is made. Even if we're not about to make an
        // upcall, a sub-object of the handler may be the true owner of the
        // memory associated with the handler. Consequently, a local copy of
        // the handler is required to ensure that any owning sub-object remains
        // valid until after we have deallocated the memory here.
        detail::binder2<Handler, boost::system::error_code, std::size_t>
          handler(o->handler_, ec, bytes_transferred);
        ptr.reset();
        boost::asio::detail::fenced_block b;
        boost_asio_handler_invoke_helpers::invoke(handler, handler);
      }
    }

  private:
    weak_cancel_token_type cancel_token_;
    ConstBufferSequence buffers_;
    Handler handler_;
  };

  // Start an asynchronous send. The data being sent must be valid for the
  // lifetime of the asynchronous operation.
  template <typename ConstBufferSequence, typename Handler>
  void async_send_to(implementation_type& impl,
      const ConstBufferSequence& buffers, const endpoint_type& destination,
      socket_base::message_flags flags, Handler handler)
  {
    // Allocate and construct an operation to wrap the handler.
    typedef send_to_op<ConstBufferSequence, Handler> value_type;
    typedef handler_alloc_traits<Handler, value_type> alloc_traits;
    raw_handler_ptr<alloc_traits> raw_ptr(handler);
    handler_ptr<alloc_traits> ptr(raw_ptr,
        impl.cancel_token_, buffers, handler);

    buffer_sequence_adapter<boost::asio::const_buffer,
        ConstBufferSequence> bufs(buffers);

    start_send_to_op(impl, bufs.buffers(),
        bufs.count(), destination, flags, ptr.get());
    ptr.release();
  }

  // Start an asynchronous wait until data can be sent without blocking.
  template <typename Handler>
  void async_send_to(implementation_type& impl, const null_buffers&,
      socket_base::message_flags, const endpoint_type&, Handler handler)
  {
    // Allocate and construct an operation to wrap the handler.
    typedef null_buffers_op<Handler> value_type;
    typedef handler_alloc_traits<Handler, value_type> alloc_traits;
    raw_handler_ptr<alloc_traits> raw_ptr(handler);
    handler_ptr<alloc_traits> ptr(raw_ptr, handler);

    start_reactor_op(impl, reactor::write_op, ptr.get());
    ptr.release();
  }

  // Receive some data from the peer. Returns the number of bytes received.
  template <typename MutableBufferSequence>
  size_t receive(implementation_type& impl,
      const MutableBufferSequence& buffers,
      socket_base::message_flags flags, boost::system::error_code& ec)
  {
    if (!is_open(impl))
    {
      ec = boost::asio::error::bad_descriptor;
      return 0;
    }

    buffer_sequence_adapter<boost::asio::mutable_buffer,
        MutableBufferSequence> bufs(buffers);

    // A request to receive 0 bytes on a stream socket is a no-op.
    if (impl.protocol_.type() == SOCK_STREAM && bufs.all_empty())
    {
      ec = boost::system::error_code();
      return 0;
    }

    // Receive some data.
    DWORD bytes_transferred = 0;
    DWORD recv_flags = flags;
    int result = ::WSARecv(impl.socket_, bufs.buffers(),
        bufs.count(), &bytes_transferred, &recv_flags, 0, 0);
    if (result != 0)
    {
      DWORD last_error = ::WSAGetLastError();
      if (last_error == ERROR_NETNAME_DELETED)
        last_error = WSAECONNRESET;
      else if (last_error == ERROR_PORT_UNREACHABLE)
        last_error = WSAECONNREFUSED;
      ec = boost::system::error_code(last_error,
          boost::asio::error::get_system_category());
      return 0;
    }
    if (bytes_transferred == 0 && impl.protocol_.type() == SOCK_STREAM)
    {
      ec = boost::asio::error::eof;
      return 0;
    }

    ec = boost::system::error_code();
    return bytes_transferred;
  }

  // Wait until data can be received without blocking.
  size_t receive(implementation_type& impl, const null_buffers&,
      socket_base::message_flags, boost::system::error_code& ec)
  {
    if (!is_open(impl))
    {
      ec = boost::asio::error::bad_descriptor;
      return 0;
    }

    // Wait for socket to become ready.
    socket_ops::poll_read(impl.socket_, ec);

    return 0;
  }

  template <typename MutableBufferSequence, typename Handler>
  class receive_op : public operation
  {
  public:
    receive_op(int protocol_type, weak_cancel_token_type cancel_token,
        const MutableBufferSequence& buffers, Handler handler)
      : operation(&receive_op::do_complete),
        protocol_type_(protocol_type),
        cancel_token_(cancel_token),
        buffers_(buffers),
        handler_(handler)
    {
    }

    static void do_complete(io_service_impl* owner, operation* base,
        boost::system::error_code ec, std::size_t bytes_transferred)
    {
      // Take ownership of the operation object.
      receive_op* o(static_cast<receive_op*>(base));
      typedef handler_alloc_traits<Handler, receive_op> alloc_traits;
      handler_ptr<alloc_traits> ptr(o->handler_, o);

      // Make the upcall if required.
      if (owner)
      {
#if defined(BOOST_ASIO_ENABLE_BUFFER_DEBUGGING)
        // Check whether buffers are still valid.
        buffer_sequence_adapter<boost::asio::mutable_buffer,
            MutableBufferSequence>::validate(o->buffers_);
#endif // defined(BOOST_ASIO_ENABLE_BUFFER_DEBUGGING)

        // Map non-portable errors to their portable counterparts.
        if (ec.value() == ERROR_NETNAME_DELETED)
        {
          if (o->cancel_token_.expired())
            ec = boost::asio::error::operation_aborted;
          else
            ec = boost::asio::error::connection_reset;
        }
        else if (ec.value() == ERROR_PORT_UNREACHABLE)
        {
          ec = boost::asio::error::connection_refused;
        }

        // Check for connection closed.
        else if (!ec && bytes_transferred == 0
            && o->protocol_type_ == SOCK_STREAM
            && !buffer_sequence_adapter<boost::asio::mutable_buffer,
                MutableBufferSequence>::all_empty(o->buffers_)
            && !boost::is_same<MutableBufferSequence, null_buffers>::value)
        {
          ec = boost::asio::error::eof;
        }

        // Make a copy of the handler so that the memory can be deallocated
        // before the upcall is made. Even if we're not about to make an
        // upcall, a sub-object of the handler may be the true owner of the
        // memory associated with the handler. Consequently, a local copy of
        // the handler is required to ensure that any owning sub-object remains
        // valid until after we have deallocated the memory here.
        detail::binder2<Handler, boost::system::error_code, std::size_t>
          handler(o->handler_, ec, bytes_transferred);
        ptr.reset();
        boost::asio::detail::fenced_block b;
        boost_asio_handler_invoke_helpers::invoke(handler, handler);
      }
    }

  private:
    int protocol_type_;
    weak_cancel_token_type cancel_token_;
    MutableBufferSequence buffers_;
    Handler handler_;
  };

  // Start an asynchronous receive. The buffer for the data being received
  // must be valid for the lifetime of the asynchronous operation.
  template <typename MutableBufferSequence, typename Handler>
  void async_receive(implementation_type& impl,
      const MutableBufferSequence& buffers,
      socket_base::message_flags flags, Handler handler)
  {
    // Allocate and construct an operation to wrap the handler.
    typedef receive_op<MutableBufferSequence, Handler> value_type;
    typedef handler_alloc_traits<Handler, value_type> alloc_traits;
    raw_handler_ptr<alloc_traits> raw_ptr(handler);
    int protocol_type = impl.protocol_.type();
    handler_ptr<alloc_traits> ptr(raw_ptr, protocol_type,
        impl.cancel_token_, buffers, handler);

    buffer_sequence_adapter<boost::asio::mutable_buffer,
        MutableBufferSequence> bufs(buffers);

    start_receive_op(impl, bufs.buffers(), bufs.count(), flags,
        protocol_type == SOCK_STREAM && bufs.all_empty(), ptr.get());
    ptr.release();
  }

  // Wait until data can be received without blocking.
  template <typename Handler>
  void async_receive(implementation_type& impl, const null_buffers& buffers,
      socket_base::message_flags flags, Handler handler)
  {
    if (impl.protocol_.type() == SOCK_STREAM)
    {
      // For stream sockets on Windows, we may issue a 0-byte overlapped
      // WSARecv to wait until there is data available on the socket.

      // Allocate and construct an operation to wrap the handler.
      typedef receive_op<null_buffers, Handler> value_type;
      typedef handler_alloc_traits<Handler, value_type> alloc_traits;
      raw_handler_ptr<alloc_traits> raw_ptr(handler);
      int protocol_type = impl.protocol_.type();
      handler_ptr<alloc_traits> ptr(raw_ptr, protocol_type,
          impl.cancel_token_, buffers, handler);

      ::WSABUF buf = { 0, 0 };
      start_receive_op(impl, &buf, 1, flags, false, ptr.get());
      ptr.release();
    }
    else
    {
      // Allocate and construct an operation to wrap the handler.
      typedef null_buffers_op<Handler> value_type;
      typedef handler_alloc_traits<Handler, value_type> alloc_traits;
      raw_handler_ptr<alloc_traits> raw_ptr(handler);
      handler_ptr<alloc_traits> ptr(raw_ptr, handler);

      start_reactor_op(impl,
          (flags & socket_base::message_out_of_band)
            ? reactor::except_op : reactor::read_op,
          ptr.get());
      ptr.release();
    }
  }

  // Receive a datagram with the endpoint of the sender. Returns the number of
  // bytes received.
  template <typename MutableBufferSequence>
  size_t receive_from(implementation_type& impl,
      const MutableBufferSequence& buffers,
      endpoint_type& sender_endpoint, socket_base::message_flags flags,
      boost::system::error_code& ec)
  {
    if (!is_open(impl))
    {
      ec = boost::asio::error::bad_descriptor;
      return 0;
    }

    buffer_sequence_adapter<boost::asio::mutable_buffer,
        MutableBufferSequence> bufs(buffers);

    // Receive some data.
    DWORD bytes_transferred = 0;
    DWORD recv_flags = flags;
    int endpoint_size = static_cast<int>(sender_endpoint.capacity());
    int result = ::WSARecvFrom(impl.socket_, bufs.buffers(),
        bufs.count(), &bytes_transferred, &recv_flags,
        sender_endpoint.data(), &endpoint_size, 0, 0);
    if (result != 0)
    {
      DWORD last_error = ::WSAGetLastError();
      if (last_error == ERROR_PORT_UNREACHABLE)
        last_error = WSAECONNREFUSED;
      ec = boost::system::error_code(last_error,
          boost::asio::error::get_system_category());
      return 0;
    }
    if (bytes_transferred == 0 && impl.protocol_.type() == SOCK_STREAM)
    {
      ec = boost::asio::error::eof;
      return 0;
    }

    sender_endpoint.resize(static_cast<std::size_t>(endpoint_size));

    ec = boost::system::error_code();
    return bytes_transferred;
  }

  // Wait until data can be received without blocking.
  size_t receive_from(implementation_type& impl,
      const null_buffers&, endpoint_type& sender_endpoint,
      socket_base::message_flags, boost::system::error_code& ec)
  {
    if (!is_open(impl))
    {
      ec = boost::asio::error::bad_descriptor;
      return 0;
    }

=======
>>>>>>> 0f5629d4
    // Wait for socket to become ready.
    socket_ops::poll_read(impl.socket_, ec);

    // Reset endpoint since it can be given no sensible value at this time.
    sender_endpoint = endpoint_type();

    return 0;
  }

<<<<<<< HEAD
  template <typename MutableBufferSequence, typename Handler>
  class receive_from_op : public operation
  {
  public:
    receive_from_op(int protocol_type, endpoint_type& endpoint,
        const MutableBufferSequence& buffers, Handler handler)
      : operation(&receive_from_op::do_complete),
        protocol_type_(protocol_type),
        endpoint_(endpoint),
        endpoint_size_(static_cast<int>(endpoint.capacity())),
        buffers_(buffers),
        handler_(handler)
    {
    }

    int& endpoint_size()
    {
      return endpoint_size_;
    }

    static void do_complete(io_service_impl* owner, operation* base,
        boost::system::error_code ec, std::size_t bytes_transferred)
    {
      // Take ownership of the operation object.
      receive_from_op* o(static_cast<receive_from_op*>(base));
      typedef handler_alloc_traits<Handler, receive_from_op> alloc_traits;
      handler_ptr<alloc_traits> ptr(o->handler_, o);

      // Make the upcall if required.
      if (owner)
      {
#if defined(BOOST_ASIO_ENABLE_BUFFER_DEBUGGING)
        // Check whether buffers are still valid.
        buffer_sequence_adapter<boost::asio::mutable_buffer,
            MutableBufferSequence>::validate(o->buffers_);
#endif // defined(BOOST_ASIO_ENABLE_BUFFER_DEBUGGING)

        // Map non-portable errors to their portable counterparts.
        if (ec.value() == ERROR_PORT_UNREACHABLE)
        {
          ec = boost::asio::error::connection_refused;
        }

        // Record the size of the endpoint returned by the operation.
        o->endpoint_.resize(o->endpoint_size_);

        // Make a copy of the handler so that the memory can be deallocated
        // before the upcall is made. Even if we're not about to make an
        // upcall, a sub-object of the handler may be the true owner of the
        // memory associated with the handler. Consequently, a local copy of
        // the handler is required to ensure that any owning sub-object remains
        // valid until after we have deallocated the memory here.
        detail::binder2<Handler, boost::system::error_code, std::size_t>
          handler(o->handler_, ec, bytes_transferred);
        ptr.reset();
        boost::asio::detail::fenced_block b;
        boost_asio_handler_invoke_helpers::invoke(handler, handler);
      }
    }

  private:
    int protocol_type_;
    endpoint_type& endpoint_;
    int endpoint_size_;
    weak_cancel_token_type cancel_token_;
    MutableBufferSequence buffers_;
    Handler handler_;
  };

=======
>>>>>>> 0f5629d4
  // Start an asynchronous receive. The buffer for the data being received and
  // the sender_endpoint object must both be valid for the lifetime of the
  // asynchronous operation.
  template <typename MutableBufferSequence, typename Handler>
  void async_receive_from(implementation_type& impl,
      const MutableBufferSequence& buffers, endpoint_type& sender_endp,
      socket_base::message_flags flags, Handler handler)
  {
    // Allocate and construct an operation to wrap the handler.
<<<<<<< HEAD
    typedef receive_from_op<MutableBufferSequence, Handler> value_type;
    typedef handler_alloc_traits<Handler, value_type> alloc_traits;
    raw_handler_ptr<alloc_traits> raw_ptr(handler);
    int protocol_type = impl.protocol_.type();
    handler_ptr<alloc_traits> ptr(raw_ptr,
        protocol_type, sender_endp, buffers, handler);
=======
    typedef win_iocp_socket_recvfrom_op<
      MutableBufferSequence, endpoint_type, Handler> op;
    typename op::ptr p = { boost::addressof(handler),
      boost_asio_handler_alloc_helpers::allocate(
        sizeof(op), handler), 0 };
    p.p = new (p.v) op(sender_endp, impl.cancel_token_, buffers, handler);
>>>>>>> 0f5629d4

    buffer_sequence_adapter<boost::asio::mutable_buffer,
        MutableBufferSequence> bufs(buffers);

    start_receive_from_op(impl, bufs.buffers(), bufs.count(),
<<<<<<< HEAD
        sender_endp, flags, &ptr.get()->endpoint_size(), ptr.get());
    ptr.release();
=======
        sender_endp.data(), flags, &p.p->endpoint_size(), p.p);
    p.v = p.p = 0;
>>>>>>> 0f5629d4
  }

  // Wait until data can be received without blocking.
  template <typename Handler>
  void async_receive_from(implementation_type& impl,
      const null_buffers&, endpoint_type& sender_endpoint,
      socket_base::message_flags flags, Handler handler)
  {
    // Allocate and construct an operation to wrap the handler.
<<<<<<< HEAD
    typedef null_buffers_op<Handler> value_type;
    typedef handler_alloc_traits<Handler, value_type> alloc_traits;
    raw_handler_ptr<alloc_traits> raw_ptr(handler);
    handler_ptr<alloc_traits> ptr(raw_ptr, handler);
=======
    typedef win_iocp_null_buffers_op<Handler> op;
    typename op::ptr p = { boost::addressof(handler),
      boost_asio_handler_alloc_helpers::allocate(
        sizeof(op), handler), 0 };
    p.p = new (p.v) op(impl.cancel_token_, handler);
>>>>>>> 0f5629d4

    // Reset endpoint since it can be given no sensible value at this time.
    sender_endpoint = endpoint_type();

<<<<<<< HEAD
    start_reactor_op(impl,
        (flags & socket_base::message_out_of_band)
          ? reactor::except_op : reactor::read_op,
        ptr.get());
    ptr.release();
=======
    start_null_buffers_receive_op(impl, flags, p.p);
    p.v = p.p = 0;
>>>>>>> 0f5629d4
  }

  // Accept a new connection.
  template <typename Socket>
  boost::system::error_code accept(implementation_type& impl, Socket& peer,
      endpoint_type* peer_endpoint, boost::system::error_code& ec)
  {
    // We cannot accept a socket that is already open.
    if (peer.is_open())
    {
      ec = boost::asio::error::already_open;
      return ec;
    }

    std::size_t addr_len = peer_endpoint ? peer_endpoint->capacity() : 0;
    socket_holder new_socket(socket_ops::sync_accept(impl.socket_,
          impl.state_, peer_endpoint ? peer_endpoint->data() : 0,
          peer_endpoint ? &addr_len : 0, ec));

    // On success, assign new connection to peer socket object.
    if (new_socket.get() >= 0)
    {
      if (peer_endpoint)
        peer_endpoint->resize(addr_len);
      if (!peer.assign(impl.protocol_, new_socket.get(), ec))
        new_socket.release();
<<<<<<< HEAD
      return ec;
    }
  }

  template <typename Socket, typename Handler>
  class accept_op : public operation
  {
  public:
    accept_op(win_iocp_io_service& iocp_service, socket_type socket,
        Socket& peer, const protocol_type& protocol,
        endpoint_type* peer_endpoint, bool enable_connection_aborted,
        Handler handler)
      : operation(&accept_op::do_complete),
        iocp_service_(iocp_service),
        socket_(socket),
        peer_(peer),
        protocol_(protocol),
        peer_endpoint_(peer_endpoint),
        enable_connection_aborted_(enable_connection_aborted),
        handler_(handler)
    {
    }

    socket_holder& new_socket()
    {
      return new_socket_;
    }

    void* output_buffer()
    {
      return output_buffer_;
    }

    DWORD address_length()
    {
      return sizeof(sockaddr_storage_type) + 16;
    }

    static void do_complete(io_service_impl* owner, operation* base,
        boost::system::error_code ec, std::size_t /*bytes_transferred*/)
    {
      // Take ownership of the handler object.
      accept_op* o(static_cast<accept_op*>(base));
      typedef handler_alloc_traits<Handler, accept_op> alloc_traits;
      handler_ptr<alloc_traits> ptr(o->handler_, o);

      // Make the upcall if required.
      if (owner)
      {
        // Map Windows error ERROR_NETNAME_DELETED to connection_aborted.
        if (ec.value() == ERROR_NETNAME_DELETED)
        {
          ec = boost::asio::error::connection_aborted;
        }

        // Restart the accept operation if we got the connection_aborted error
        // and the enable_connection_aborted socket option is not set.
        if (ec == boost::asio::error::connection_aborted
            && !o->enable_connection_aborted_)
        {
          // Reset OVERLAPPED structure.
          o->reset();

          // Create a new socket for the next connection, since the AcceptEx
          // call fails with WSAEINVAL if we try to reuse the same socket.
          o->new_socket_.reset();
          o->new_socket_.reset(socket_ops::socket(o->protocol_.family(),
                o->protocol_.type(), o->protocol_.protocol(), ec));
          if (o->new_socket_.get() != invalid_socket)
          {
            // Accept a connection.
            DWORD bytes_read = 0;
            BOOL result = ::AcceptEx(o->socket_, o->new_socket_.get(),
                o->output_buffer(), 0, o->address_length(),
                o->address_length(), &bytes_read, o);
            DWORD last_error = ::WSAGetLastError();
            ec = boost::system::error_code(last_error,
                boost::asio::error::get_system_category());

            // Check if the operation completed immediately.
            if (!result && last_error != WSA_IO_PENDING)
            {
              if (last_error == ERROR_NETNAME_DELETED
                  || last_error == WSAECONNABORTED)
              {
                // Post this handler so that operation will be restarted again.
                o->iocp_service_.work_started();
                o->iocp_service_.on_completion(o, ec);
                ptr.release();
                return;
              }
              else
              {
                // Operation already complete. Continue with rest of this
                // handler.
              }
            }
            else
            {
              // Asynchronous operation has been successfully restarted.
              o->iocp_service_.work_started();
              o->iocp_service_.on_pending(o);
              ptr.release();
              return;
            }
          }
        }

        // Get the address of the peer.
        endpoint_type peer_endpoint;
        if (!ec)
        {
          LPSOCKADDR local_addr = 0;
          int local_addr_length = 0;
          LPSOCKADDR remote_addr = 0;
          int remote_addr_length = 0;
          GetAcceptExSockaddrs(o->output_buffer(), 0, o->address_length(),
              o->address_length(), &local_addr, &local_addr_length,
              &remote_addr, &remote_addr_length);
          if (static_cast<std::size_t>(remote_addr_length)
              > peer_endpoint.capacity())
          {
            ec = boost::asio::error::invalid_argument;
          }
          else
          {
            using namespace std; // For memcpy.
            memcpy(peer_endpoint.data(), remote_addr, remote_addr_length);
            peer_endpoint.resize(static_cast<std::size_t>(remote_addr_length));
          }
        }

        // Need to set the SO_UPDATE_ACCEPT_CONTEXT option so that getsockname
        // and getpeername will work on the accepted socket.
        if (!ec)
        {
          SOCKET update_ctx_param = o->socket_;
          socket_ops::setsockopt(o->new_socket_.get(),
                SOL_SOCKET, SO_UPDATE_ACCEPT_CONTEXT,
                &update_ctx_param, sizeof(SOCKET), ec);
        }

        // If the socket was successfully accepted, transfer ownership of the
        // socket to the peer object.
        if (!ec)
        {
          o->peer_.assign(o->protocol_,
              native_type(o->new_socket_.get(), peer_endpoint), ec);
          if (!ec)
            o->new_socket_.release();
        }

        // Pass endpoint back to caller.
        if (o->peer_endpoint_)
          *o->peer_endpoint_ = peer_endpoint;

        // Make a copy of the handler so that the memory can be deallocated
        // before the upcall is made. Even if we're not about to make an
        // upcall, a sub-object of the handler may be the true owner of the
        // memory associated with the handler. Consequently, a local copy of
        // the handler is required to ensure that any owning sub-object remains
        // valid until after we have deallocated the memory here.
        detail::binder1<Handler, boost::system::error_code>
          handler(o->handler_, ec);
        ptr.reset();
        boost::asio::detail::fenced_block b;
        boost_asio_handler_invoke_helpers::invoke(handler, handler);
      }
    }

  private:
    win_iocp_io_service& iocp_service_;
    socket_type socket_;
    socket_holder new_socket_;
    Socket& peer_;
    protocol_type protocol_;
    endpoint_type* peer_endpoint_;
    unsigned char output_buffer_[(sizeof(sockaddr_storage_type) + 16) * 2];
    bool enable_connection_aborted_;
    Handler handler_;
  };
=======
    }

    return ec;
  }
>>>>>>> 0f5629d4

  // Start an asynchronous accept. The peer and peer_endpoint objects
  // must be valid until the accept's handler is invoked.
  template <typename Socket, typename Handler>
  void async_accept(implementation_type& impl, Socket& peer,
      endpoint_type* peer_endpoint, Handler handler)
  {
    // Allocate and construct an operation to wrap the handler.
<<<<<<< HEAD
    typedef accept_op<Socket, Handler> value_type;
    typedef handler_alloc_traits<Handler, value_type> alloc_traits;
    raw_handler_ptr<alloc_traits> raw_ptr(handler);
    bool enable_connection_aborted =
      (impl.flags_ & implementation_type::enable_connection_aborted);
    handler_ptr<alloc_traits> ptr(raw_ptr, iocp_service_, impl.socket_, peer,
        impl.protocol_, peer_endpoint, enable_connection_aborted, handler);

    start_accept_op(impl, peer.is_open(), ptr.get()->new_socket(),
        ptr.get()->output_buffer(), ptr.get()->address_length(), ptr.get());
    ptr.release();
=======
    typedef win_iocp_socket_accept_op<Socket, protocol_type, Handler> op;
    typename op::ptr p = { boost::addressof(handler),
      boost_asio_handler_alloc_helpers::allocate(
        sizeof(op), handler), 0 };
    bool enable_connection_aborted =
      (impl.state_ & socket_ops::enable_connection_aborted) != 0;
    p.p = new (p.v) op(*this, impl.socket_, peer, impl.protocol_,
        peer_endpoint, enable_connection_aborted, handler);

    start_accept_op(impl, peer.is_open(), p.p->new_socket(),
        impl.protocol_.family(), impl.protocol_.type(),
        impl.protocol_.protocol(), p.p->output_buffer(),
        p.p->address_length(), p.p);
    p.v = p.p = 0;
>>>>>>> 0f5629d4
  }

  // Connect the socket to the specified endpoint.
  boost::system::error_code connect(implementation_type& impl,
      const endpoint_type& peer_endpoint, boost::system::error_code& ec)
  {
    socket_ops::sync_connect(impl.socket_,
        peer_endpoint.data(), peer_endpoint.size(), ec);
    return ec;
  }

<<<<<<< HEAD
  class connect_op_base : public reactor_op
  {
  public:
    connect_op_base(socket_type socket, func_type complete_func)
      : reactor_op(&connect_op_base::do_perform, complete_func),
        socket_(socket)
    {
    }

    static bool do_perform(reactor_op* base)
    {
      connect_op_base* o(static_cast<connect_op_base*>(base));

      // Get the error code from the connect operation.
      int connect_error = 0;
      size_t connect_error_len = sizeof(connect_error);
      if (socket_ops::getsockopt(o->socket_, SOL_SOCKET, SO_ERROR,
            &connect_error, &connect_error_len, o->ec_) == socket_error_retval)
        return true;

      // The connection failed so the handler will be posted with an error code.
      if (connect_error)
      {
        o->ec_ = boost::system::error_code(connect_error,
            boost::asio::error::get_system_category());
      }

      return true;
    }

  private:
    socket_type socket_;
  };

  template <typename Handler>
  class connect_op : public connect_op_base
  {
  public:
    connect_op(socket_type socket, Handler handler)
      : connect_op_base(socket, &connect_op::do_complete),
        handler_(handler)
    {
    }

    static void do_complete(io_service_impl* owner, operation* base,
        boost::system::error_code /*ec*/, std::size_t /*bytes_transferred*/)
    {
      // Take ownership of the handler object.
      connect_op* o(static_cast<connect_op*>(base));
      typedef handler_alloc_traits<Handler, connect_op> alloc_traits;
      handler_ptr<alloc_traits> ptr(o->handler_, o);

      // Make the upcall if required.
      if (owner)
      {
        // Make a copy of the handler so that the memory can be deallocated
        // before the upcall is made. Even if we're not about to make an
        // upcall, a sub-object of the handler may be the true owner of the
        // memory associated with the handler. Consequently, a local copy of
        // the handler is required to ensure that any owning sub-object remains
        // valid until after we have deallocated the memory here.
        detail::binder1<Handler, boost::system::error_code>
          handler(o->handler_, o->ec_);
        ptr.reset();
        boost::asio::detail::fenced_block b;
        boost_asio_handler_invoke_helpers::invoke(handler, handler);
      }
    }

  private:
    Handler handler_;
  };

=======
>>>>>>> 0f5629d4
  // Start an asynchronous connect.
  template <typename Handler>
  void async_connect(implementation_type& impl,
      const endpoint_type& peer_endpoint, Handler handler)
  {
    // Allocate and construct an operation to wrap the handler.
<<<<<<< HEAD
    typedef connect_op<Handler> value_type;
    typedef handler_alloc_traits<Handler, value_type> alloc_traits;
    raw_handler_ptr<alloc_traits> raw_ptr(handler);
    handler_ptr<alloc_traits> ptr(raw_ptr, impl.socket_, handler);

    start_connect_op(impl, ptr.get(), peer_endpoint);
    ptr.release();
  }

private:
  // Helper function to start an asynchronous send operation.
  void start_send_op(implementation_type& impl, WSABUF* buffers,
      std::size_t buffer_count, socket_base::message_flags flags,
      bool noop, operation* op)
  {
    update_cancellation_thread_id(impl);
    iocp_service_.work_started();

    if (noop)
      iocp_service_.on_completion(op);
    else if (!is_open(impl))
      iocp_service_.on_completion(op, boost::asio::error::bad_descriptor);
    else
    {
      DWORD bytes_transferred = 0;
      int result = ::WSASend(impl.socket_, buffers,
          buffer_count, &bytes_transferred, flags, op, 0);
      DWORD last_error = ::WSAGetLastError();
      if (last_error == ERROR_PORT_UNREACHABLE)
        last_error = WSAECONNREFUSED;
      if (result != 0 && last_error != WSA_IO_PENDING)
        iocp_service_.on_completion(op, last_error, bytes_transferred);
      else
        iocp_service_.on_pending(op);
    }
  }

  // Helper function to start an asynchronous send_to operation.
  void start_send_to_op(implementation_type& impl, WSABUF* buffers,
      std::size_t buffer_count, const endpoint_type& destination,
      socket_base::message_flags flags, operation* op)
  {
    update_cancellation_thread_id(impl);
    iocp_service_.work_started();

    if (!is_open(impl))
      iocp_service_.on_completion(op, boost::asio::error::bad_descriptor);
    else
    {
      DWORD bytes_transferred = 0;
      int result = ::WSASendTo(impl.socket_, buffers, buffer_count,
          &bytes_transferred, flags, destination.data(),
          static_cast<int>(destination.size()), op, 0);
      DWORD last_error = ::WSAGetLastError();
      if (last_error == ERROR_PORT_UNREACHABLE)
        last_error = WSAECONNREFUSED;
      if (result != 0 && last_error != WSA_IO_PENDING)
        iocp_service_.on_completion(op, last_error, bytes_transferred);
      else
        iocp_service_.on_pending(op);
    }
  }

  // Helper function to start an asynchronous receive operation.
  void start_receive_op(implementation_type& impl, WSABUF* buffers,
      std::size_t buffer_count, socket_base::message_flags flags,
      bool noop, operation* op)
  {
    update_cancellation_thread_id(impl);
    iocp_service_.work_started();

    if (noop)
      iocp_service_.on_completion(op);
    else if (!is_open(impl))
      iocp_service_.on_completion(op, boost::asio::error::bad_descriptor);
    else
    {
      DWORD bytes_transferred = 0;
      DWORD recv_flags = flags;
      int result = ::WSARecv(impl.socket_, buffers, buffer_count,
          &bytes_transferred, &recv_flags, op, 0);
      DWORD last_error = ::WSAGetLastError();
      if (last_error == ERROR_NETNAME_DELETED)
        last_error = WSAECONNRESET;
      else if (last_error == ERROR_PORT_UNREACHABLE)
        last_error = WSAECONNREFUSED;
      if (result != 0 && last_error != WSA_IO_PENDING)
        iocp_service_.on_completion(op, last_error, bytes_transferred);
      else
        iocp_service_.on_pending(op);
    }
  }

  // Helper function to start an asynchronous receive_from operation.
  void start_receive_from_op(implementation_type& impl, WSABUF* buffers,
      std::size_t buffer_count, endpoint_type& sender_endpoint,
      socket_base::message_flags flags, int* endpoint_size, operation* op)
  {
    update_cancellation_thread_id(impl);
    iocp_service_.work_started();

    if (!is_open(impl))
      iocp_service_.on_completion(op, boost::asio::error::bad_descriptor);
    else
    {
      DWORD bytes_transferred = 0;
      DWORD recv_flags = flags;
      int result = ::WSARecvFrom(impl.socket_, buffers,
          buffer_count, &bytes_transferred, &recv_flags,
          sender_endpoint.data(), endpoint_size, op, 0);
      DWORD last_error = ::WSAGetLastError();
      if (last_error == ERROR_PORT_UNREACHABLE)
        last_error = WSAECONNREFUSED;
      if (result != 0 && last_error != WSA_IO_PENDING)
        iocp_service_.on_completion(op, last_error, bytes_transferred);
      else
        iocp_service_.on_pending(op);
    }
  }

  // Helper function to start an asynchronous receive_from operation.
  void start_accept_op(implementation_type& impl,
      bool peer_is_open, socket_holder& new_socket,
      void* output_buffer, DWORD address_length, operation* op)
  {
    update_cancellation_thread_id(impl);
    iocp_service_.work_started();

    if (!is_open(impl))
      iocp_service_.on_completion(op, boost::asio::error::bad_descriptor);
    else if (peer_is_open)
      iocp_service_.on_completion(op, boost::asio::error::already_open);
    else
    {
      boost::system::error_code ec;
      new_socket.reset(socket_ops::socket(impl.protocol_.family(),
            impl.protocol_.type(), impl.protocol_.protocol(), ec));
      if (new_socket.get() == invalid_socket)
        iocp_service_.on_completion(op, ec);
      else
      {
        DWORD bytes_read = 0;
        BOOL result = ::AcceptEx(impl.socket_, new_socket.get(), output_buffer,
            0, address_length, address_length, &bytes_read, op);
        DWORD last_error = ::WSAGetLastError();
        if (!result && last_error != WSA_IO_PENDING)
          iocp_service_.on_completion(op, last_error);
        else
          iocp_service_.on_pending(op);
      }
    }
  }

  // Start an asynchronous read or write operation using the the reactor.
  void start_reactor_op(implementation_type& impl, int op_type, reactor_op* op)
  {
    reactor& r = get_reactor();
    update_cancellation_thread_id(impl);

    if (is_open(impl))
    {
      r.start_op(op_type, impl.socket_, impl.reactor_data_, op, false);
      return;
    }
    else
      op->ec_ = boost::asio::error::bad_descriptor;

    iocp_service_.post_immediate_completion(op);
  }

  // Start the asynchronous connect operation using the reactor.
  void start_connect_op(implementation_type& impl,
      reactor_op* op, const endpoint_type& peer_endpoint)
  {
    reactor& r = get_reactor();
    update_cancellation_thread_id(impl);

    if (is_open(impl))
    {
      ioctl_arg_type non_blocking = 1;
      if (!socket_ops::ioctl(impl.socket_, FIONBIO, &non_blocking, op->ec_))
      {
        if (socket_ops::connect(impl.socket_, peer_endpoint.data(),
              peer_endpoint.size(), op->ec_) != 0)
        {
          if (!op->ec_
              && !(impl.flags_ & implementation_type::user_set_non_blocking))
          {
            non_blocking = 0;
            socket_ops::ioctl(impl.socket_, FIONBIO, &non_blocking, op->ec_);
          }

          if (op->ec_ == boost::asio::error::in_progress
              || op->ec_ == boost::asio::error::would_block)
          {
            op->ec_ = boost::system::error_code();
            r.start_op(reactor::connect_op, impl.socket_,
                impl.reactor_data_, op, true);
            return;
          }
        }
      }
    }
    else
      op->ec_ = boost::asio::error::bad_descriptor;

    iocp_service_.post_immediate_completion(op);
  }

  // Helper function to close a socket when the associated object is being
  // destroyed.
  void close_for_destruction(implementation_type& impl)
  {
    if (is_open(impl))
    {
      // Check if the reactor was created, in which case we need to close the
      // socket on the reactor as well to cancel any operations that might be
      // running there.
      reactor* r = static_cast<reactor*>(
            interlocked_compare_exchange_pointer(
              reinterpret_cast<void**>(&reactor_), 0, 0));
      if (r)
        r->close_descriptor(impl.socket_, impl.reactor_data_);

      // The socket destructor must not block. If the user has changed the
      // linger option to block in the foreground, we will change it back to the
      // default so that the closure is performed in the background.
      if (impl.flags_ & implementation_type::close_might_block)
      {
        ::linger opt;
        opt.l_onoff = 0;
        opt.l_linger = 0;
        boost::system::error_code ignored_ec;
        socket_ops::setsockopt(impl.socket_,
            SOL_SOCKET, SO_LINGER, &opt, sizeof(opt), ignored_ec);
      }

      boost::system::error_code ignored_ec;
      socket_ops::close(impl.socket_, ignored_ec);
      impl.socket_ = invalid_socket;
      impl.flags_ = 0;
      impl.cancel_token_.reset();
#if defined(BOOST_ASIO_ENABLE_CANCELIO)
      impl.safe_cancellation_thread_id_ = 0;
#endif // defined(BOOST_ASIO_ENABLE_CANCELIO)
    }
  }

  // Update the ID of the thread from which cancellation is safe.
  void update_cancellation_thread_id(implementation_type& impl)
  {
#if defined(BOOST_ASIO_ENABLE_CANCELIO)
    if (impl.safe_cancellation_thread_id_ == 0)
      impl.safe_cancellation_thread_id_ = ::GetCurrentThreadId();
    else if (impl.safe_cancellation_thread_id_ != ::GetCurrentThreadId())
      impl.safe_cancellation_thread_id_ = ~DWORD(0);
#else // defined(BOOST_ASIO_ENABLE_CANCELIO)
    (void)impl;
#endif // defined(BOOST_ASIO_ENABLE_CANCELIO)
  }

  // Helper function to get the reactor. If no reactor has been created yet, a
  // new one is obtained from the io_service and a pointer to it is cached in
  // this service.
  reactor& get_reactor()
  {
    reactor* r = static_cast<reactor*>(
          interlocked_compare_exchange_pointer(
            reinterpret_cast<void**>(&reactor_), 0, 0));
    if (!r)
    {
      r = &(use_service<reactor>(io_service_));
      interlocked_exchange_pointer(reinterpret_cast<void**>(&reactor_), r);
    }
    return *r;
  }

  // Helper function to emulate InterlockedCompareExchangePointer functionality
  // for:
  // - very old Platform SDKs; and
  // - platform SDKs where MSVC's /Wp64 option causes spurious warnings.
  void* interlocked_compare_exchange_pointer(void** dest, void* exch, void* cmp)
  {
#if defined(_M_IX86)
    return reinterpret_cast<void*>(InterlockedCompareExchange(
          reinterpret_cast<PLONG>(dest), reinterpret_cast<LONG>(exch),
          reinterpret_cast<LONG>(cmp)));
#else
    return InterlockedCompareExchangePointer(dest, exch, cmp);
#endif
  }

  // Helper function to emulate InterlockedExchangePointer functionality for:
  // - very old Platform SDKs; and
  // - platform SDKs where MSVC's /Wp64 option causes spurious warnings.
  void* interlocked_exchange_pointer(void** dest, void* val)
  {
#if defined(_M_IX86)
    return reinterpret_cast<void*>(InterlockedExchange(
          reinterpret_cast<PLONG>(dest), reinterpret_cast<LONG>(val)));
#else
    return InterlockedExchangePointer(dest, val);
#endif
  }

  // The io_service used to obtain the reactor, if required.
  boost::asio::io_service& io_service_;

  // The IOCP service used for running asynchronous operations and dispatching
  // handlers.
  win_iocp_io_service& iocp_service_;

  // The reactor used for performing connect operations. This object is created
  // only if needed.
  reactor* reactor_;

  // Mutex to protect access to the linked list of implementations. 
  boost::asio::detail::mutex mutex_;

  // The head of a linked list of all implementations.
  implementation_type* impl_list_;
=======
    typedef reactive_socket_connect_op<Handler> op;
    typename op::ptr p = { boost::addressof(handler),
      boost_asio_handler_alloc_helpers::allocate(
        sizeof(op), handler), 0 };
    p.p = new (p.v) op(impl.socket_, handler);

    start_connect_op(impl, p.p, peer_endpoint.data(),
        static_cast<int>(peer_endpoint.size()));
    p.v = p.p = 0;
  }
>>>>>>> 0f5629d4
};

} // namespace detail
} // namespace asio
} // namespace boost

#include <boost/asio/detail/pop_options.hpp>

#endif // defined(BOOST_ASIO_HAS_IOCP)

#endif // BOOST_ASIO_DETAIL_WIN_IOCP_SOCKET_SERVICE_HPP<|MERGE_RESOLUTION|>--- conflicted
+++ resolved
@@ -20,15 +20,7 @@
 #if defined(BOOST_ASIO_HAS_IOCP)
 
 #include <cstring>
-<<<<<<< HEAD
-#include <boost/shared_ptr.hpp>
-#include <boost/type_traits/is_same.hpp>
-#include <boost/weak_ptr.hpp>
-#include <boost/asio/detail/pop_options.hpp>
-
-=======
 #include <boost/utility/addressof.hpp>
->>>>>>> 0f5629d4
 #include <boost/asio/error.hpp>
 #include <boost/asio/io_service.hpp>
 #include <boost/asio/socket_base.hpp>
@@ -38,13 +30,8 @@
 #include <boost/asio/detail/handler_alloc_helpers.hpp>
 #include <boost/asio/detail/handler_invoke_helpers.hpp>
 #include <boost/asio/detail/mutex.hpp>
-<<<<<<< HEAD
-#include <boost/asio/detail/null_buffers_op.hpp>
-#include <boost/asio/detail/operation.hpp>
-=======
 #include <boost/asio/detail/operation.hpp>
 #include <boost/asio/detail/reactive_socket_connect_op.hpp>
->>>>>>> 0f5629d4
 #include <boost/asio/detail/reactor.hpp>
 #include <boost/asio/detail/reactor_op.hpp>
 #include <boost/asio/detail/socket_holder.hpp>
@@ -64,11 +51,7 @@
 namespace detail {
 
 template <typename Protocol>
-<<<<<<< HEAD
-class win_iocp_socket_service
-=======
 class win_iocp_socket_service : public win_iocp_socket_service_base
->>>>>>> 0f5629d4
 {
 public:
   // The protocol type.
@@ -77,13 +60,6 @@
   // The endpoint type.
   typedef typename Protocol::endpoint endpoint_type;
 
-<<<<<<< HEAD
-  struct noop_deleter { void operator()(void*) {} };
-  typedef boost::shared_ptr<void> shared_cancel_token_type;
-  typedef boost::weak_ptr<void> weak_cancel_token_type;
-
-=======
->>>>>>> 0f5629d4
   // The native type of a socket.
   class native_type
   {
@@ -144,21 +120,8 @@
     // The protocol associated with the socket.
     protocol_type protocol_;
 
-<<<<<<< HEAD
-    // Per-descriptor data used by the reactor.
-    reactor::per_descriptor_data reactor_data_;
-
-#if defined(BOOST_ASIO_ENABLE_CANCELIO)
-    // The ID of the thread from which it is safe to cancel asynchronous
-    // operations. 0 means no asynchronous operations have been started yet.
-    // ~0 means asynchronous operations have been started from more than one
-    // thread, and cancellation is not supported for the socket.
-    DWORD safe_cancellation_thread_id_;
-#endif // defined(BOOST_ASIO_ENABLE_CANCELIO)
-=======
     // Whether we have a cached remote endpoint.
     bool have_remote_endpoint_;
->>>>>>> 0f5629d4
 
     // A cached remote endpoint.
     endpoint_type remote_endpoint_;
@@ -166,53 +129,7 @@
 
   // Constructor.
   win_iocp_socket_service(boost::asio::io_service& io_service)
-<<<<<<< HEAD
-    : io_service_(io_service),
-      iocp_service_(use_service<win_iocp_io_service>(io_service)),
-      reactor_(0),
-      mutex_(),
-      impl_list_(0)
-  {
-  }
-
-  // Destroy all user-defined handler objects owned by the service.
-  void shutdown_service()
-  {
-    // Close all implementations, causing all operations to complete.
-    boost::asio::detail::mutex::scoped_lock lock(mutex_);
-    implementation_type* impl = impl_list_;
-    while (impl)
-    {
-      boost::system::error_code ignored_ec;
-      close_for_destruction(*impl);
-      impl = impl->next_;
-    }
-  }
-
-  // Construct a new socket implementation.
-  void construct(implementation_type& impl)
-  {
-    impl.socket_ = invalid_socket;
-    impl.flags_ = 0;
-    impl.cancel_token_.reset();
-#if defined(BOOST_ASIO_ENABLE_CANCELIO)
-    impl.safe_cancellation_thread_id_ = 0;
-#endif // defined(BOOST_ASIO_ENABLE_CANCELIO)
-
-    // Insert implementation into linked list of all implementations.
-    boost::asio::detail::mutex::scoped_lock lock(mutex_);
-    impl.next_ = impl_list_;
-    impl.prev_ = 0;
-    if (impl_list_)
-      impl_list_->prev_ = &impl;
-    impl_list_ = &impl;
-  }
-
-  // Destroy a socket implementation.
-  void destroy(implementation_type& impl)
-=======
     : win_iocp_socket_service_base(io_service)
->>>>>>> 0f5629d4
   {
   }
 
@@ -237,30 +154,9 @@
   {
     if (!do_assign(impl, protocol.type(), native_socket, ec))
     {
-<<<<<<< HEAD
-      // Check if the reactor was created, in which case we need to close the
-      // socket on the reactor as well to cancel any operations that might be
-      // running there.
-      reactor* r = static_cast<reactor*>(
-            interlocked_compare_exchange_pointer(
-              reinterpret_cast<void**>(&reactor_), 0, 0));
-      if (r)
-        r->close_descriptor(impl.socket_, impl.reactor_data_);
-
-      if (socket_ops::close(impl.socket_, ec) == socket_error_retval)
-        return ec;
-
-      impl.socket_ = invalid_socket;
-      impl.flags_ = 0;
-      impl.cancel_token_.reset();
-#if defined(BOOST_ASIO_ENABLE_CANCELIO)
-      impl.safe_cancellation_thread_id_ = 0;
-#endif // defined(BOOST_ASIO_ENABLE_CANCELIO)
-=======
       impl.protocol_ = protocol;
       impl.have_remote_endpoint_ = native_socket.have_remote_endpoint();
       impl.remote_endpoint_ = native_socket.remote_endpoint();
->>>>>>> 0f5629d4
     }
     return ec;
   }
@@ -338,42 +234,8 @@
       const endpoint_type& destination, socket_base::message_flags flags,
       boost::system::error_code& ec)
   {
-<<<<<<< HEAD
-    if (!is_open(impl))
-    {
-      ec = boost::asio::error::bad_descriptor;
-      return 0;
-    }
-
     buffer_sequence_adapter<boost::asio::const_buffer,
         ConstBufferSequence> bufs(buffers);
-
-    // A request to receive 0 bytes on a stream socket is a no-op.
-    if (impl.protocol_.type() == SOCK_STREAM && bufs.all_empty())
-    {
-      ec = boost::system::error_code();
-      return 0;
-    }
-
-    // Send the data.
-    DWORD bytes_transferred = 0;
-    int result = ::WSASend(impl.socket_, bufs.buffers(),
-        bufs.count(), &bytes_transferred, flags, 0, 0);
-    if (result != 0)
-    {
-      DWORD last_error = ::WSAGetLastError();
-      if (last_error == ERROR_NETNAME_DELETED)
-        last_error = WSAECONNRESET;
-      else if (last_error == ERROR_PORT_UNREACHABLE)
-        last_error = WSAECONNREFUSED;
-      ec = boost::system::error_code(last_error,
-          boost::asio::error::get_system_category());
-      return 0;
-    }
-=======
-    buffer_sequence_adapter<boost::asio::const_buffer,
-        ConstBufferSequence> bufs(buffers);
->>>>>>> 0f5629d4
 
     return socket_ops::sync_sendto(impl.socket_, impl.state_,
         bufs.buffers(), bufs.count(), flags,
@@ -391,72 +253,6 @@
     return 0;
   }
 
-<<<<<<< HEAD
-  template <typename ConstBufferSequence, typename Handler>
-  class send_op : public operation
-  {
-  public:
-    send_op(weak_cancel_token_type cancel_token,
-        const ConstBufferSequence& buffers, Handler handler)
-      : operation(&send_op::do_complete),
-        cancel_token_(cancel_token),
-        buffers_(buffers),
-        handler_(handler)
-    {
-    }
-
-    static void do_complete(io_service_impl* owner, operation* base,
-        boost::system::error_code ec, std::size_t bytes_transferred)
-    {
-      // Take ownership of the operation object.
-      send_op* o(static_cast<send_op*>(base));
-      typedef handler_alloc_traits<Handler, send_op> alloc_traits;
-      handler_ptr<alloc_traits> ptr(o->handler_, o);
-
-      // Make the upcall if required.
-      if (owner)
-      {
-#if defined(BOOST_ASIO_ENABLE_BUFFER_DEBUGGING)
-        // Check whether buffers are still valid.
-        buffer_sequence_adapter<boost::asio::const_buffer,
-            ConstBufferSequence>::validate(o->buffers_);
-#endif // defined(BOOST_ASIO_ENABLE_BUFFER_DEBUGGING)
-
-        // Map non-portable errors to their portable counterparts.
-        if (ec.value() == ERROR_NETNAME_DELETED)
-        {
-          if (o->cancel_token_.expired())
-            ec = boost::asio::error::operation_aborted;
-          else
-            ec = boost::asio::error::connection_reset;
-        }
-        else if (ec.value() == ERROR_PORT_UNREACHABLE)
-        {
-          ec = boost::asio::error::connection_refused;
-        }
-
-        // Make a copy of the handler so that the memory can be deallocated
-        // before the upcall is made. Even if we're not about to make an
-        // upcall, a sub-object of the handler may be the true owner of the
-        // memory associated with the handler. Consequently, a local copy of
-        // the handler is required to ensure that any owning sub-object remains
-        // valid until after we have deallocated the memory here.
-        detail::binder2<Handler, boost::system::error_code, std::size_t>
-          handler(o->handler_, ec, bytes_transferred);
-        ptr.reset();
-        boost::asio::detail::fenced_block b;
-        boost_asio_handler_invoke_helpers::invoke(handler, handler);
-      }
-    }
-
-  private:
-    weak_cancel_token_type cancel_token_;
-    ConstBufferSequence buffers_;
-    Handler handler_;
-  };
-
-=======
->>>>>>> 0f5629d4
   // Start an asynchronous send. The data being sent must be valid for the
   // lifetime of the asynchronous operation.
   template <typename ConstBufferSequence, typename Handler>
@@ -465,33 +261,19 @@
       socket_base::message_flags flags, Handler handler)
   {
     // Allocate and construct an operation to wrap the handler.
-<<<<<<< HEAD
-    typedef send_op<ConstBufferSequence, Handler> value_type;
-    typedef handler_alloc_traits<Handler, value_type> alloc_traits;
-    raw_handler_ptr<alloc_traits> raw_ptr(handler);
-    handler_ptr<alloc_traits> ptr(raw_ptr,
-        impl.cancel_token_, buffers, handler);
-=======
     typedef win_iocp_socket_send_op<ConstBufferSequence, Handler> op;
     typename op::ptr p = { boost::addressof(handler),
       boost_asio_handler_alloc_helpers::allocate(
         sizeof(op), handler), 0 };
     p.p = new (p.v) op(impl.cancel_token_, buffers, handler);
->>>>>>> 0f5629d4
 
     buffer_sequence_adapter<boost::asio::const_buffer,
         ConstBufferSequence> bufs(buffers);
 
-<<<<<<< HEAD
-    start_send_op(impl, bufs.buffers(), bufs.count(), flags,
-        impl.protocol_.type() == SOCK_STREAM && bufs.all_empty(), ptr.get());
-    ptr.release();
-=======
     start_send_to_op(impl, bufs.buffers(), bufs.count(),
         destination.data(), static_cast<int>(destination.size()),
         flags, p.p);
     p.v = p.p = 0;
->>>>>>> 0f5629d4
   }
 
   // Start an asynchronous wait until data can be sent without blocking.
@@ -500,15 +282,6 @@
       const endpoint_type&, socket_base::message_flags, Handler handler)
   {
     // Allocate and construct an operation to wrap the handler.
-<<<<<<< HEAD
-    typedef null_buffers_op<Handler> value_type;
-    typedef handler_alloc_traits<Handler, value_type> alloc_traits;
-    raw_handler_ptr<alloc_traits> raw_ptr(handler);
-    handler_ptr<alloc_traits> ptr(raw_ptr, handler);
-
-    start_reactor_op(impl, reactor::write_op, ptr.get());
-    ptr.release();
-=======
     typedef win_iocp_null_buffers_op<Handler> op;
     typename op::ptr p = { boost::addressof(handler),
       boost_asio_handler_alloc_helpers::allocate(
@@ -517,7 +290,6 @@
 
     start_reactor_op(impl, reactor::write_op, p.p);
     p.v = p.p = 0;
->>>>>>> 0f5629d4
   }
 
   // Receive a datagram with the endpoint of the sender. Returns the number of
@@ -531,25 +303,6 @@
     buffer_sequence_adapter<boost::asio::mutable_buffer,
         MutableBufferSequence> bufs(buffers);
 
-<<<<<<< HEAD
-    buffer_sequence_adapter<boost::asio::const_buffer,
-        ConstBufferSequence> bufs(buffers);
-
-    // Send the data.
-    DWORD bytes_transferred = 0;
-    int result = ::WSASendTo(impl.socket_, bufs.buffers(), bufs.count(),
-        &bytes_transferred, flags, destination.data(),
-        static_cast<int>(destination.size()), 0, 0);
-    if (result != 0)
-    {
-      DWORD last_error = ::WSAGetLastError();
-      if (last_error == ERROR_PORT_UNREACHABLE)
-        last_error = WSAECONNREFUSED;
-      ec = boost::system::error_code(last_error,
-          boost::asio::error::get_system_category());
-      return 0;
-    }
-=======
     std::size_t addr_len = sender_endpoint.capacity();
     std::size_t bytes_recvd = socket_ops::sync_recvfrom(
         impl.socket_, impl.state_, bufs.buffers(), bufs.count(),
@@ -557,7 +310,6 @@
 
     if (!ec)
       sender_endpoint.resize(addr_len);
->>>>>>> 0f5629d4
 
     return bytes_recvd;
   }
@@ -567,451 +319,15 @@
       const null_buffers&, endpoint_type& sender_endpoint,
       socket_base::message_flags, boost::system::error_code& ec)
   {
-<<<<<<< HEAD
-    if (!is_open(impl))
-    {
-      ec = boost::asio::error::bad_descriptor;
-      return 0;
-    }
-
-    // Wait for socket to become ready.
-    socket_ops::poll_write(impl.socket_, ec);
-
-    return 0;
-  }
-
-  template <typename ConstBufferSequence, typename Handler>
-  class send_to_op : public operation
-  {
-  public:
-    send_to_op(weak_cancel_token_type cancel_token,
-        const ConstBufferSequence& buffers, Handler handler)
-      : operation(&send_to_op::do_complete),
-        cancel_token_(cancel_token),
-        buffers_(buffers),
-        handler_(handler)
-    {
-    }
-
-    static void do_complete(io_service_impl* owner, operation* base,
-        boost::system::error_code ec, std::size_t bytes_transferred)
-    {
-      // Take ownership of the operation object.
-      send_to_op* o(static_cast<send_to_op*>(base));
-      typedef handler_alloc_traits<Handler, send_to_op> alloc_traits;
-      handler_ptr<alloc_traits> ptr(o->handler_, o);
-
-      // Make the upcall if required.
-      if (owner)
-      {
-#if defined(BOOST_ASIO_ENABLE_BUFFER_DEBUGGING)
-        // Check whether buffers are still valid.
-        buffer_sequence_adapter<boost::asio::const_buffer,
-            ConstBufferSequence>::validate(o->buffers_);
-#endif // defined(BOOST_ASIO_ENABLE_BUFFER_DEBUGGING)
-
-        // Map non-portable errors to their portable counterparts.
-        if (ec.value() == ERROR_PORT_UNREACHABLE)
-        {
-          ec = boost::asio::error::connection_refused;
-        }
-
-        // Make a copy of the handler so that the memory can be deallocated
-        // before the upcall is made. Even if we're not about to make an
-        // upcall, a sub-object of the handler may be the true owner of the
-        // memory associated with the handler. Consequently, a local copy of
-        // the handler is required to ensure that any owning sub-object remains
-        // valid until after we have deallocated the memory here.
-        detail::binder2<Handler, boost::system::error_code, std::size_t>
-          handler(o->handler_, ec, bytes_transferred);
-        ptr.reset();
-        boost::asio::detail::fenced_block b;
-        boost_asio_handler_invoke_helpers::invoke(handler, handler);
-      }
-    }
-
-  private:
-    weak_cancel_token_type cancel_token_;
-    ConstBufferSequence buffers_;
-    Handler handler_;
-  };
-
-  // Start an asynchronous send. The data being sent must be valid for the
-  // lifetime of the asynchronous operation.
-  template <typename ConstBufferSequence, typename Handler>
-  void async_send_to(implementation_type& impl,
-      const ConstBufferSequence& buffers, const endpoint_type& destination,
-      socket_base::message_flags flags, Handler handler)
-  {
-    // Allocate and construct an operation to wrap the handler.
-    typedef send_to_op<ConstBufferSequence, Handler> value_type;
-    typedef handler_alloc_traits<Handler, value_type> alloc_traits;
-    raw_handler_ptr<alloc_traits> raw_ptr(handler);
-    handler_ptr<alloc_traits> ptr(raw_ptr,
-        impl.cancel_token_, buffers, handler);
-
-    buffer_sequence_adapter<boost::asio::const_buffer,
-        ConstBufferSequence> bufs(buffers);
-
-    start_send_to_op(impl, bufs.buffers(),
-        bufs.count(), destination, flags, ptr.get());
-    ptr.release();
-  }
-
-  // Start an asynchronous wait until data can be sent without blocking.
-  template <typename Handler>
-  void async_send_to(implementation_type& impl, const null_buffers&,
-      socket_base::message_flags, const endpoint_type&, Handler handler)
-  {
-    // Allocate and construct an operation to wrap the handler.
-    typedef null_buffers_op<Handler> value_type;
-    typedef handler_alloc_traits<Handler, value_type> alloc_traits;
-    raw_handler_ptr<alloc_traits> raw_ptr(handler);
-    handler_ptr<alloc_traits> ptr(raw_ptr, handler);
-
-    start_reactor_op(impl, reactor::write_op, ptr.get());
-    ptr.release();
-  }
-
-  // Receive some data from the peer. Returns the number of bytes received.
-  template <typename MutableBufferSequence>
-  size_t receive(implementation_type& impl,
-      const MutableBufferSequence& buffers,
-      socket_base::message_flags flags, boost::system::error_code& ec)
-  {
-    if (!is_open(impl))
-    {
-      ec = boost::asio::error::bad_descriptor;
-      return 0;
-    }
-
-    buffer_sequence_adapter<boost::asio::mutable_buffer,
-        MutableBufferSequence> bufs(buffers);
-
-    // A request to receive 0 bytes on a stream socket is a no-op.
-    if (impl.protocol_.type() == SOCK_STREAM && bufs.all_empty())
-    {
-      ec = boost::system::error_code();
-      return 0;
-    }
-
-    // Receive some data.
-    DWORD bytes_transferred = 0;
-    DWORD recv_flags = flags;
-    int result = ::WSARecv(impl.socket_, bufs.buffers(),
-        bufs.count(), &bytes_transferred, &recv_flags, 0, 0);
-    if (result != 0)
-    {
-      DWORD last_error = ::WSAGetLastError();
-      if (last_error == ERROR_NETNAME_DELETED)
-        last_error = WSAECONNRESET;
-      else if (last_error == ERROR_PORT_UNREACHABLE)
-        last_error = WSAECONNREFUSED;
-      ec = boost::system::error_code(last_error,
-          boost::asio::error::get_system_category());
-      return 0;
-    }
-    if (bytes_transferred == 0 && impl.protocol_.type() == SOCK_STREAM)
-    {
-      ec = boost::asio::error::eof;
-      return 0;
-    }
-
-    ec = boost::system::error_code();
-    return bytes_transferred;
-  }
-
-  // Wait until data can be received without blocking.
-  size_t receive(implementation_type& impl, const null_buffers&,
-      socket_base::message_flags, boost::system::error_code& ec)
-  {
-    if (!is_open(impl))
-    {
-      ec = boost::asio::error::bad_descriptor;
-      return 0;
-    }
-
     // Wait for socket to become ready.
     socket_ops::poll_read(impl.socket_, ec);
 
-    return 0;
-  }
-
-  template <typename MutableBufferSequence, typename Handler>
-  class receive_op : public operation
-  {
-  public:
-    receive_op(int protocol_type, weak_cancel_token_type cancel_token,
-        const MutableBufferSequence& buffers, Handler handler)
-      : operation(&receive_op::do_complete),
-        protocol_type_(protocol_type),
-        cancel_token_(cancel_token),
-        buffers_(buffers),
-        handler_(handler)
-    {
-    }
-
-    static void do_complete(io_service_impl* owner, operation* base,
-        boost::system::error_code ec, std::size_t bytes_transferred)
-    {
-      // Take ownership of the operation object.
-      receive_op* o(static_cast<receive_op*>(base));
-      typedef handler_alloc_traits<Handler, receive_op> alloc_traits;
-      handler_ptr<alloc_traits> ptr(o->handler_, o);
-
-      // Make the upcall if required.
-      if (owner)
-      {
-#if defined(BOOST_ASIO_ENABLE_BUFFER_DEBUGGING)
-        // Check whether buffers are still valid.
-        buffer_sequence_adapter<boost::asio::mutable_buffer,
-            MutableBufferSequence>::validate(o->buffers_);
-#endif // defined(BOOST_ASIO_ENABLE_BUFFER_DEBUGGING)
-
-        // Map non-portable errors to their portable counterparts.
-        if (ec.value() == ERROR_NETNAME_DELETED)
-        {
-          if (o->cancel_token_.expired())
-            ec = boost::asio::error::operation_aborted;
-          else
-            ec = boost::asio::error::connection_reset;
-        }
-        else if (ec.value() == ERROR_PORT_UNREACHABLE)
-        {
-          ec = boost::asio::error::connection_refused;
-        }
-
-        // Check for connection closed.
-        else if (!ec && bytes_transferred == 0
-            && o->protocol_type_ == SOCK_STREAM
-            && !buffer_sequence_adapter<boost::asio::mutable_buffer,
-                MutableBufferSequence>::all_empty(o->buffers_)
-            && !boost::is_same<MutableBufferSequence, null_buffers>::value)
-        {
-          ec = boost::asio::error::eof;
-        }
-
-        // Make a copy of the handler so that the memory can be deallocated
-        // before the upcall is made. Even if we're not about to make an
-        // upcall, a sub-object of the handler may be the true owner of the
-        // memory associated with the handler. Consequently, a local copy of
-        // the handler is required to ensure that any owning sub-object remains
-        // valid until after we have deallocated the memory here.
-        detail::binder2<Handler, boost::system::error_code, std::size_t>
-          handler(o->handler_, ec, bytes_transferred);
-        ptr.reset();
-        boost::asio::detail::fenced_block b;
-        boost_asio_handler_invoke_helpers::invoke(handler, handler);
-      }
-    }
-
-  private:
-    int protocol_type_;
-    weak_cancel_token_type cancel_token_;
-    MutableBufferSequence buffers_;
-    Handler handler_;
-  };
-
-  // Start an asynchronous receive. The buffer for the data being received
-  // must be valid for the lifetime of the asynchronous operation.
-  template <typename MutableBufferSequence, typename Handler>
-  void async_receive(implementation_type& impl,
-      const MutableBufferSequence& buffers,
-      socket_base::message_flags flags, Handler handler)
-  {
-    // Allocate and construct an operation to wrap the handler.
-    typedef receive_op<MutableBufferSequence, Handler> value_type;
-    typedef handler_alloc_traits<Handler, value_type> alloc_traits;
-    raw_handler_ptr<alloc_traits> raw_ptr(handler);
-    int protocol_type = impl.protocol_.type();
-    handler_ptr<alloc_traits> ptr(raw_ptr, protocol_type,
-        impl.cancel_token_, buffers, handler);
-
-    buffer_sequence_adapter<boost::asio::mutable_buffer,
-        MutableBufferSequence> bufs(buffers);
-
-    start_receive_op(impl, bufs.buffers(), bufs.count(), flags,
-        protocol_type == SOCK_STREAM && bufs.all_empty(), ptr.get());
-    ptr.release();
-  }
-
-  // Wait until data can be received without blocking.
-  template <typename Handler>
-  void async_receive(implementation_type& impl, const null_buffers& buffers,
-      socket_base::message_flags flags, Handler handler)
-  {
-    if (impl.protocol_.type() == SOCK_STREAM)
-    {
-      // For stream sockets on Windows, we may issue a 0-byte overlapped
-      // WSARecv to wait until there is data available on the socket.
-
-      // Allocate and construct an operation to wrap the handler.
-      typedef receive_op<null_buffers, Handler> value_type;
-      typedef handler_alloc_traits<Handler, value_type> alloc_traits;
-      raw_handler_ptr<alloc_traits> raw_ptr(handler);
-      int protocol_type = impl.protocol_.type();
-      handler_ptr<alloc_traits> ptr(raw_ptr, protocol_type,
-          impl.cancel_token_, buffers, handler);
-
-      ::WSABUF buf = { 0, 0 };
-      start_receive_op(impl, &buf, 1, flags, false, ptr.get());
-      ptr.release();
-    }
-    else
-    {
-      // Allocate and construct an operation to wrap the handler.
-      typedef null_buffers_op<Handler> value_type;
-      typedef handler_alloc_traits<Handler, value_type> alloc_traits;
-      raw_handler_ptr<alloc_traits> raw_ptr(handler);
-      handler_ptr<alloc_traits> ptr(raw_ptr, handler);
-
-      start_reactor_op(impl,
-          (flags & socket_base::message_out_of_band)
-            ? reactor::except_op : reactor::read_op,
-          ptr.get());
-      ptr.release();
-    }
-  }
-
-  // Receive a datagram with the endpoint of the sender. Returns the number of
-  // bytes received.
-  template <typename MutableBufferSequence>
-  size_t receive_from(implementation_type& impl,
-      const MutableBufferSequence& buffers,
-      endpoint_type& sender_endpoint, socket_base::message_flags flags,
-      boost::system::error_code& ec)
-  {
-    if (!is_open(impl))
-    {
-      ec = boost::asio::error::bad_descriptor;
-      return 0;
-    }
-
-    buffer_sequence_adapter<boost::asio::mutable_buffer,
-        MutableBufferSequence> bufs(buffers);
-
-    // Receive some data.
-    DWORD bytes_transferred = 0;
-    DWORD recv_flags = flags;
-    int endpoint_size = static_cast<int>(sender_endpoint.capacity());
-    int result = ::WSARecvFrom(impl.socket_, bufs.buffers(),
-        bufs.count(), &bytes_transferred, &recv_flags,
-        sender_endpoint.data(), &endpoint_size, 0, 0);
-    if (result != 0)
-    {
-      DWORD last_error = ::WSAGetLastError();
-      if (last_error == ERROR_PORT_UNREACHABLE)
-        last_error = WSAECONNREFUSED;
-      ec = boost::system::error_code(last_error,
-          boost::asio::error::get_system_category());
-      return 0;
-    }
-    if (bytes_transferred == 0 && impl.protocol_.type() == SOCK_STREAM)
-    {
-      ec = boost::asio::error::eof;
-      return 0;
-    }
-
-    sender_endpoint.resize(static_cast<std::size_t>(endpoint_size));
-
-    ec = boost::system::error_code();
-    return bytes_transferred;
-  }
-
-  // Wait until data can be received without blocking.
-  size_t receive_from(implementation_type& impl,
-      const null_buffers&, endpoint_type& sender_endpoint,
-      socket_base::message_flags, boost::system::error_code& ec)
-  {
-    if (!is_open(impl))
-    {
-      ec = boost::asio::error::bad_descriptor;
-      return 0;
-    }
-
-=======
->>>>>>> 0f5629d4
-    // Wait for socket to become ready.
-    socket_ops::poll_read(impl.socket_, ec);
-
     // Reset endpoint since it can be given no sensible value at this time.
     sender_endpoint = endpoint_type();
 
     return 0;
   }
 
-<<<<<<< HEAD
-  template <typename MutableBufferSequence, typename Handler>
-  class receive_from_op : public operation
-  {
-  public:
-    receive_from_op(int protocol_type, endpoint_type& endpoint,
-        const MutableBufferSequence& buffers, Handler handler)
-      : operation(&receive_from_op::do_complete),
-        protocol_type_(protocol_type),
-        endpoint_(endpoint),
-        endpoint_size_(static_cast<int>(endpoint.capacity())),
-        buffers_(buffers),
-        handler_(handler)
-    {
-    }
-
-    int& endpoint_size()
-    {
-      return endpoint_size_;
-    }
-
-    static void do_complete(io_service_impl* owner, operation* base,
-        boost::system::error_code ec, std::size_t bytes_transferred)
-    {
-      // Take ownership of the operation object.
-      receive_from_op* o(static_cast<receive_from_op*>(base));
-      typedef handler_alloc_traits<Handler, receive_from_op> alloc_traits;
-      handler_ptr<alloc_traits> ptr(o->handler_, o);
-
-      // Make the upcall if required.
-      if (owner)
-      {
-#if defined(BOOST_ASIO_ENABLE_BUFFER_DEBUGGING)
-        // Check whether buffers are still valid.
-        buffer_sequence_adapter<boost::asio::mutable_buffer,
-            MutableBufferSequence>::validate(o->buffers_);
-#endif // defined(BOOST_ASIO_ENABLE_BUFFER_DEBUGGING)
-
-        // Map non-portable errors to their portable counterparts.
-        if (ec.value() == ERROR_PORT_UNREACHABLE)
-        {
-          ec = boost::asio::error::connection_refused;
-        }
-
-        // Record the size of the endpoint returned by the operation.
-        o->endpoint_.resize(o->endpoint_size_);
-
-        // Make a copy of the handler so that the memory can be deallocated
-        // before the upcall is made. Even if we're not about to make an
-        // upcall, a sub-object of the handler may be the true owner of the
-        // memory associated with the handler. Consequently, a local copy of
-        // the handler is required to ensure that any owning sub-object remains
-        // valid until after we have deallocated the memory here.
-        detail::binder2<Handler, boost::system::error_code, std::size_t>
-          handler(o->handler_, ec, bytes_transferred);
-        ptr.reset();
-        boost::asio::detail::fenced_block b;
-        boost_asio_handler_invoke_helpers::invoke(handler, handler);
-      }
-    }
-
-  private:
-    int protocol_type_;
-    endpoint_type& endpoint_;
-    int endpoint_size_;
-    weak_cancel_token_type cancel_token_;
-    MutableBufferSequence buffers_;
-    Handler handler_;
-  };
-
-=======
->>>>>>> 0f5629d4
   // Start an asynchronous receive. The buffer for the data being received and
   // the sender_endpoint object must both be valid for the lifetime of the
   // asynchronous operation.
@@ -1021,33 +337,19 @@
       socket_base::message_flags flags, Handler handler)
   {
     // Allocate and construct an operation to wrap the handler.
-<<<<<<< HEAD
-    typedef receive_from_op<MutableBufferSequence, Handler> value_type;
-    typedef handler_alloc_traits<Handler, value_type> alloc_traits;
-    raw_handler_ptr<alloc_traits> raw_ptr(handler);
-    int protocol_type = impl.protocol_.type();
-    handler_ptr<alloc_traits> ptr(raw_ptr,
-        protocol_type, sender_endp, buffers, handler);
-=======
     typedef win_iocp_socket_recvfrom_op<
       MutableBufferSequence, endpoint_type, Handler> op;
     typename op::ptr p = { boost::addressof(handler),
       boost_asio_handler_alloc_helpers::allocate(
         sizeof(op), handler), 0 };
     p.p = new (p.v) op(sender_endp, impl.cancel_token_, buffers, handler);
->>>>>>> 0f5629d4
 
     buffer_sequence_adapter<boost::asio::mutable_buffer,
         MutableBufferSequence> bufs(buffers);
 
     start_receive_from_op(impl, bufs.buffers(), bufs.count(),
-<<<<<<< HEAD
-        sender_endp, flags, &ptr.get()->endpoint_size(), ptr.get());
-    ptr.release();
-=======
         sender_endp.data(), flags, &p.p->endpoint_size(), p.p);
     p.v = p.p = 0;
->>>>>>> 0f5629d4
   }
 
   // Wait until data can be received without blocking.
@@ -1057,32 +359,17 @@
       socket_base::message_flags flags, Handler handler)
   {
     // Allocate and construct an operation to wrap the handler.
-<<<<<<< HEAD
-    typedef null_buffers_op<Handler> value_type;
-    typedef handler_alloc_traits<Handler, value_type> alloc_traits;
-    raw_handler_ptr<alloc_traits> raw_ptr(handler);
-    handler_ptr<alloc_traits> ptr(raw_ptr, handler);
-=======
     typedef win_iocp_null_buffers_op<Handler> op;
     typename op::ptr p = { boost::addressof(handler),
       boost_asio_handler_alloc_helpers::allocate(
         sizeof(op), handler), 0 };
     p.p = new (p.v) op(impl.cancel_token_, handler);
->>>>>>> 0f5629d4
 
     // Reset endpoint since it can be given no sensible value at this time.
     sender_endpoint = endpoint_type();
 
-<<<<<<< HEAD
-    start_reactor_op(impl,
-        (flags & socket_base::message_out_of_band)
-          ? reactor::except_op : reactor::read_op,
-        ptr.get());
-    ptr.release();
-=======
     start_null_buffers_receive_op(impl, flags, p.p);
     p.v = p.p = 0;
->>>>>>> 0f5629d4
   }
 
   // Accept a new connection.
@@ -1109,194 +396,10 @@
         peer_endpoint->resize(addr_len);
       if (!peer.assign(impl.protocol_, new_socket.get(), ec))
         new_socket.release();
-<<<<<<< HEAD
-      return ec;
-    }
-  }
-
-  template <typename Socket, typename Handler>
-  class accept_op : public operation
-  {
-  public:
-    accept_op(win_iocp_io_service& iocp_service, socket_type socket,
-        Socket& peer, const protocol_type& protocol,
-        endpoint_type* peer_endpoint, bool enable_connection_aborted,
-        Handler handler)
-      : operation(&accept_op::do_complete),
-        iocp_service_(iocp_service),
-        socket_(socket),
-        peer_(peer),
-        protocol_(protocol),
-        peer_endpoint_(peer_endpoint),
-        enable_connection_aborted_(enable_connection_aborted),
-        handler_(handler)
-    {
-    }
-
-    socket_holder& new_socket()
-    {
-      return new_socket_;
-    }
-
-    void* output_buffer()
-    {
-      return output_buffer_;
-    }
-
-    DWORD address_length()
-    {
-      return sizeof(sockaddr_storage_type) + 16;
-    }
-
-    static void do_complete(io_service_impl* owner, operation* base,
-        boost::system::error_code ec, std::size_t /*bytes_transferred*/)
-    {
-      // Take ownership of the handler object.
-      accept_op* o(static_cast<accept_op*>(base));
-      typedef handler_alloc_traits<Handler, accept_op> alloc_traits;
-      handler_ptr<alloc_traits> ptr(o->handler_, o);
-
-      // Make the upcall if required.
-      if (owner)
-      {
-        // Map Windows error ERROR_NETNAME_DELETED to connection_aborted.
-        if (ec.value() == ERROR_NETNAME_DELETED)
-        {
-          ec = boost::asio::error::connection_aborted;
-        }
-
-        // Restart the accept operation if we got the connection_aborted error
-        // and the enable_connection_aborted socket option is not set.
-        if (ec == boost::asio::error::connection_aborted
-            && !o->enable_connection_aborted_)
-        {
-          // Reset OVERLAPPED structure.
-          o->reset();
-
-          // Create a new socket for the next connection, since the AcceptEx
-          // call fails with WSAEINVAL if we try to reuse the same socket.
-          o->new_socket_.reset();
-          o->new_socket_.reset(socket_ops::socket(o->protocol_.family(),
-                o->protocol_.type(), o->protocol_.protocol(), ec));
-          if (o->new_socket_.get() != invalid_socket)
-          {
-            // Accept a connection.
-            DWORD bytes_read = 0;
-            BOOL result = ::AcceptEx(o->socket_, o->new_socket_.get(),
-                o->output_buffer(), 0, o->address_length(),
-                o->address_length(), &bytes_read, o);
-            DWORD last_error = ::WSAGetLastError();
-            ec = boost::system::error_code(last_error,
-                boost::asio::error::get_system_category());
-
-            // Check if the operation completed immediately.
-            if (!result && last_error != WSA_IO_PENDING)
-            {
-              if (last_error == ERROR_NETNAME_DELETED
-                  || last_error == WSAECONNABORTED)
-              {
-                // Post this handler so that operation will be restarted again.
-                o->iocp_service_.work_started();
-                o->iocp_service_.on_completion(o, ec);
-                ptr.release();
-                return;
-              }
-              else
-              {
-                // Operation already complete. Continue with rest of this
-                // handler.
-              }
-            }
-            else
-            {
-              // Asynchronous operation has been successfully restarted.
-              o->iocp_service_.work_started();
-              o->iocp_service_.on_pending(o);
-              ptr.release();
-              return;
-            }
-          }
-        }
-
-        // Get the address of the peer.
-        endpoint_type peer_endpoint;
-        if (!ec)
-        {
-          LPSOCKADDR local_addr = 0;
-          int local_addr_length = 0;
-          LPSOCKADDR remote_addr = 0;
-          int remote_addr_length = 0;
-          GetAcceptExSockaddrs(o->output_buffer(), 0, o->address_length(),
-              o->address_length(), &local_addr, &local_addr_length,
-              &remote_addr, &remote_addr_length);
-          if (static_cast<std::size_t>(remote_addr_length)
-              > peer_endpoint.capacity())
-          {
-            ec = boost::asio::error::invalid_argument;
-          }
-          else
-          {
-            using namespace std; // For memcpy.
-            memcpy(peer_endpoint.data(), remote_addr, remote_addr_length);
-            peer_endpoint.resize(static_cast<std::size_t>(remote_addr_length));
-          }
-        }
-
-        // Need to set the SO_UPDATE_ACCEPT_CONTEXT option so that getsockname
-        // and getpeername will work on the accepted socket.
-        if (!ec)
-        {
-          SOCKET update_ctx_param = o->socket_;
-          socket_ops::setsockopt(o->new_socket_.get(),
-                SOL_SOCKET, SO_UPDATE_ACCEPT_CONTEXT,
-                &update_ctx_param, sizeof(SOCKET), ec);
-        }
-
-        // If the socket was successfully accepted, transfer ownership of the
-        // socket to the peer object.
-        if (!ec)
-        {
-          o->peer_.assign(o->protocol_,
-              native_type(o->new_socket_.get(), peer_endpoint), ec);
-          if (!ec)
-            o->new_socket_.release();
-        }
-
-        // Pass endpoint back to caller.
-        if (o->peer_endpoint_)
-          *o->peer_endpoint_ = peer_endpoint;
-
-        // Make a copy of the handler so that the memory can be deallocated
-        // before the upcall is made. Even if we're not about to make an
-        // upcall, a sub-object of the handler may be the true owner of the
-        // memory associated with the handler. Consequently, a local copy of
-        // the handler is required to ensure that any owning sub-object remains
-        // valid until after we have deallocated the memory here.
-        detail::binder1<Handler, boost::system::error_code>
-          handler(o->handler_, ec);
-        ptr.reset();
-        boost::asio::detail::fenced_block b;
-        boost_asio_handler_invoke_helpers::invoke(handler, handler);
-      }
-    }
-
-  private:
-    win_iocp_io_service& iocp_service_;
-    socket_type socket_;
-    socket_holder new_socket_;
-    Socket& peer_;
-    protocol_type protocol_;
-    endpoint_type* peer_endpoint_;
-    unsigned char output_buffer_[(sizeof(sockaddr_storage_type) + 16) * 2];
-    bool enable_connection_aborted_;
-    Handler handler_;
-  };
-=======
-    }
-
-    return ec;
-  }
->>>>>>> 0f5629d4
+    }
+
+    return ec;
+  }
 
   // Start an asynchronous accept. The peer and peer_endpoint objects
   // must be valid until the accept's handler is invoked.
@@ -1305,19 +408,6 @@
       endpoint_type* peer_endpoint, Handler handler)
   {
     // Allocate and construct an operation to wrap the handler.
-<<<<<<< HEAD
-    typedef accept_op<Socket, Handler> value_type;
-    typedef handler_alloc_traits<Handler, value_type> alloc_traits;
-    raw_handler_ptr<alloc_traits> raw_ptr(handler);
-    bool enable_connection_aborted =
-      (impl.flags_ & implementation_type::enable_connection_aborted);
-    handler_ptr<alloc_traits> ptr(raw_ptr, iocp_service_, impl.socket_, peer,
-        impl.protocol_, peer_endpoint, enable_connection_aborted, handler);
-
-    start_accept_op(impl, peer.is_open(), ptr.get()->new_socket(),
-        ptr.get()->output_buffer(), ptr.get()->address_length(), ptr.get());
-    ptr.release();
-=======
     typedef win_iocp_socket_accept_op<Socket, protocol_type, Handler> op;
     typename op::ptr p = { boost::addressof(handler),
       boost_asio_handler_alloc_helpers::allocate(
@@ -1332,7 +422,6 @@
         impl.protocol_.protocol(), p.p->output_buffer(),
         p.p->address_length(), p.p);
     p.v = p.p = 0;
->>>>>>> 0f5629d4
   }
 
   // Connect the socket to the specified endpoint.
@@ -1344,411 +433,12 @@
     return ec;
   }
 
-<<<<<<< HEAD
-  class connect_op_base : public reactor_op
-  {
-  public:
-    connect_op_base(socket_type socket, func_type complete_func)
-      : reactor_op(&connect_op_base::do_perform, complete_func),
-        socket_(socket)
-    {
-    }
-
-    static bool do_perform(reactor_op* base)
-    {
-      connect_op_base* o(static_cast<connect_op_base*>(base));
-
-      // Get the error code from the connect operation.
-      int connect_error = 0;
-      size_t connect_error_len = sizeof(connect_error);
-      if (socket_ops::getsockopt(o->socket_, SOL_SOCKET, SO_ERROR,
-            &connect_error, &connect_error_len, o->ec_) == socket_error_retval)
-        return true;
-
-      // The connection failed so the handler will be posted with an error code.
-      if (connect_error)
-      {
-        o->ec_ = boost::system::error_code(connect_error,
-            boost::asio::error::get_system_category());
-      }
-
-      return true;
-    }
-
-  private:
-    socket_type socket_;
-  };
-
-  template <typename Handler>
-  class connect_op : public connect_op_base
-  {
-  public:
-    connect_op(socket_type socket, Handler handler)
-      : connect_op_base(socket, &connect_op::do_complete),
-        handler_(handler)
-    {
-    }
-
-    static void do_complete(io_service_impl* owner, operation* base,
-        boost::system::error_code /*ec*/, std::size_t /*bytes_transferred*/)
-    {
-      // Take ownership of the handler object.
-      connect_op* o(static_cast<connect_op*>(base));
-      typedef handler_alloc_traits<Handler, connect_op> alloc_traits;
-      handler_ptr<alloc_traits> ptr(o->handler_, o);
-
-      // Make the upcall if required.
-      if (owner)
-      {
-        // Make a copy of the handler so that the memory can be deallocated
-        // before the upcall is made. Even if we're not about to make an
-        // upcall, a sub-object of the handler may be the true owner of the
-        // memory associated with the handler. Consequently, a local copy of
-        // the handler is required to ensure that any owning sub-object remains
-        // valid until after we have deallocated the memory here.
-        detail::binder1<Handler, boost::system::error_code>
-          handler(o->handler_, o->ec_);
-        ptr.reset();
-        boost::asio::detail::fenced_block b;
-        boost_asio_handler_invoke_helpers::invoke(handler, handler);
-      }
-    }
-
-  private:
-    Handler handler_;
-  };
-
-=======
->>>>>>> 0f5629d4
   // Start an asynchronous connect.
   template <typename Handler>
   void async_connect(implementation_type& impl,
       const endpoint_type& peer_endpoint, Handler handler)
   {
     // Allocate and construct an operation to wrap the handler.
-<<<<<<< HEAD
-    typedef connect_op<Handler> value_type;
-    typedef handler_alloc_traits<Handler, value_type> alloc_traits;
-    raw_handler_ptr<alloc_traits> raw_ptr(handler);
-    handler_ptr<alloc_traits> ptr(raw_ptr, impl.socket_, handler);
-
-    start_connect_op(impl, ptr.get(), peer_endpoint);
-    ptr.release();
-  }
-
-private:
-  // Helper function to start an asynchronous send operation.
-  void start_send_op(implementation_type& impl, WSABUF* buffers,
-      std::size_t buffer_count, socket_base::message_flags flags,
-      bool noop, operation* op)
-  {
-    update_cancellation_thread_id(impl);
-    iocp_service_.work_started();
-
-    if (noop)
-      iocp_service_.on_completion(op);
-    else if (!is_open(impl))
-      iocp_service_.on_completion(op, boost::asio::error::bad_descriptor);
-    else
-    {
-      DWORD bytes_transferred = 0;
-      int result = ::WSASend(impl.socket_, buffers,
-          buffer_count, &bytes_transferred, flags, op, 0);
-      DWORD last_error = ::WSAGetLastError();
-      if (last_error == ERROR_PORT_UNREACHABLE)
-        last_error = WSAECONNREFUSED;
-      if (result != 0 && last_error != WSA_IO_PENDING)
-        iocp_service_.on_completion(op, last_error, bytes_transferred);
-      else
-        iocp_service_.on_pending(op);
-    }
-  }
-
-  // Helper function to start an asynchronous send_to operation.
-  void start_send_to_op(implementation_type& impl, WSABUF* buffers,
-      std::size_t buffer_count, const endpoint_type& destination,
-      socket_base::message_flags flags, operation* op)
-  {
-    update_cancellation_thread_id(impl);
-    iocp_service_.work_started();
-
-    if (!is_open(impl))
-      iocp_service_.on_completion(op, boost::asio::error::bad_descriptor);
-    else
-    {
-      DWORD bytes_transferred = 0;
-      int result = ::WSASendTo(impl.socket_, buffers, buffer_count,
-          &bytes_transferred, flags, destination.data(),
-          static_cast<int>(destination.size()), op, 0);
-      DWORD last_error = ::WSAGetLastError();
-      if (last_error == ERROR_PORT_UNREACHABLE)
-        last_error = WSAECONNREFUSED;
-      if (result != 0 && last_error != WSA_IO_PENDING)
-        iocp_service_.on_completion(op, last_error, bytes_transferred);
-      else
-        iocp_service_.on_pending(op);
-    }
-  }
-
-  // Helper function to start an asynchronous receive operation.
-  void start_receive_op(implementation_type& impl, WSABUF* buffers,
-      std::size_t buffer_count, socket_base::message_flags flags,
-      bool noop, operation* op)
-  {
-    update_cancellation_thread_id(impl);
-    iocp_service_.work_started();
-
-    if (noop)
-      iocp_service_.on_completion(op);
-    else if (!is_open(impl))
-      iocp_service_.on_completion(op, boost::asio::error::bad_descriptor);
-    else
-    {
-      DWORD bytes_transferred = 0;
-      DWORD recv_flags = flags;
-      int result = ::WSARecv(impl.socket_, buffers, buffer_count,
-          &bytes_transferred, &recv_flags, op, 0);
-      DWORD last_error = ::WSAGetLastError();
-      if (last_error == ERROR_NETNAME_DELETED)
-        last_error = WSAECONNRESET;
-      else if (last_error == ERROR_PORT_UNREACHABLE)
-        last_error = WSAECONNREFUSED;
-      if (result != 0 && last_error != WSA_IO_PENDING)
-        iocp_service_.on_completion(op, last_error, bytes_transferred);
-      else
-        iocp_service_.on_pending(op);
-    }
-  }
-
-  // Helper function to start an asynchronous receive_from operation.
-  void start_receive_from_op(implementation_type& impl, WSABUF* buffers,
-      std::size_t buffer_count, endpoint_type& sender_endpoint,
-      socket_base::message_flags flags, int* endpoint_size, operation* op)
-  {
-    update_cancellation_thread_id(impl);
-    iocp_service_.work_started();
-
-    if (!is_open(impl))
-      iocp_service_.on_completion(op, boost::asio::error::bad_descriptor);
-    else
-    {
-      DWORD bytes_transferred = 0;
-      DWORD recv_flags = flags;
-      int result = ::WSARecvFrom(impl.socket_, buffers,
-          buffer_count, &bytes_transferred, &recv_flags,
-          sender_endpoint.data(), endpoint_size, op, 0);
-      DWORD last_error = ::WSAGetLastError();
-      if (last_error == ERROR_PORT_UNREACHABLE)
-        last_error = WSAECONNREFUSED;
-      if (result != 0 && last_error != WSA_IO_PENDING)
-        iocp_service_.on_completion(op, last_error, bytes_transferred);
-      else
-        iocp_service_.on_pending(op);
-    }
-  }
-
-  // Helper function to start an asynchronous receive_from operation.
-  void start_accept_op(implementation_type& impl,
-      bool peer_is_open, socket_holder& new_socket,
-      void* output_buffer, DWORD address_length, operation* op)
-  {
-    update_cancellation_thread_id(impl);
-    iocp_service_.work_started();
-
-    if (!is_open(impl))
-      iocp_service_.on_completion(op, boost::asio::error::bad_descriptor);
-    else if (peer_is_open)
-      iocp_service_.on_completion(op, boost::asio::error::already_open);
-    else
-    {
-      boost::system::error_code ec;
-      new_socket.reset(socket_ops::socket(impl.protocol_.family(),
-            impl.protocol_.type(), impl.protocol_.protocol(), ec));
-      if (new_socket.get() == invalid_socket)
-        iocp_service_.on_completion(op, ec);
-      else
-      {
-        DWORD bytes_read = 0;
-        BOOL result = ::AcceptEx(impl.socket_, new_socket.get(), output_buffer,
-            0, address_length, address_length, &bytes_read, op);
-        DWORD last_error = ::WSAGetLastError();
-        if (!result && last_error != WSA_IO_PENDING)
-          iocp_service_.on_completion(op, last_error);
-        else
-          iocp_service_.on_pending(op);
-      }
-    }
-  }
-
-  // Start an asynchronous read or write operation using the the reactor.
-  void start_reactor_op(implementation_type& impl, int op_type, reactor_op* op)
-  {
-    reactor& r = get_reactor();
-    update_cancellation_thread_id(impl);
-
-    if (is_open(impl))
-    {
-      r.start_op(op_type, impl.socket_, impl.reactor_data_, op, false);
-      return;
-    }
-    else
-      op->ec_ = boost::asio::error::bad_descriptor;
-
-    iocp_service_.post_immediate_completion(op);
-  }
-
-  // Start the asynchronous connect operation using the reactor.
-  void start_connect_op(implementation_type& impl,
-      reactor_op* op, const endpoint_type& peer_endpoint)
-  {
-    reactor& r = get_reactor();
-    update_cancellation_thread_id(impl);
-
-    if (is_open(impl))
-    {
-      ioctl_arg_type non_blocking = 1;
-      if (!socket_ops::ioctl(impl.socket_, FIONBIO, &non_blocking, op->ec_))
-      {
-        if (socket_ops::connect(impl.socket_, peer_endpoint.data(),
-              peer_endpoint.size(), op->ec_) != 0)
-        {
-          if (!op->ec_
-              && !(impl.flags_ & implementation_type::user_set_non_blocking))
-          {
-            non_blocking = 0;
-            socket_ops::ioctl(impl.socket_, FIONBIO, &non_blocking, op->ec_);
-          }
-
-          if (op->ec_ == boost::asio::error::in_progress
-              || op->ec_ == boost::asio::error::would_block)
-          {
-            op->ec_ = boost::system::error_code();
-            r.start_op(reactor::connect_op, impl.socket_,
-                impl.reactor_data_, op, true);
-            return;
-          }
-        }
-      }
-    }
-    else
-      op->ec_ = boost::asio::error::bad_descriptor;
-
-    iocp_service_.post_immediate_completion(op);
-  }
-
-  // Helper function to close a socket when the associated object is being
-  // destroyed.
-  void close_for_destruction(implementation_type& impl)
-  {
-    if (is_open(impl))
-    {
-      // Check if the reactor was created, in which case we need to close the
-      // socket on the reactor as well to cancel any operations that might be
-      // running there.
-      reactor* r = static_cast<reactor*>(
-            interlocked_compare_exchange_pointer(
-              reinterpret_cast<void**>(&reactor_), 0, 0));
-      if (r)
-        r->close_descriptor(impl.socket_, impl.reactor_data_);
-
-      // The socket destructor must not block. If the user has changed the
-      // linger option to block in the foreground, we will change it back to the
-      // default so that the closure is performed in the background.
-      if (impl.flags_ & implementation_type::close_might_block)
-      {
-        ::linger opt;
-        opt.l_onoff = 0;
-        opt.l_linger = 0;
-        boost::system::error_code ignored_ec;
-        socket_ops::setsockopt(impl.socket_,
-            SOL_SOCKET, SO_LINGER, &opt, sizeof(opt), ignored_ec);
-      }
-
-      boost::system::error_code ignored_ec;
-      socket_ops::close(impl.socket_, ignored_ec);
-      impl.socket_ = invalid_socket;
-      impl.flags_ = 0;
-      impl.cancel_token_.reset();
-#if defined(BOOST_ASIO_ENABLE_CANCELIO)
-      impl.safe_cancellation_thread_id_ = 0;
-#endif // defined(BOOST_ASIO_ENABLE_CANCELIO)
-    }
-  }
-
-  // Update the ID of the thread from which cancellation is safe.
-  void update_cancellation_thread_id(implementation_type& impl)
-  {
-#if defined(BOOST_ASIO_ENABLE_CANCELIO)
-    if (impl.safe_cancellation_thread_id_ == 0)
-      impl.safe_cancellation_thread_id_ = ::GetCurrentThreadId();
-    else if (impl.safe_cancellation_thread_id_ != ::GetCurrentThreadId())
-      impl.safe_cancellation_thread_id_ = ~DWORD(0);
-#else // defined(BOOST_ASIO_ENABLE_CANCELIO)
-    (void)impl;
-#endif // defined(BOOST_ASIO_ENABLE_CANCELIO)
-  }
-
-  // Helper function to get the reactor. If no reactor has been created yet, a
-  // new one is obtained from the io_service and a pointer to it is cached in
-  // this service.
-  reactor& get_reactor()
-  {
-    reactor* r = static_cast<reactor*>(
-          interlocked_compare_exchange_pointer(
-            reinterpret_cast<void**>(&reactor_), 0, 0));
-    if (!r)
-    {
-      r = &(use_service<reactor>(io_service_));
-      interlocked_exchange_pointer(reinterpret_cast<void**>(&reactor_), r);
-    }
-    return *r;
-  }
-
-  // Helper function to emulate InterlockedCompareExchangePointer functionality
-  // for:
-  // - very old Platform SDKs; and
-  // - platform SDKs where MSVC's /Wp64 option causes spurious warnings.
-  void* interlocked_compare_exchange_pointer(void** dest, void* exch, void* cmp)
-  {
-#if defined(_M_IX86)
-    return reinterpret_cast<void*>(InterlockedCompareExchange(
-          reinterpret_cast<PLONG>(dest), reinterpret_cast<LONG>(exch),
-          reinterpret_cast<LONG>(cmp)));
-#else
-    return InterlockedCompareExchangePointer(dest, exch, cmp);
-#endif
-  }
-
-  // Helper function to emulate InterlockedExchangePointer functionality for:
-  // - very old Platform SDKs; and
-  // - platform SDKs where MSVC's /Wp64 option causes spurious warnings.
-  void* interlocked_exchange_pointer(void** dest, void* val)
-  {
-#if defined(_M_IX86)
-    return reinterpret_cast<void*>(InterlockedExchange(
-          reinterpret_cast<PLONG>(dest), reinterpret_cast<LONG>(val)));
-#else
-    return InterlockedExchangePointer(dest, val);
-#endif
-  }
-
-  // The io_service used to obtain the reactor, if required.
-  boost::asio::io_service& io_service_;
-
-  // The IOCP service used for running asynchronous operations and dispatching
-  // handlers.
-  win_iocp_io_service& iocp_service_;
-
-  // The reactor used for performing connect operations. This object is created
-  // only if needed.
-  reactor* reactor_;
-
-  // Mutex to protect access to the linked list of implementations. 
-  boost::asio::detail::mutex mutex_;
-
-  // The head of a linked list of all implementations.
-  implementation_type* impl_list_;
-=======
     typedef reactive_socket_connect_op<Handler> op;
     typename op::ptr p = { boost::addressof(handler),
       boost_asio_handler_alloc_helpers::allocate(
@@ -1759,7 +449,6 @@
         static_cast<int>(peer_endpoint.size()));
     p.v = p.p = 0;
   }
->>>>>>> 0f5629d4
 };
 
 } // namespace detail
