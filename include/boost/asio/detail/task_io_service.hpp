//
// detail/task_io_service.hpp
// ~~~~~~~~~~~~~~~~~~~~~~~~~~
//
// Copyright (c) 2003-2010 Christopher M. Kohlhoff (chris at kohlhoff dot com)
//
// Distributed under the Boost Software License, Version 1.0. (See accompanying
// file LICENSE_1_0.txt or copy at http://www.boost.org/LICENSE_1_0.txt)
//

#ifndef BOOST_ASIO_DETAIL_TASK_IO_SERVICE_HPP
#define BOOST_ASIO_DETAIL_TASK_IO_SERVICE_HPP

#if defined(_MSC_VER) && (_MSC_VER >= 1200)
# pragma once
#endif // defined(_MSC_VER) && (_MSC_VER >= 1200)

<<<<<<< HEAD
#include <boost/asio/detail/push_options.hpp>
=======
#include <boost/asio/detail/config.hpp>

#if !defined(BOOST_ASIO_HAS_IOCP)
>>>>>>> 0f5629d4

#include <boost/detail/atomic_count.hpp>
#include <boost/system/error_code.hpp>
#include <boost/asio/io_service.hpp>
<<<<<<< HEAD
#include <boost/asio/detail/call_stack.hpp>
#include <boost/asio/detail/completion_handler.hpp>
#include <boost/asio/detail/event.hpp>
#include <boost/asio/detail/fenced_block.hpp>
#include <boost/asio/detail/handler_alloc_helpers.hpp>
#include <boost/asio/detail/handler_invoke_helpers.hpp>
#include <boost/asio/detail/mutex.hpp>
#include <boost/asio/detail/op_queue.hpp>
#include <boost/asio/detail/service_base.hpp>
=======
#include <boost/asio/detail/mutex.hpp>
#include <boost/asio/detail/op_queue.hpp>
#include <boost/asio/detail/reactor_fwd.hpp>
>>>>>>> 0f5629d4
#include <boost/asio/detail/task_io_service_fwd.hpp>
#include <boost/asio/detail/task_io_service_operation.hpp>

#include <boost/asio/detail/push_options.hpp>
<<<<<<< HEAD
#include <boost/detail/atomic_count.hpp>
#include <boost/system/error_code.hpp>
#include <boost/asio/detail/pop_options.hpp>
=======
>>>>>>> 0f5629d4

namespace boost {
namespace asio {
namespace detail {

class task_io_service
  : public boost::asio::detail::service_base<task_io_service>
{
public:
<<<<<<< HEAD
  typedef task_io_service_operation<Task> operation;
=======
  typedef task_io_service_operation operation;
>>>>>>> 0f5629d4

  // Constructor.
  BOOST_ASIO_DECL task_io_service(boost::asio::io_service& io_service);

  // How many concurrent threads are likely to run the io_service.
  BOOST_ASIO_DECL void init(std::size_t concurrency_hint);

  // Destroy all user-defined handler objects owned by the service.
<<<<<<< HEAD
  void shutdown_service()
  {
    boost::asio::detail::mutex::scoped_lock lock(mutex_);
    shutdown_ = true;
    lock.unlock();

    // Destroy handler objects.
    while (!op_queue_.empty())
    {
      operation* o = op_queue_.front();
      op_queue_.pop();
      if (o != &task_operation_)
        o->destroy();
    }

    // Reset to initial state.
    task_ = 0;
  }

  // Initialise the task, if required.
  void init_task()
  {
    boost::asio::detail::mutex::scoped_lock lock(mutex_);
    if (!shutdown_ && !task_)
    {
      task_ = &use_service<Task>(this->get_io_service());
      op_queue_.push(&task_operation_);
      wake_one_thread_and_unlock(lock);
    }
  }

  // Run the event loop until interrupted or no more work.
  size_t run(boost::system::error_code& ec)
  {
    ec = boost::system::error_code();
    if (outstanding_work_ == 0)
    {
      stop();
      return 0;
    }

    typename call_stack<task_io_service>::context ctx(this);

    idle_thread_info this_idle_thread;
    this_idle_thread.next = 0;

    boost::asio::detail::mutex::scoped_lock lock(mutex_);

    size_t n = 0;
    for (; do_one(lock, &this_idle_thread); lock.lock())
      if (n != (std::numeric_limits<size_t>::max)())
        ++n;
    return n;
  }

  // Run until interrupted or one operation is performed.
  size_t run_one(boost::system::error_code& ec)
  {
    ec = boost::system::error_code();
    if (outstanding_work_ == 0)
    {
      stop();
      return 0;
    }

    typename call_stack<task_io_service>::context ctx(this);

    idle_thread_info this_idle_thread;
    this_idle_thread.next = 0;

    boost::asio::detail::mutex::scoped_lock lock(mutex_);

    return do_one(lock, &this_idle_thread);
  }

  // Poll for operations without blocking.
  size_t poll(boost::system::error_code& ec)
  {
    if (outstanding_work_ == 0)
    {
      stop();
      ec = boost::system::error_code();
      return 0;
    }

    typename call_stack<task_io_service>::context ctx(this);

    boost::asio::detail::mutex::scoped_lock lock(mutex_);

    size_t n = 0;
    for (; do_one(lock, 0); lock.lock())
      if (n != (std::numeric_limits<size_t>::max)())
        ++n;
    return n;
  }

  // Poll for one operation without blocking.
  size_t poll_one(boost::system::error_code& ec)
  {
    ec = boost::system::error_code();
    if (outstanding_work_ == 0)
    {
      stop();
      return 0;
    }

    typename call_stack<task_io_service>::context ctx(this);

    boost::asio::detail::mutex::scoped_lock lock(mutex_);

    return do_one(lock, 0);
  }
=======
  BOOST_ASIO_DECL void shutdown_service();

  // Initialise the task, if required.
  BOOST_ASIO_DECL void init_task();

  // Run the event loop until interrupted or no more work.
  BOOST_ASIO_DECL std::size_t run(boost::system::error_code& ec);

  // Run until interrupted or one operation is performed.
  BOOST_ASIO_DECL std::size_t run_one(boost::system::error_code& ec);

  // Poll for operations without blocking.
  BOOST_ASIO_DECL std::size_t poll(boost::system::error_code& ec);

  // Poll for one operation without blocking.
  BOOST_ASIO_DECL std::size_t poll_one(boost::system::error_code& ec);
>>>>>>> 0f5629d4

  // Interrupt the event processing loop.
  BOOST_ASIO_DECL void stop();

  // Reset in preparation for a subsequent run invocation.
  BOOST_ASIO_DECL void reset();

  // Notify that some work has started.
  void work_started()
  {
    ++outstanding_work_;
  }

  // Notify that some work has finished.
  void work_finished()
  {
    if (--outstanding_work_ == 0)
      stop();
  }

  // Request invocation of the given handler.
  template <typename Handler>
<<<<<<< HEAD
  void dispatch(Handler handler)
  {
    if (call_stack<task_io_service>::contains(this))
    {
      boost::asio::detail::fenced_block b;
      boost_asio_handler_invoke_helpers::invoke(handler, handler);
    }
    else
      post(handler);
  }

  // Request invocation of the given handler and return immediately.
  template <typename Handler>
  void post(Handler handler)
  {
    // Allocate and construct an operation to wrap the handler.
    typedef completion_handler<Handler> value_type;
    typedef handler_alloc_traits<Handler, value_type> alloc_traits;
    raw_handler_ptr<alloc_traits> raw_ptr(handler);
    handler_ptr<alloc_traits> ptr(raw_ptr, handler);

    post_immediate_completion(ptr.get());
    ptr.release();
  }

  // Request invocation of the given operation and return immediately. Assumes
  // that work_started() has not yet been called for the operation.
  void post_immediate_completion(operation* op)
  {
    work_started();
    post_deferred_completion(op);
  }

  // Request invocation of the given operation and return immediately. Assumes
  // that work_started() was previously called for the operation.
  void post_deferred_completion(operation* op)
  {
    boost::asio::detail::mutex::scoped_lock lock(mutex_);
    op_queue_.push(op);
    wake_one_thread_and_unlock(lock);
  }

  // Request invocation of the given operations and return immediately. Assumes
  // that work_started() was previously called for each operation.
  void post_deferred_completions(op_queue<operation>& ops)
  {
    if (!ops.empty())
    {
      boost::asio::detail::mutex::scoped_lock lock(mutex_);
      op_queue_.push(ops);
      wake_one_thread_and_unlock(lock);
    }
  }
=======
  void dispatch(Handler handler);

  // Request invocation of the given handler and return immediately.
  template <typename Handler>
  void post(Handler handler);

  // Request invocation of the given operation and return immediately. Assumes
  // that work_started() has not yet been called for the operation.
  BOOST_ASIO_DECL void post_immediate_completion(operation* op);

  // Request invocation of the given operation and return immediately. Assumes
  // that work_started() was previously called for the operation.
  BOOST_ASIO_DECL void post_deferred_completion(operation* op);

  // Request invocation of the given operations and return immediately. Assumes
  // that work_started() was previously called for each operation.
  BOOST_ASIO_DECL void post_deferred_completions(op_queue<operation>& ops);
>>>>>>> 0f5629d4

private:
  // Structure containing information about an idle thread.
  struct idle_thread_info;

<<<<<<< HEAD
  size_t do_one(boost::asio::detail::mutex::scoped_lock& lock,
      idle_thread_info* this_idle_thread)
  {
    bool polling = !this_idle_thread;
    bool task_has_run = false;
    while (!stopped_)
    {
      if (!op_queue_.empty())
      {
        // Prepare to execute first handler from queue.
        operation* o = op_queue_.front();
        op_queue_.pop();
        bool more_handlers = (!op_queue_.empty());

        if (o == &task_operation_)
        {
          task_interrupted_ = more_handlers || polling;

          // If the task has already run and we're polling then we're done.
          if (task_has_run && polling)
          {
            task_interrupted_ = true;
            op_queue_.push(&task_operation_);
            return 0;
          }
          task_has_run = true;

          if (!more_handlers || !wake_one_idle_thread_and_unlock(lock))
            lock.unlock();

          op_queue<operation> completed_ops;
          task_cleanup c = { this, &lock, &completed_ops };
          (void)c;

          // Run the task. May throw an exception. Only block if the operation
          // queue is empty and we're not polling, otherwise we want to return
          // as soon as possible.
          task_->run(!more_handlers && !polling, completed_ops);
        }
        else
        {
          if (more_handlers)
            wake_one_thread_and_unlock(lock);
          else
            lock.unlock();

          // Ensure the count of outstanding work is decremented on block exit.
          work_finished_on_block_exit on_exit = { this };
          (void)on_exit;

          // Complete the operation. May throw an exception.
          o->complete(*this); // deletes the operation object

          return 1;
        }
      }
      else if (this_idle_thread)
      {
        // Nothing to run right now, so just wait for work to do.
        this_idle_thread->next = first_idle_thread_;
        first_idle_thread_ = this_idle_thread;
        this_idle_thread->wakeup_event.clear(lock);
        this_idle_thread->wakeup_event.wait(lock);
      }
      else
      {
        return 0;
      }
    }

    return 0;
  }

  // Stop the task and all idle threads.
  void stop_all_threads(
      boost::asio::detail::mutex::scoped_lock& lock)
  {
    stopped_ = true;

    while (first_idle_thread_)
    {
      idle_thread_info* idle_thread = first_idle_thread_;
      first_idle_thread_ = idle_thread->next;
      idle_thread->next = 0;
      idle_thread->wakeup_event.signal(lock);
    }

    if (!task_interrupted_ && task_)
    {
      task_interrupted_ = true;
      task_->interrupt();
    }
  }
=======
  // Run at most one operation. Blocks only if this_idle_thread is non-null.
  BOOST_ASIO_DECL std::size_t do_one(mutex::scoped_lock& lock,
      idle_thread_info* this_idle_thread);

  // Stop the task and all idle threads.
  BOOST_ASIO_DECL void stop_all_threads(mutex::scoped_lock& lock);
>>>>>>> 0f5629d4

  // Wakes a single idle thread and unlocks the mutex. Returns true if an idle
  // thread was found. If there is no idle thread, returns false and leaves the
  // mutex locked.
<<<<<<< HEAD
  bool wake_one_idle_thread_and_unlock(
      boost::asio::detail::mutex::scoped_lock& lock)
  {
    if (first_idle_thread_)
    {
      idle_thread_info* idle_thread = first_idle_thread_;
      first_idle_thread_ = idle_thread->next;
      idle_thread->next = 0;
      idle_thread->wakeup_event.signal_and_unlock(lock);
      return true;
    }
    return false;
  }

  // Wake a single idle thread, or the task, and always unlock the mutex.
  void wake_one_thread_and_unlock(
      boost::asio::detail::mutex::scoped_lock& lock)
  {
    if (!wake_one_idle_thread_and_unlock(lock))
    {
      if (!task_interrupted_ && task_)
      {
        task_interrupted_ = true;
        task_->interrupt();
      }
      lock.unlock();
    }
  }
=======
  BOOST_ASIO_DECL bool wake_one_idle_thread_and_unlock(
      mutex::scoped_lock& lock);

  // Wake a single idle thread, or the task, and always unlock the mutex.
  BOOST_ASIO_DECL void wake_one_thread_and_unlock(
      mutex::scoped_lock& lock);
>>>>>>> 0f5629d4

  // Helper class to perform task-related operations on block exit.
  struct task_cleanup;
  friend struct task_cleanup;
<<<<<<< HEAD
  struct task_cleanup
  {
    ~task_cleanup()
    {
      // Enqueue the completed operations and reinsert the task at the end of
      // the operation queue.
      lock_->lock();
      task_io_service_->task_interrupted_ = true;
      task_io_service_->op_queue_.push(*ops_);
      task_io_service_->op_queue_.push(&task_io_service_->task_operation_);
    }

    task_io_service* task_io_service_;
    boost::asio::detail::mutex::scoped_lock* lock_;
    op_queue<operation>* ops_;
  };

  // Helper class to call work_finished() on block exit.
  struct work_finished_on_block_exit
  {
    ~work_finished_on_block_exit()
    {
      task_io_service_->work_finished();
    }

    task_io_service* task_io_service_;
  };
=======

  // Helper class to call work_finished() on block exit.
  struct work_finished_on_block_exit;
>>>>>>> 0f5629d4

  // Mutex to protect access to internal data.
  mutex mutex_;

  // The task to be run by this service.
  reactor* task_;

  // Operation object to represent the position of the task in the queue.
<<<<<<< HEAD
  struct task_operation : public operation
=======
  struct task_operation : operation
>>>>>>> 0f5629d4
  {
    task_operation() : operation(0) {}
  } task_operation_;

  // Whether the task has been interrupted.
  bool task_interrupted_;

  // The count of unfinished work.
  boost::detail::atomic_count outstanding_work_;

  // The queue of handlers that are ready to be delivered.
  op_queue<operation> op_queue_;

  // Flag to indicate that the dispatcher has been stopped.
  bool stopped_;

  // Flag to indicate that the dispatcher has been shut down.
  bool shutdown_;

<<<<<<< HEAD
  // Structure containing information about an idle thread.
  struct idle_thread_info
  {
    event wakeup_event;
    idle_thread_info* next;
  };

=======
>>>>>>> 0f5629d4
  // The threads that are currently idle.
  idle_thread_info* first_idle_thread_;
};

} // namespace detail
} // namespace asio
} // namespace boost

#include <boost/asio/detail/pop_options.hpp>

<<<<<<< HEAD
=======
#include <boost/asio/detail/impl/task_io_service.hpp>
#if defined(BOOST_ASIO_HEADER_ONLY)
# include <boost/asio/detail/impl/task_io_service.ipp>
#endif // defined(BOOST_ASIO_HEADER_ONLY)

#endif // !defined(BOOST_ASIO_HAS_IOCP)

>>>>>>> 0f5629d4
#endif // BOOST_ASIO_DETAIL_TASK_IO_SERVICE_HPP<|MERGE_RESOLUTION|>--- conflicted
+++ resolved
@@ -15,42 +15,20 @@
 # pragma once
 #endif // defined(_MSC_VER) && (_MSC_VER >= 1200)
 
-<<<<<<< HEAD
-#include <boost/asio/detail/push_options.hpp>
-=======
 #include <boost/asio/detail/config.hpp>
 
 #if !defined(BOOST_ASIO_HAS_IOCP)
->>>>>>> 0f5629d4
 
 #include <boost/detail/atomic_count.hpp>
 #include <boost/system/error_code.hpp>
 #include <boost/asio/io_service.hpp>
-<<<<<<< HEAD
-#include <boost/asio/detail/call_stack.hpp>
-#include <boost/asio/detail/completion_handler.hpp>
-#include <boost/asio/detail/event.hpp>
-#include <boost/asio/detail/fenced_block.hpp>
-#include <boost/asio/detail/handler_alloc_helpers.hpp>
-#include <boost/asio/detail/handler_invoke_helpers.hpp>
-#include <boost/asio/detail/mutex.hpp>
-#include <boost/asio/detail/op_queue.hpp>
-#include <boost/asio/detail/service_base.hpp>
-=======
 #include <boost/asio/detail/mutex.hpp>
 #include <boost/asio/detail/op_queue.hpp>
 #include <boost/asio/detail/reactor_fwd.hpp>
->>>>>>> 0f5629d4
 #include <boost/asio/detail/task_io_service_fwd.hpp>
 #include <boost/asio/detail/task_io_service_operation.hpp>
 
 #include <boost/asio/detail/push_options.hpp>
-<<<<<<< HEAD
-#include <boost/detail/atomic_count.hpp>
-#include <boost/system/error_code.hpp>
-#include <boost/asio/detail/pop_options.hpp>
-=======
->>>>>>> 0f5629d4
 
 namespace boost {
 namespace asio {
@@ -60,11 +38,7 @@
   : public boost::asio::detail::service_base<task_io_service>
 {
 public:
-<<<<<<< HEAD
-  typedef task_io_service_operation<Task> operation;
-=======
   typedef task_io_service_operation operation;
->>>>>>> 0f5629d4
 
   // Constructor.
   BOOST_ASIO_DECL task_io_service(boost::asio::io_service& io_service);
@@ -73,120 +47,6 @@
   BOOST_ASIO_DECL void init(std::size_t concurrency_hint);
 
   // Destroy all user-defined handler objects owned by the service.
-<<<<<<< HEAD
-  void shutdown_service()
-  {
-    boost::asio::detail::mutex::scoped_lock lock(mutex_);
-    shutdown_ = true;
-    lock.unlock();
-
-    // Destroy handler objects.
-    while (!op_queue_.empty())
-    {
-      operation* o = op_queue_.front();
-      op_queue_.pop();
-      if (o != &task_operation_)
-        o->destroy();
-    }
-
-    // Reset to initial state.
-    task_ = 0;
-  }
-
-  // Initialise the task, if required.
-  void init_task()
-  {
-    boost::asio::detail::mutex::scoped_lock lock(mutex_);
-    if (!shutdown_ && !task_)
-    {
-      task_ = &use_service<Task>(this->get_io_service());
-      op_queue_.push(&task_operation_);
-      wake_one_thread_and_unlock(lock);
-    }
-  }
-
-  // Run the event loop until interrupted or no more work.
-  size_t run(boost::system::error_code& ec)
-  {
-    ec = boost::system::error_code();
-    if (outstanding_work_ == 0)
-    {
-      stop();
-      return 0;
-    }
-
-    typename call_stack<task_io_service>::context ctx(this);
-
-    idle_thread_info this_idle_thread;
-    this_idle_thread.next = 0;
-
-    boost::asio::detail::mutex::scoped_lock lock(mutex_);
-
-    size_t n = 0;
-    for (; do_one(lock, &this_idle_thread); lock.lock())
-      if (n != (std::numeric_limits<size_t>::max)())
-        ++n;
-    return n;
-  }
-
-  // Run until interrupted or one operation is performed.
-  size_t run_one(boost::system::error_code& ec)
-  {
-    ec = boost::system::error_code();
-    if (outstanding_work_ == 0)
-    {
-      stop();
-      return 0;
-    }
-
-    typename call_stack<task_io_service>::context ctx(this);
-
-    idle_thread_info this_idle_thread;
-    this_idle_thread.next = 0;
-
-    boost::asio::detail::mutex::scoped_lock lock(mutex_);
-
-    return do_one(lock, &this_idle_thread);
-  }
-
-  // Poll for operations without blocking.
-  size_t poll(boost::system::error_code& ec)
-  {
-    if (outstanding_work_ == 0)
-    {
-      stop();
-      ec = boost::system::error_code();
-      return 0;
-    }
-
-    typename call_stack<task_io_service>::context ctx(this);
-
-    boost::asio::detail::mutex::scoped_lock lock(mutex_);
-
-    size_t n = 0;
-    for (; do_one(lock, 0); lock.lock())
-      if (n != (std::numeric_limits<size_t>::max)())
-        ++n;
-    return n;
-  }
-
-  // Poll for one operation without blocking.
-  size_t poll_one(boost::system::error_code& ec)
-  {
-    ec = boost::system::error_code();
-    if (outstanding_work_ == 0)
-    {
-      stop();
-      return 0;
-    }
-
-    typename call_stack<task_io_service>::context ctx(this);
-
-    boost::asio::detail::mutex::scoped_lock lock(mutex_);
-
-    return do_one(lock, 0);
-  }
-=======
   BOOST_ASIO_DECL void shutdown_service();
 
   // Initialise the task, if required.
@@ -203,7 +63,6 @@
 
   // Poll for one operation without blocking.
   BOOST_ASIO_DECL std::size_t poll_one(boost::system::error_code& ec);
->>>>>>> 0f5629d4
 
   // Interrupt the event processing loop.
   BOOST_ASIO_DECL void stop();
@@ -226,61 +85,6 @@
 
   // Request invocation of the given handler.
   template <typename Handler>
-<<<<<<< HEAD
-  void dispatch(Handler handler)
-  {
-    if (call_stack<task_io_service>::contains(this))
-    {
-      boost::asio::detail::fenced_block b;
-      boost_asio_handler_invoke_helpers::invoke(handler, handler);
-    }
-    else
-      post(handler);
-  }
-
-  // Request invocation of the given handler and return immediately.
-  template <typename Handler>
-  void post(Handler handler)
-  {
-    // Allocate and construct an operation to wrap the handler.
-    typedef completion_handler<Handler> value_type;
-    typedef handler_alloc_traits<Handler, value_type> alloc_traits;
-    raw_handler_ptr<alloc_traits> raw_ptr(handler);
-    handler_ptr<alloc_traits> ptr(raw_ptr, handler);
-
-    post_immediate_completion(ptr.get());
-    ptr.release();
-  }
-
-  // Request invocation of the given operation and return immediately. Assumes
-  // that work_started() has not yet been called for the operation.
-  void post_immediate_completion(operation* op)
-  {
-    work_started();
-    post_deferred_completion(op);
-  }
-
-  // Request invocation of the given operation and return immediately. Assumes
-  // that work_started() was previously called for the operation.
-  void post_deferred_completion(operation* op)
-  {
-    boost::asio::detail::mutex::scoped_lock lock(mutex_);
-    op_queue_.push(op);
-    wake_one_thread_and_unlock(lock);
-  }
-
-  // Request invocation of the given operations and return immediately. Assumes
-  // that work_started() was previously called for each operation.
-  void post_deferred_completions(op_queue<operation>& ops)
-  {
-    if (!ops.empty())
-    {
-      boost::asio::detail::mutex::scoped_lock lock(mutex_);
-      op_queue_.push(ops);
-      wake_one_thread_and_unlock(lock);
-    }
-  }
-=======
   void dispatch(Handler handler);
 
   // Request invocation of the given handler and return immediately.
@@ -298,192 +102,34 @@
   // Request invocation of the given operations and return immediately. Assumes
   // that work_started() was previously called for each operation.
   BOOST_ASIO_DECL void post_deferred_completions(op_queue<operation>& ops);
->>>>>>> 0f5629d4
 
 private:
   // Structure containing information about an idle thread.
   struct idle_thread_info;
 
-<<<<<<< HEAD
-  size_t do_one(boost::asio::detail::mutex::scoped_lock& lock,
-      idle_thread_info* this_idle_thread)
-  {
-    bool polling = !this_idle_thread;
-    bool task_has_run = false;
-    while (!stopped_)
-    {
-      if (!op_queue_.empty())
-      {
-        // Prepare to execute first handler from queue.
-        operation* o = op_queue_.front();
-        op_queue_.pop();
-        bool more_handlers = (!op_queue_.empty());
-
-        if (o == &task_operation_)
-        {
-          task_interrupted_ = more_handlers || polling;
-
-          // If the task has already run and we're polling then we're done.
-          if (task_has_run && polling)
-          {
-            task_interrupted_ = true;
-            op_queue_.push(&task_operation_);
-            return 0;
-          }
-          task_has_run = true;
-
-          if (!more_handlers || !wake_one_idle_thread_and_unlock(lock))
-            lock.unlock();
-
-          op_queue<operation> completed_ops;
-          task_cleanup c = { this, &lock, &completed_ops };
-          (void)c;
-
-          // Run the task. May throw an exception. Only block if the operation
-          // queue is empty and we're not polling, otherwise we want to return
-          // as soon as possible.
-          task_->run(!more_handlers && !polling, completed_ops);
-        }
-        else
-        {
-          if (more_handlers)
-            wake_one_thread_and_unlock(lock);
-          else
-            lock.unlock();
-
-          // Ensure the count of outstanding work is decremented on block exit.
-          work_finished_on_block_exit on_exit = { this };
-          (void)on_exit;
-
-          // Complete the operation. May throw an exception.
-          o->complete(*this); // deletes the operation object
-
-          return 1;
-        }
-      }
-      else if (this_idle_thread)
-      {
-        // Nothing to run right now, so just wait for work to do.
-        this_idle_thread->next = first_idle_thread_;
-        first_idle_thread_ = this_idle_thread;
-        this_idle_thread->wakeup_event.clear(lock);
-        this_idle_thread->wakeup_event.wait(lock);
-      }
-      else
-      {
-        return 0;
-      }
-    }
-
-    return 0;
-  }
-
-  // Stop the task and all idle threads.
-  void stop_all_threads(
-      boost::asio::detail::mutex::scoped_lock& lock)
-  {
-    stopped_ = true;
-
-    while (first_idle_thread_)
-    {
-      idle_thread_info* idle_thread = first_idle_thread_;
-      first_idle_thread_ = idle_thread->next;
-      idle_thread->next = 0;
-      idle_thread->wakeup_event.signal(lock);
-    }
-
-    if (!task_interrupted_ && task_)
-    {
-      task_interrupted_ = true;
-      task_->interrupt();
-    }
-  }
-=======
   // Run at most one operation. Blocks only if this_idle_thread is non-null.
   BOOST_ASIO_DECL std::size_t do_one(mutex::scoped_lock& lock,
       idle_thread_info* this_idle_thread);
 
   // Stop the task and all idle threads.
   BOOST_ASIO_DECL void stop_all_threads(mutex::scoped_lock& lock);
->>>>>>> 0f5629d4
 
   // Wakes a single idle thread and unlocks the mutex. Returns true if an idle
   // thread was found. If there is no idle thread, returns false and leaves the
   // mutex locked.
-<<<<<<< HEAD
-  bool wake_one_idle_thread_and_unlock(
-      boost::asio::detail::mutex::scoped_lock& lock)
-  {
-    if (first_idle_thread_)
-    {
-      idle_thread_info* idle_thread = first_idle_thread_;
-      first_idle_thread_ = idle_thread->next;
-      idle_thread->next = 0;
-      idle_thread->wakeup_event.signal_and_unlock(lock);
-      return true;
-    }
-    return false;
-  }
-
-  // Wake a single idle thread, or the task, and always unlock the mutex.
-  void wake_one_thread_and_unlock(
-      boost::asio::detail::mutex::scoped_lock& lock)
-  {
-    if (!wake_one_idle_thread_and_unlock(lock))
-    {
-      if (!task_interrupted_ && task_)
-      {
-        task_interrupted_ = true;
-        task_->interrupt();
-      }
-      lock.unlock();
-    }
-  }
-=======
   BOOST_ASIO_DECL bool wake_one_idle_thread_and_unlock(
       mutex::scoped_lock& lock);
 
   // Wake a single idle thread, or the task, and always unlock the mutex.
   BOOST_ASIO_DECL void wake_one_thread_and_unlock(
       mutex::scoped_lock& lock);
->>>>>>> 0f5629d4
 
   // Helper class to perform task-related operations on block exit.
   struct task_cleanup;
   friend struct task_cleanup;
-<<<<<<< HEAD
-  struct task_cleanup
-  {
-    ~task_cleanup()
-    {
-      // Enqueue the completed operations and reinsert the task at the end of
-      // the operation queue.
-      lock_->lock();
-      task_io_service_->task_interrupted_ = true;
-      task_io_service_->op_queue_.push(*ops_);
-      task_io_service_->op_queue_.push(&task_io_service_->task_operation_);
-    }
-
-    task_io_service* task_io_service_;
-    boost::asio::detail::mutex::scoped_lock* lock_;
-    op_queue<operation>* ops_;
-  };
-
-  // Helper class to call work_finished() on block exit.
-  struct work_finished_on_block_exit
-  {
-    ~work_finished_on_block_exit()
-    {
-      task_io_service_->work_finished();
-    }
-
-    task_io_service* task_io_service_;
-  };
-=======
 
   // Helper class to call work_finished() on block exit.
   struct work_finished_on_block_exit;
->>>>>>> 0f5629d4
 
   // Mutex to protect access to internal data.
   mutex mutex_;
@@ -492,11 +138,7 @@
   reactor* task_;
 
   // Operation object to represent the position of the task in the queue.
-<<<<<<< HEAD
-  struct task_operation : public operation
-=======
   struct task_operation : operation
->>>>>>> 0f5629d4
   {
     task_operation() : operation(0) {}
   } task_operation_;
@@ -516,16 +158,6 @@
   // Flag to indicate that the dispatcher has been shut down.
   bool shutdown_;
 
-<<<<<<< HEAD
-  // Structure containing information about an idle thread.
-  struct idle_thread_info
-  {
-    event wakeup_event;
-    idle_thread_info* next;
-  };
-
-=======
->>>>>>> 0f5629d4
   // The threads that are currently idle.
   idle_thread_info* first_idle_thread_;
 };
@@ -536,8 +168,6 @@
 
 #include <boost/asio/detail/pop_options.hpp>
 
-<<<<<<< HEAD
-=======
 #include <boost/asio/detail/impl/task_io_service.hpp>
 #if defined(BOOST_ASIO_HEADER_ONLY)
 # include <boost/asio/detail/impl/task_io_service.ipp>
@@ -545,5 +175,4 @@
 
 #endif // !defined(BOOST_ASIO_HAS_IOCP)
 
->>>>>>> 0f5629d4
 #endif // BOOST_ASIO_DETAIL_TASK_IO_SERVICE_HPP