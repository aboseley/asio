//
// detail/epoll_reactor.hpp
// ~~~~~~~~~~~~~~~~~~~~~~~~
//
// Copyright (c) 2003-2010 Christopher M. Kohlhoff (chris at kohlhoff dot com)
//
// Distributed under the Boost Software License, Version 1.0. (See accompanying
// file LICENSE_1_0.txt or copy at http://www.boost.org/LICENSE_1_0.txt)
//

#ifndef BOOST_ASIO_DETAIL_EPOLL_REACTOR_HPP
#define BOOST_ASIO_DETAIL_EPOLL_REACTOR_HPP

#if defined(_MSC_VER) && (_MSC_VER >= 1200)
# pragma once
#endif // defined(_MSC_VER) && (_MSC_VER >= 1200)

#include <boost/asio/detail/config.hpp>

#if defined(BOOST_ASIO_HAS_EPOLL)

<<<<<<< HEAD
#include <boost/asio/detail/push_options.hpp>
#include <cstddef>
#include <sys/epoll.h>
#include <boost/config.hpp>
#include <boost/throw_exception.hpp>
#include <boost/system/system_error.hpp>
#include <boost/asio/detail/pop_options.hpp>

#include <boost/asio/error.hpp>
#include <boost/asio/io_service.hpp>
=======
#include <boost/asio/io_service.hpp>
#include <boost/asio/detail/epoll_reactor_fwd.hpp>
>>>>>>> 0f5629d4
#include <boost/asio/detail/hash_map.hpp>
#include <boost/asio/detail/mutex.hpp>
#include <boost/asio/detail/op_queue.hpp>
#include <boost/asio/detail/reactor_op.hpp>
#include <boost/asio/detail/select_interrupter.hpp>
<<<<<<< HEAD
#include <boost/asio/detail/service_base.hpp>
=======
>>>>>>> 0f5629d4
#include <boost/asio/detail/socket_types.hpp>
#include <boost/asio/detail/timer_op.hpp>
#include <boost/asio/detail/timer_queue_base.hpp>
#include <boost/asio/detail/timer_queue_fwd.hpp>
#include <boost/asio/detail/timer_queue_set.hpp>

<<<<<<< HEAD
#if (__GLIBC__ > 2) || (__GLIBC__ == 2 && __GLIBC_MINOR__ >= 8)
# define BOOST_ASIO_HAS_TIMERFD 1
#endif // (__GLIBC__ > 2) || (__GLIBC__ == 2 && __GLIBC_MINOR__ >= 8)

#if defined(BOOST_ASIO_HAS_TIMERFD)
# include <boost/asio/detail/push_options.hpp>
# include <sys/timerfd.h>
# include <boost/asio/detail/pop_options.hpp>
#endif // defined(BOOST_ASIO_HAS_TIMERFD)
=======
#include <boost/asio/detail/push_options.hpp>
>>>>>>> 0f5629d4

namespace boost {
namespace asio {
namespace detail {

class epoll_reactor
  : public boost::asio::detail::service_base<epoll_reactor>
{
public:
  enum { read_op = 0, write_op = 1,
    connect_op = 1, except_op = 2, max_ops = 3 };

  // Per-descriptor queues.
  struct descriptor_state
  {
    descriptor_state() {}
    descriptor_state(const descriptor_state&) {}
    void operator=(const descriptor_state&) {}

    mutex mutex_;
    op_queue<reactor_op> op_queue_[max_ops];
    bool shutdown_;
  };

  // Per-descriptor data.
  typedef descriptor_state* per_descriptor_data;

  // Constructor.
<<<<<<< HEAD
  epoll_reactor(boost::asio::io_service& io_service)
    : boost::asio::detail::service_base<epoll_reactor>(io_service),
      io_service_(use_service<io_service_impl>(io_service)),
      mutex_(),
      epoll_fd_(do_epoll_create()),
#if defined(BOOST_ASIO_HAS_TIMERFD)
      timer_fd_(timerfd_create(CLOCK_MONOTONIC, 0)),
#else // defined(BOOST_ASIO_HAS_TIMERFD)
      timer_fd_(-1),
#endif // defined(BOOST_ASIO_HAS_TIMERFD)
      interrupter_(),
      shutdown_(false)
  {
    // Add the interrupter's descriptor to epoll.
    epoll_event ev = { 0, { 0 } };
    ev.events = EPOLLIN | EPOLLERR | EPOLLET;
    ev.data.ptr = &interrupter_;
    epoll_ctl(epoll_fd_, EPOLL_CTL_ADD, interrupter_.read_descriptor(), &ev);
    interrupter_.interrupt();

    // Add the timer descriptor to epoll.
    if (timer_fd_ != -1)
    {
      ev.events = EPOLLIN | EPOLLERR;
      ev.data.ptr = &timer_fd_;
      epoll_ctl(epoll_fd_, EPOLL_CTL_ADD, timer_fd_, &ev);
    }
  }

  // Destructor.
  ~epoll_reactor()
  {
    close(epoll_fd_);
    if (timer_fd_ != -1)
      close(timer_fd_);
  }

  // Destroy all user-defined handler objects owned by the service.
  void shutdown_service()
  {
    mutex::scoped_lock lock(mutex_);
    shutdown_ = true;
    lock.unlock();

    op_queue<operation> ops;

    descriptor_map::iterator iter = registered_descriptors_.begin();
    descriptor_map::iterator end = registered_descriptors_.end();
    while (iter != end)
    {
      for (int i = 0; i < max_ops; ++i)
        ops.push(iter->second.op_queue_[i]);
      iter->second.shutdown_ = true;
      ++iter;
    }

    timer_queues_.get_all_timers(ops);
  }

  // Initialise the task.
  void init_task()
  {
    io_service_.init_task();
  }

  // Register a socket with the reactor. Returns 0 on success, system error
  // code on failure.
  int register_descriptor(socket_type descriptor,
      per_descriptor_data& descriptor_data)
  {
    mutex::scoped_lock lock(registered_descriptors_mutex_);

    descriptor_map::iterator new_entry = registered_descriptors_.insert(
          std::make_pair(descriptor, descriptor_state())).first;
    descriptor_data = &new_entry->second;

    epoll_event ev = { 0, { 0 } };
    ev.events = EPOLLIN | EPOLLERR | EPOLLHUP | EPOLLOUT | EPOLLPRI | EPOLLET;
    ev.data.ptr = descriptor_data;
    int result = epoll_ctl(epoll_fd_, EPOLL_CTL_ADD, descriptor, &ev);
    if (result != 0)
      return errno;

    descriptor_data->shutdown_ = false;

    return 0;
  }

  // Start a new operation. The reactor operation will be performed when the
  // given descriptor is flagged as ready, or an error has occurred.
  void start_op(int op_type, socket_type descriptor,
      per_descriptor_data& descriptor_data,
      reactor_op* op, bool allow_speculative)
  {
    mutex::scoped_lock descriptor_lock(descriptor_data->mutex_);
    if (descriptor_data->shutdown_)
      return;

    if (descriptor_data->op_queue_[op_type].empty())
    {
      if (allow_speculative
          && (op_type != read_op
            || descriptor_data->op_queue_[except_op].empty()))
      {
        if (op->perform())
        {
          descriptor_lock.unlock();
          io_service_.post_immediate_completion(op);
          return;
        }
      }
      else
      {
        epoll_event ev = { 0, { 0 } };
        ev.events = EPOLLIN | EPOLLERR | EPOLLHUP
          | EPOLLOUT | EPOLLPRI | EPOLLET;
        ev.data.ptr = descriptor_data;
        epoll_ctl(epoll_fd_, EPOLL_CTL_MOD, descriptor, &ev);
      }
    }

    descriptor_data->op_queue_[op_type].push(op);
    io_service_.work_started();
  }

  // Cancel all operations associated with the given descriptor. The
  // handlers associated with the descriptor will be invoked with the
  // operation_aborted error.
  void cancel_ops(socket_type descriptor, per_descriptor_data& descriptor_data)
  {
    mutex::scoped_lock descriptor_lock(descriptor_data->mutex_);

    op_queue<operation> ops;
    for (int i = 0; i < max_ops; ++i)
    {
      while (reactor_op* op = descriptor_data->op_queue_[i].front())
      {
        op->ec_ = boost::asio::error::operation_aborted;
        descriptor_data->op_queue_[i].pop();
        ops.push(op);
      }
    }

    descriptor_lock.unlock();

    io_service_.post_deferred_completions(ops);
  }

  // Cancel any operations that are running against the descriptor and remove
  // its registration from the reactor.
  void close_descriptor(socket_type descriptor,
      per_descriptor_data& descriptor_data)
  {
    mutex::scoped_lock descriptor_lock(descriptor_data->mutex_);
    mutex::scoped_lock descriptors_lock(registered_descriptors_mutex_);

    // Remove the descriptor from the set of known descriptors. The descriptor
    // will be automatically removed from the epoll set when it is closed.
    descriptor_data->shutdown_ = true;

    op_queue<operation> ops;
    for (int i = 0; i < max_ops; ++i)
    {
      while (reactor_op* op = descriptor_data->op_queue_[i].front())
      {
        op->ec_ = boost::asio::error::operation_aborted;
        descriptor_data->op_queue_[i].pop();
        ops.push(op);
      }
    }

    descriptor_lock.unlock();

    registered_descriptors_.erase(descriptor);

    descriptors_lock.unlock();

    io_service_.post_deferred_completions(ops);
  }

  // Add a new timer queue to the reactor.
  template <typename Time_Traits>
  void add_timer_queue(timer_queue<Time_Traits>& timer_queue)
  {
    mutex::scoped_lock lock(mutex_);
    timer_queues_.insert(&timer_queue);
  }

  // Remove a timer queue from the reactor.
  template <typename Time_Traits>
  void remove_timer_queue(timer_queue<Time_Traits>& timer_queue)
  {
    mutex::scoped_lock lock(mutex_);
    timer_queues_.erase(&timer_queue);
  }
=======
  BOOST_ASIO_DECL epoll_reactor(boost::asio::io_service& io_service);

  // Destructor.
  BOOST_ASIO_DECL ~epoll_reactor();

  // Destroy all user-defined handler objects owned by the service.
  BOOST_ASIO_DECL void shutdown_service();

  // Initialise the task.
  BOOST_ASIO_DECL void init_task();

  // Register a socket with the reactor. Returns 0 on success, system error
  // code on failure.
  BOOST_ASIO_DECL int register_descriptor(socket_type descriptor,
      per_descriptor_data& descriptor_data);

  // Post a reactor operation for immediate completion.
  void post_immediate_completion(reactor_op* op)
  {
    io_service_.post_immediate_completion(op);
  }

  // Start a new operation. The reactor operation will be performed when the
  // given descriptor is flagged as ready, or an error has occurred.
  BOOST_ASIO_DECL void start_op(int op_type, socket_type descriptor,
      per_descriptor_data& descriptor_data,
      reactor_op* op, bool allow_speculative);

  // Cancel all operations associated with the given descriptor. The
  // handlers associated with the descriptor will be invoked with the
  // operation_aborted error.
  BOOST_ASIO_DECL void cancel_ops(socket_type descriptor,
      per_descriptor_data& descriptor_data);

  // Cancel any operations that are running against the descriptor and remove
  // its registration from the reactor.
  BOOST_ASIO_DECL void close_descriptor(socket_type descriptor,
      per_descriptor_data& descriptor_data);

  // Add a new timer queue to the reactor.
  template <typename Time_Traits>
  void add_timer_queue(timer_queue<Time_Traits>& timer_queue);

  // Remove a timer queue from the reactor.
  template <typename Time_Traits>
  void remove_timer_queue(timer_queue<Time_Traits>& timer_queue);
>>>>>>> 0f5629d4

  // Schedule a new operation in the given timer queue to expire at the
  // specified absolute time.
  template <typename Time_Traits>
  void schedule_timer(timer_queue<Time_Traits>& timer_queue,
<<<<<<< HEAD
      const typename Time_Traits::time_type& time, timer_op* op, void* token)
  {
    mutex::scoped_lock lock(mutex_);
    if (!shutdown_)
    {
      bool earliest = timer_queue.enqueue_timer(time, op, token);
      io_service_.work_started();
      if (earliest)
      {
#if defined(BOOST_ASIO_HAS_TIMERFD)
        if (timer_fd_ != -1)
        {
          itimerspec new_timeout;
          itimerspec old_timeout;
          int flags = get_timeout(new_timeout);
          timerfd_settime(timer_fd_, flags, &new_timeout, &old_timeout);
          return;
        }
#endif // defined(BOOST_ASIO_HAS_TIMERFD)
        interrupter_.interrupt();
      }
    }
  }
=======
      const typename Time_Traits::time_type& time, timer_op* op, void* token);
>>>>>>> 0f5629d4

  // Cancel the timer operations associated with the given token. Returns the
  // number of operations that have been posted or dispatched.
  template <typename Time_Traits>
<<<<<<< HEAD
  std::size_t cancel_timer(timer_queue<Time_Traits>& timer_queue, void* token)
  {
    mutex::scoped_lock lock(mutex_);
    op_queue<operation> ops;
    std::size_t n = timer_queue.cancel_timer(token, ops);
    lock.unlock();
    io_service_.post_deferred_completions(ops);
    return n;
  }

  // Run epoll once until interrupted or events are ready to be dispatched.
  void run(bool block, op_queue<operation>& ops)
  {
    // Calculate a timeout only if timerfd is not used.
    int timeout;
    if (timer_fd_ != -1)
      timeout = block ? -1 : 0;
    else
    {
      mutex::scoped_lock lock(mutex_);
      timeout = block ? get_timeout() : 0;
    }

    // Block on the epoll descriptor.
    epoll_event events[128];
    int num_events = epoll_wait(epoll_fd_, events, 128, timeout);

#if defined(BOOST_ASIO_HAS_TIMERFD)
    bool check_timers = (timer_fd_ == -1);
#else // defined(BOOST_ASIO_HAS_TIMERFD)
    bool check_timers = true;
#endif // defined(BOOST_ASIO_HAS_TIMERFD)

    // Dispatch the waiting events.
    for (int i = 0; i < num_events; ++i)
    {
      void* ptr = events[i].data.ptr;
      if (ptr == &interrupter_)
      {
        // No need to reset the interrupter since we're leaving the descriptor
        // in a ready-to-read state and relying on edge-triggered notifications
        // to make it so that we only get woken up when the descriptor's epoll
        // registration is updated.

#if defined(BOOST_ASIO_HAS_TIMERFD)
        if (timer_fd_ == -1)
          check_timers = true;
#else // defined(BOOST_ASIO_HAS_TIMERFD)
        check_timers = true;
#endif // defined(BOOST_ASIO_HAS_TIMERFD)
      }
#if defined(BOOST_ASIO_HAS_TIMERFD)
      else if (ptr == &timer_fd_)
      {
        check_timers = true;
      }
#endif // defined(BOOST_ASIO_HAS_TIMERFD)
      else
      {
        descriptor_state* descriptor_data = static_cast<descriptor_state*>(ptr);
        mutex::scoped_lock descriptor_lock(descriptor_data->mutex_);

        // Exception operations must be processed first to ensure that any
        // out-of-band data is read before normal data.
        static const int flag[max_ops] = { EPOLLIN, EPOLLOUT, EPOLLPRI };
        for (int j = max_ops - 1; j >= 0; --j)
        {
          if (events[i].events & (flag[j] | EPOLLERR | EPOLLHUP))
          {
            while (reactor_op* op = descriptor_data->op_queue_[j].front())
            {
              if (op->perform())
              {
                descriptor_data->op_queue_[j].pop();
                ops.push(op);
              }
              else
                break;
            }
          }
        }
      }
    }

    if (check_timers)
    {
      mutex::scoped_lock common_lock(mutex_);
      timer_queues_.get_ready_timers(ops);

#if defined(BOOST_ASIO_HAS_TIMERFD)
      if (timer_fd_ != -1)
      {
        itimerspec new_timeout;
        itimerspec old_timeout;
        int flags = get_timeout(new_timeout);
        timerfd_settime(timer_fd_, flags, &new_timeout, &old_timeout);
      }
#endif // defined(BOOST_ASIO_HAS_TIMERFD)
    }
  }

  // Interrupt the select loop.
  void interrupt()
  {
    epoll_event ev = { 0, { 0 } };
    ev.events = EPOLLIN | EPOLLERR | EPOLLET;
    ev.data.ptr = &interrupter_;
    epoll_ctl(epoll_fd_, EPOLL_CTL_MOD, interrupter_.read_descriptor(), &ev);
  }
=======
  std::size_t cancel_timer(timer_queue<Time_Traits>& timer_queue, void* token);

  // Run epoll once until interrupted or events are ready to be dispatched.
  BOOST_ASIO_DECL void run(bool block, op_queue<operation>& ops);

  // Interrupt the select loop.
  BOOST_ASIO_DECL void interrupt();
>>>>>>> 0f5629d4

private:
  // The hint to pass to epoll_create to size its data structures.
  enum { epoll_size = 20000 };

  // Create the epoll file descriptor. Throws an exception if the descriptor
  // cannot be created.
  BOOST_ASIO_DECL static int do_epoll_create();

<<<<<<< HEAD
  // Get the timeout value for the epoll_wait call. The timeout value is
  // returned as a number of milliseconds. A return value of -1 indicates
  // that epoll_wait should block indefinitely.
  int get_timeout()
  {
    // By default we will wait no longer than 5 minutes. This will ensure that
    // any changes to the system clock are detected after no longer than this.
    return timer_queues_.wait_duration_msec(5 * 60 * 1000);
  }
=======
  // Helper function to add a new timer queue.
  BOOST_ASIO_DECL void do_add_timer_queue(timer_queue_base& queue);

  // Helper function to remove a timer queue.
  BOOST_ASIO_DECL void do_remove_timer_queue(timer_queue_base& queue);

  // Called to recalculate and update the timeout.
  BOOST_ASIO_DECL void update_timeout();

  // Get the timeout value for the epoll_wait call. The timeout value is
  // returned as a number of milliseconds. A return value of -1 indicates
  // that epoll_wait should block indefinitely.
  BOOST_ASIO_DECL int get_timeout();
>>>>>>> 0f5629d4

#if defined(BOOST_ASIO_HAS_TIMERFD)
  // Get the timeout value for the timer descriptor. The return value is the
  // flag argument to be used when calling timerfd_settime.
<<<<<<< HEAD
  int get_timeout(itimerspec& ts)
  {
    ts.it_interval.tv_sec = 0;
    ts.it_interval.tv_nsec = 0;

    long usec = timer_queues_.wait_duration_usec(5 * 60 * 1000 * 1000);
    ts.it_value.tv_sec = usec / 1000000;
    ts.it_value.tv_nsec = usec ? (usec % 1000000) * 1000 : 1;

    return usec ? 0 : TFD_TIMER_ABSTIME;
  }
#endif // defined(BOOST_ASIO_HAS_TIMERFD)

=======
  BOOST_ASIO_DECL int get_timeout(itimerspec& ts);
#endif // defined(BOOST_ASIO_HAS_TIMERFD)

>>>>>>> 0f5629d4
  // The io_service implementation used to post completions.
  io_service_impl& io_service_;

  // Mutex to protect access to internal data.
  mutex mutex_;

  // The epoll file descriptor.
  int epoll_fd_;

  // The timer file descriptor.
  int timer_fd_;

  // The interrupter is used to break a blocking epoll_wait call.
  select_interrupter interrupter_;

  // The timer queues.
  timer_queue_set timer_queues_;

  // Whether the service has been shut down.
  bool shutdown_;

  // Mutex to protect access to the registered descriptors.
  mutex registered_descriptors_mutex_;

  // Keep track of all registered descriptors. This code relies on the fact that
  // the hash_map implementation pools deleted nodes, meaning that we can assume
  // our descriptor_state pointer remains valid even after the entry is removed.
  // Technically this is not true for C++98, as that standard says that spliced
  // elements in a list are invalidated. However, C++0x fixes this shortcoming
  // so we'll just assume that C++98 std::list implementations will do the right
  // thing anyway.
  typedef detail::hash_map<socket_type, descriptor_state> descriptor_map;
  descriptor_map registered_descriptors_;
};

} // namespace detail
} // namespace asio
} // namespace boost

#include <boost/asio/detail/pop_options.hpp>

#include <boost/asio/detail/impl/epoll_reactor.hpp>
#if defined(BOOST_ASIO_HEADER_ONLY)
# include <boost/asio/detail/impl/epoll_reactor.ipp>
#endif // defined(BOOST_ASIO_HEADER_ONLY)

#endif // defined(BOOST_ASIO_HAS_EPOLL)

#endif // BOOST_ASIO_DETAIL_EPOLL_REACTOR_HPP<|MERGE_RESOLUTION|>--- conflicted
+++ resolved
@@ -19,49 +19,20 @@
 
 #if defined(BOOST_ASIO_HAS_EPOLL)
 
-<<<<<<< HEAD
-#include <boost/asio/detail/push_options.hpp>
-#include <cstddef>
-#include <sys/epoll.h>
-#include <boost/config.hpp>
-#include <boost/throw_exception.hpp>
-#include <boost/system/system_error.hpp>
-#include <boost/asio/detail/pop_options.hpp>
-
-#include <boost/asio/error.hpp>
-#include <boost/asio/io_service.hpp>
-=======
 #include <boost/asio/io_service.hpp>
 #include <boost/asio/detail/epoll_reactor_fwd.hpp>
->>>>>>> 0f5629d4
 #include <boost/asio/detail/hash_map.hpp>
 #include <boost/asio/detail/mutex.hpp>
 #include <boost/asio/detail/op_queue.hpp>
 #include <boost/asio/detail/reactor_op.hpp>
 #include <boost/asio/detail/select_interrupter.hpp>
-<<<<<<< HEAD
-#include <boost/asio/detail/service_base.hpp>
-=======
->>>>>>> 0f5629d4
 #include <boost/asio/detail/socket_types.hpp>
 #include <boost/asio/detail/timer_op.hpp>
 #include <boost/asio/detail/timer_queue_base.hpp>
 #include <boost/asio/detail/timer_queue_fwd.hpp>
 #include <boost/asio/detail/timer_queue_set.hpp>
 
-<<<<<<< HEAD
-#if (__GLIBC__ > 2) || (__GLIBC__ == 2 && __GLIBC_MINOR__ >= 8)
-# define BOOST_ASIO_HAS_TIMERFD 1
-#endif // (__GLIBC__ > 2) || (__GLIBC__ == 2 && __GLIBC_MINOR__ >= 8)
-
-#if defined(BOOST_ASIO_HAS_TIMERFD)
-# include <boost/asio/detail/push_options.hpp>
-# include <sys/timerfd.h>
-# include <boost/asio/detail/pop_options.hpp>
-#endif // defined(BOOST_ASIO_HAS_TIMERFD)
-=======
 #include <boost/asio/detail/push_options.hpp>
->>>>>>> 0f5629d4
 
 namespace boost {
 namespace asio {
@@ -90,203 +61,6 @@
   typedef descriptor_state* per_descriptor_data;
 
   // Constructor.
-<<<<<<< HEAD
-  epoll_reactor(boost::asio::io_service& io_service)
-    : boost::asio::detail::service_base<epoll_reactor>(io_service),
-      io_service_(use_service<io_service_impl>(io_service)),
-      mutex_(),
-      epoll_fd_(do_epoll_create()),
-#if defined(BOOST_ASIO_HAS_TIMERFD)
-      timer_fd_(timerfd_create(CLOCK_MONOTONIC, 0)),
-#else // defined(BOOST_ASIO_HAS_TIMERFD)
-      timer_fd_(-1),
-#endif // defined(BOOST_ASIO_HAS_TIMERFD)
-      interrupter_(),
-      shutdown_(false)
-  {
-    // Add the interrupter's descriptor to epoll.
-    epoll_event ev = { 0, { 0 } };
-    ev.events = EPOLLIN | EPOLLERR | EPOLLET;
-    ev.data.ptr = &interrupter_;
-    epoll_ctl(epoll_fd_, EPOLL_CTL_ADD, interrupter_.read_descriptor(), &ev);
-    interrupter_.interrupt();
-
-    // Add the timer descriptor to epoll.
-    if (timer_fd_ != -1)
-    {
-      ev.events = EPOLLIN | EPOLLERR;
-      ev.data.ptr = &timer_fd_;
-      epoll_ctl(epoll_fd_, EPOLL_CTL_ADD, timer_fd_, &ev);
-    }
-  }
-
-  // Destructor.
-  ~epoll_reactor()
-  {
-    close(epoll_fd_);
-    if (timer_fd_ != -1)
-      close(timer_fd_);
-  }
-
-  // Destroy all user-defined handler objects owned by the service.
-  void shutdown_service()
-  {
-    mutex::scoped_lock lock(mutex_);
-    shutdown_ = true;
-    lock.unlock();
-
-    op_queue<operation> ops;
-
-    descriptor_map::iterator iter = registered_descriptors_.begin();
-    descriptor_map::iterator end = registered_descriptors_.end();
-    while (iter != end)
-    {
-      for (int i = 0; i < max_ops; ++i)
-        ops.push(iter->second.op_queue_[i]);
-      iter->second.shutdown_ = true;
-      ++iter;
-    }
-
-    timer_queues_.get_all_timers(ops);
-  }
-
-  // Initialise the task.
-  void init_task()
-  {
-    io_service_.init_task();
-  }
-
-  // Register a socket with the reactor. Returns 0 on success, system error
-  // code on failure.
-  int register_descriptor(socket_type descriptor,
-      per_descriptor_data& descriptor_data)
-  {
-    mutex::scoped_lock lock(registered_descriptors_mutex_);
-
-    descriptor_map::iterator new_entry = registered_descriptors_.insert(
-          std::make_pair(descriptor, descriptor_state())).first;
-    descriptor_data = &new_entry->second;
-
-    epoll_event ev = { 0, { 0 } };
-    ev.events = EPOLLIN | EPOLLERR | EPOLLHUP | EPOLLOUT | EPOLLPRI | EPOLLET;
-    ev.data.ptr = descriptor_data;
-    int result = epoll_ctl(epoll_fd_, EPOLL_CTL_ADD, descriptor, &ev);
-    if (result != 0)
-      return errno;
-
-    descriptor_data->shutdown_ = false;
-
-    return 0;
-  }
-
-  // Start a new operation. The reactor operation will be performed when the
-  // given descriptor is flagged as ready, or an error has occurred.
-  void start_op(int op_type, socket_type descriptor,
-      per_descriptor_data& descriptor_data,
-      reactor_op* op, bool allow_speculative)
-  {
-    mutex::scoped_lock descriptor_lock(descriptor_data->mutex_);
-    if (descriptor_data->shutdown_)
-      return;
-
-    if (descriptor_data->op_queue_[op_type].empty())
-    {
-      if (allow_speculative
-          && (op_type != read_op
-            || descriptor_data->op_queue_[except_op].empty()))
-      {
-        if (op->perform())
-        {
-          descriptor_lock.unlock();
-          io_service_.post_immediate_completion(op);
-          return;
-        }
-      }
-      else
-      {
-        epoll_event ev = { 0, { 0 } };
-        ev.events = EPOLLIN | EPOLLERR | EPOLLHUP
-          | EPOLLOUT | EPOLLPRI | EPOLLET;
-        ev.data.ptr = descriptor_data;
-        epoll_ctl(epoll_fd_, EPOLL_CTL_MOD, descriptor, &ev);
-      }
-    }
-
-    descriptor_data->op_queue_[op_type].push(op);
-    io_service_.work_started();
-  }
-
-  // Cancel all operations associated with the given descriptor. The
-  // handlers associated with the descriptor will be invoked with the
-  // operation_aborted error.
-  void cancel_ops(socket_type descriptor, per_descriptor_data& descriptor_data)
-  {
-    mutex::scoped_lock descriptor_lock(descriptor_data->mutex_);
-
-    op_queue<operation> ops;
-    for (int i = 0; i < max_ops; ++i)
-    {
-      while (reactor_op* op = descriptor_data->op_queue_[i].front())
-      {
-        op->ec_ = boost::asio::error::operation_aborted;
-        descriptor_data->op_queue_[i].pop();
-        ops.push(op);
-      }
-    }
-
-    descriptor_lock.unlock();
-
-    io_service_.post_deferred_completions(ops);
-  }
-
-  // Cancel any operations that are running against the descriptor and remove
-  // its registration from the reactor.
-  void close_descriptor(socket_type descriptor,
-      per_descriptor_data& descriptor_data)
-  {
-    mutex::scoped_lock descriptor_lock(descriptor_data->mutex_);
-    mutex::scoped_lock descriptors_lock(registered_descriptors_mutex_);
-
-    // Remove the descriptor from the set of known descriptors. The descriptor
-    // will be automatically removed from the epoll set when it is closed.
-    descriptor_data->shutdown_ = true;
-
-    op_queue<operation> ops;
-    for (int i = 0; i < max_ops; ++i)
-    {
-      while (reactor_op* op = descriptor_data->op_queue_[i].front())
-      {
-        op->ec_ = boost::asio::error::operation_aborted;
-        descriptor_data->op_queue_[i].pop();
-        ops.push(op);
-      }
-    }
-
-    descriptor_lock.unlock();
-
-    registered_descriptors_.erase(descriptor);
-
-    descriptors_lock.unlock();
-
-    io_service_.post_deferred_completions(ops);
-  }
-
-  // Add a new timer queue to the reactor.
-  template <typename Time_Traits>
-  void add_timer_queue(timer_queue<Time_Traits>& timer_queue)
-  {
-    mutex::scoped_lock lock(mutex_);
-    timer_queues_.insert(&timer_queue);
-  }
-
-  // Remove a timer queue from the reactor.
-  template <typename Time_Traits>
-  void remove_timer_queue(timer_queue<Time_Traits>& timer_queue)
-  {
-    mutex::scoped_lock lock(mutex_);
-    timer_queues_.erase(&timer_queue);
-  }
-=======
   BOOST_ASIO_DECL epoll_reactor(boost::asio::io_service& io_service);
 
   // Destructor.
@@ -333,154 +107,16 @@
   // Remove a timer queue from the reactor.
   template <typename Time_Traits>
   void remove_timer_queue(timer_queue<Time_Traits>& timer_queue);
->>>>>>> 0f5629d4
 
   // Schedule a new operation in the given timer queue to expire at the
   // specified absolute time.
   template <typename Time_Traits>
   void schedule_timer(timer_queue<Time_Traits>& timer_queue,
-<<<<<<< HEAD
-      const typename Time_Traits::time_type& time, timer_op* op, void* token)
-  {
-    mutex::scoped_lock lock(mutex_);
-    if (!shutdown_)
-    {
-      bool earliest = timer_queue.enqueue_timer(time, op, token);
-      io_service_.work_started();
-      if (earliest)
-      {
-#if defined(BOOST_ASIO_HAS_TIMERFD)
-        if (timer_fd_ != -1)
-        {
-          itimerspec new_timeout;
-          itimerspec old_timeout;
-          int flags = get_timeout(new_timeout);
-          timerfd_settime(timer_fd_, flags, &new_timeout, &old_timeout);
-          return;
-        }
-#endif // defined(BOOST_ASIO_HAS_TIMERFD)
-        interrupter_.interrupt();
-      }
-    }
-  }
-=======
       const typename Time_Traits::time_type& time, timer_op* op, void* token);
->>>>>>> 0f5629d4
 
   // Cancel the timer operations associated with the given token. Returns the
   // number of operations that have been posted or dispatched.
   template <typename Time_Traits>
-<<<<<<< HEAD
-  std::size_t cancel_timer(timer_queue<Time_Traits>& timer_queue, void* token)
-  {
-    mutex::scoped_lock lock(mutex_);
-    op_queue<operation> ops;
-    std::size_t n = timer_queue.cancel_timer(token, ops);
-    lock.unlock();
-    io_service_.post_deferred_completions(ops);
-    return n;
-  }
-
-  // Run epoll once until interrupted or events are ready to be dispatched.
-  void run(bool block, op_queue<operation>& ops)
-  {
-    // Calculate a timeout only if timerfd is not used.
-    int timeout;
-    if (timer_fd_ != -1)
-      timeout = block ? -1 : 0;
-    else
-    {
-      mutex::scoped_lock lock(mutex_);
-      timeout = block ? get_timeout() : 0;
-    }
-
-    // Block on the epoll descriptor.
-    epoll_event events[128];
-    int num_events = epoll_wait(epoll_fd_, events, 128, timeout);
-
-#if defined(BOOST_ASIO_HAS_TIMERFD)
-    bool check_timers = (timer_fd_ == -1);
-#else // defined(BOOST_ASIO_HAS_TIMERFD)
-    bool check_timers = true;
-#endif // defined(BOOST_ASIO_HAS_TIMERFD)
-
-    // Dispatch the waiting events.
-    for (int i = 0; i < num_events; ++i)
-    {
-      void* ptr = events[i].data.ptr;
-      if (ptr == &interrupter_)
-      {
-        // No need to reset the interrupter since we're leaving the descriptor
-        // in a ready-to-read state and relying on edge-triggered notifications
-        // to make it so that we only get woken up when the descriptor's epoll
-        // registration is updated.
-
-#if defined(BOOST_ASIO_HAS_TIMERFD)
-        if (timer_fd_ == -1)
-          check_timers = true;
-#else // defined(BOOST_ASIO_HAS_TIMERFD)
-        check_timers = true;
-#endif // defined(BOOST_ASIO_HAS_TIMERFD)
-      }
-#if defined(BOOST_ASIO_HAS_TIMERFD)
-      else if (ptr == &timer_fd_)
-      {
-        check_timers = true;
-      }
-#endif // defined(BOOST_ASIO_HAS_TIMERFD)
-      else
-      {
-        descriptor_state* descriptor_data = static_cast<descriptor_state*>(ptr);
-        mutex::scoped_lock descriptor_lock(descriptor_data->mutex_);
-
-        // Exception operations must be processed first to ensure that any
-        // out-of-band data is read before normal data.
-        static const int flag[max_ops] = { EPOLLIN, EPOLLOUT, EPOLLPRI };
-        for (int j = max_ops - 1; j >= 0; --j)
-        {
-          if (events[i].events & (flag[j] | EPOLLERR | EPOLLHUP))
-          {
-            while (reactor_op* op = descriptor_data->op_queue_[j].front())
-            {
-              if (op->perform())
-              {
-                descriptor_data->op_queue_[j].pop();
-                ops.push(op);
-              }
-              else
-                break;
-            }
-          }
-        }
-      }
-    }
-
-    if (check_timers)
-    {
-      mutex::scoped_lock common_lock(mutex_);
-      timer_queues_.get_ready_timers(ops);
-
-#if defined(BOOST_ASIO_HAS_TIMERFD)
-      if (timer_fd_ != -1)
-      {
-        itimerspec new_timeout;
-        itimerspec old_timeout;
-        int flags = get_timeout(new_timeout);
-        timerfd_settime(timer_fd_, flags, &new_timeout, &old_timeout);
-      }
-#endif // defined(BOOST_ASIO_HAS_TIMERFD)
-    }
-  }
-
-  // Interrupt the select loop.
-  void interrupt()
-  {
-    epoll_event ev = { 0, { 0 } };
-    ev.events = EPOLLIN | EPOLLERR | EPOLLET;
-    ev.data.ptr = &interrupter_;
-    epoll_ctl(epoll_fd_, EPOLL_CTL_MOD, interrupter_.read_descriptor(), &ev);
-  }
-=======
   std::size_t cancel_timer(timer_queue<Time_Traits>& timer_queue, void* token);
 
   // Run epoll once until interrupted or events are ready to be dispatched.
@@ -488,7 +124,6 @@
 
   // Interrupt the select loop.
   BOOST_ASIO_DECL void interrupt();
->>>>>>> 0f5629d4
 
 private:
   // The hint to pass to epoll_create to size its data structures.
@@ -498,17 +133,6 @@
   // cannot be created.
   BOOST_ASIO_DECL static int do_epoll_create();
 
-<<<<<<< HEAD
-  // Get the timeout value for the epoll_wait call. The timeout value is
-  // returned as a number of milliseconds. A return value of -1 indicates
-  // that epoll_wait should block indefinitely.
-  int get_timeout()
-  {
-    // By default we will wait no longer than 5 minutes. This will ensure that
-    // any changes to the system clock are detected after no longer than this.
-    return timer_queues_.wait_duration_msec(5 * 60 * 1000);
-  }
-=======
   // Helper function to add a new timer queue.
   BOOST_ASIO_DECL void do_add_timer_queue(timer_queue_base& queue);
 
@@ -522,30 +146,13 @@
   // returned as a number of milliseconds. A return value of -1 indicates
   // that epoll_wait should block indefinitely.
   BOOST_ASIO_DECL int get_timeout();
->>>>>>> 0f5629d4
 
 #if defined(BOOST_ASIO_HAS_TIMERFD)
   // Get the timeout value for the timer descriptor. The return value is the
   // flag argument to be used when calling timerfd_settime.
-<<<<<<< HEAD
-  int get_timeout(itimerspec& ts)
-  {
-    ts.it_interval.tv_sec = 0;
-    ts.it_interval.tv_nsec = 0;
-
-    long usec = timer_queues_.wait_duration_usec(5 * 60 * 1000 * 1000);
-    ts.it_value.tv_sec = usec / 1000000;
-    ts.it_value.tv_nsec = usec ? (usec % 1000000) * 1000 : 1;
-
-    return usec ? 0 : TFD_TIMER_ABSTIME;
-  }
-#endif // defined(BOOST_ASIO_HAS_TIMERFD)
-
-=======
   BOOST_ASIO_DECL int get_timeout(itimerspec& ts);
 #endif // defined(BOOST_ASIO_HAS_TIMERFD)
 
->>>>>>> 0f5629d4
   // The io_service implementation used to post completions.
   io_service_impl& io_service_;
 
