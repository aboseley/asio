//
// detail/reactive_socket_service.hpp
// ~~~~~~~~~~~~~~~~~~~~~~~~~~~~~~~~~~
//
// Copyright (c) 2003-2010 Christopher M. Kohlhoff (chris at kohlhoff dot com)
//
// Distributed under the Boost Software License, Version 1.0. (See accompanying
// file LICENSE_1_0.txt or copy at http://www.boost.org/LICENSE_1_0.txt)
//

#ifndef BOOST_ASIO_DETAIL_REACTIVE_SOCKET_SERVICE_HPP
#define BOOST_ASIO_DETAIL_REACTIVE_SOCKET_SERVICE_HPP

#if defined(_MSC_VER) && (_MSC_VER >= 1200)
# pragma once
#endif // defined(_MSC_VER) && (_MSC_VER >= 1200)

#include <boost/asio/detail/config.hpp>

<<<<<<< HEAD
=======
#if !defined(BOOST_ASIO_HAS_IOCP)

#include <boost/utility/addressof.hpp>
>>>>>>> 0f5629d4
#include <boost/asio/buffer.hpp>
#include <boost/asio/error.hpp>
#include <boost/asio/io_service.hpp>
#include <boost/asio/socket_base.hpp>
<<<<<<< HEAD
#include <boost/asio/detail/bind_handler.hpp>
#include <boost/asio/detail/buffer_sequence_adapter.hpp>
#include <boost/asio/detail/fenced_block.hpp>
#include <boost/asio/detail/noncopyable.hpp>
#include <boost/asio/detail/null_buffers_op.hpp>
=======
#include <boost/asio/detail/buffer_sequence_adapter.hpp>
#include <boost/asio/detail/noncopyable.hpp>
#include <boost/asio/detail/reactive_null_buffers_op.hpp>
#include <boost/asio/detail/reactive_socket_accept_op.hpp>
#include <boost/asio/detail/reactive_socket_connect_op.hpp>
#include <boost/asio/detail/reactive_socket_recvfrom_op.hpp>
#include <boost/asio/detail/reactive_socket_sendto_op.hpp>
#include <boost/asio/detail/reactive_socket_service_base.hpp>
>>>>>>> 0f5629d4
#include <boost/asio/detail/reactor.hpp>
#include <boost/asio/detail/reactor_op.hpp>
#include <boost/asio/detail/socket_holder.hpp>
#include <boost/asio/detail/socket_ops.hpp>
#include <boost/asio/detail/socket_types.hpp>

#include <boost/asio/detail/push_options.hpp>

namespace boost {
namespace asio {
namespace detail {

template <typename Protocol>
<<<<<<< HEAD
class reactive_socket_service
=======
class reactive_socket_service :
  public reactive_socket_service_base
>>>>>>> 0f5629d4
{
public:
  // The protocol type.
  typedef Protocol protocol_type;

  // The endpoint type.
  typedef typename Protocol::endpoint endpoint_type;

  // The native type of a socket.
  typedef socket_type native_type;

  // The implementation type of the socket.
  struct implementation_type :
    reactive_socket_service_base::base_implementation_type
  {
    // Default constructor.
    implementation_type()
      : protocol_(endpoint_type().protocol())
    {
    }

<<<<<<< HEAD
  private:
    // Only this service will have access to the internal values.
    friend class reactive_socket_service<Protocol>;

    // The native socket representation.
    socket_type socket_;

    enum
    {
      // The user wants a non-blocking socket.
      user_set_non_blocking = 1,

      // The implementation wants a non-blocking socket (in order to be able to
      // perform asynchronous read and write operations).
      internal_non_blocking = 2,

      // Helper "flag" used to determine whether the socket is non-blocking.
      non_blocking = user_set_non_blocking | internal_non_blocking,

      // User wants connection_aborted errors, which are disabled by default.
      enable_connection_aborted = 4,

      // The user set the linger option. Needs to be checked when closing.
      user_set_linger = 8
    };

    // Flags indicating the current state of the socket.
    unsigned char flags_;

    // The protocol associated with the socket.
    protocol_type protocol_;

    // Per-descriptor data used by the reactor.
    reactor::per_descriptor_data reactor_data_;
=======
    // The protocol associated with the socket.
    protocol_type protocol_;
>>>>>>> 0f5629d4
  };

  // Constructor.
  reactive_socket_service(boost::asio::io_service& io_service)
<<<<<<< HEAD
    : io_service_impl_(use_service<io_service_impl>(io_service)),
      reactor_(use_service<reactor>(io_service))
  {
    reactor_.init_task();
  }

  // Destroy all user-defined handler objects owned by the service.
  void shutdown_service()
=======
    : reactive_socket_service_base(io_service)
>>>>>>> 0f5629d4
  {
  }

  // Open a new socket implementation.
  boost::system::error_code open(implementation_type& impl,
      const protocol_type& protocol, boost::system::error_code& ec)
  {
    if (!do_open(impl, protocol.family(),
          protocol.type(), protocol.protocol(), ec))
      impl.protocol_ = protocol;
    return ec;
  }

  // Assign a native socket to a socket implementation.
  boost::system::error_code assign(implementation_type& impl,
      const protocol_type& protocol, const native_type& native_socket,
      boost::system::error_code& ec)
  {
    if (!do_assign(impl, protocol.type(), native_socket, ec))
      impl.protocol_ = protocol;
    return ec;
  }

  // Get the native socket representation.
  native_type native(implementation_type& impl)
  {
    return impl.socket_;
  }

  // Bind the socket to the specified local endpoint.
  boost::system::error_code bind(implementation_type& impl,
      const endpoint_type& endpoint, boost::system::error_code& ec)
  {
    socket_ops::bind(impl.socket_, endpoint.data(), endpoint.size(), ec);
    return ec;
  }

  // Set a socket option.
  template <typename Option>
  boost::system::error_code set_option(implementation_type& impl,
      const Option& option, boost::system::error_code& ec)
  {
    socket_ops::setsockopt(impl.socket_, impl.state_,
        option.level(impl.protocol_), option.name(impl.protocol_),
        option.data(impl.protocol_), option.size(impl.protocol_), ec);
    return ec;
  }

  // Set a socket option.
  template <typename Option>
  boost::system::error_code get_option(const implementation_type& impl,
      Option& option, boost::system::error_code& ec) const
  {
<<<<<<< HEAD
    if (!is_open(impl))
    {
      ec = boost::asio::error::bad_descriptor;
      return ec;
    }

    if (option.level(impl.protocol_) == custom_socket_option_level
        && option.name(impl.protocol_) == enable_connection_aborted_option)
    {
      if (option.size(impl.protocol_) != sizeof(int))
      {
        ec = boost::asio::error::invalid_argument;
      }
      else
      {
        int* target = reinterpret_cast<int*>(option.data(impl.protocol_));
        if (impl.flags_ & implementation_type::enable_connection_aborted)
          *target = 1;
        else
          *target = 0;
        option.resize(impl.protocol_, sizeof(int));
        ec = boost::system::error_code();
      }
      return ec;
    }
    else
    {
      size_t size = option.size(impl.protocol_);
      socket_ops::getsockopt(impl.socket_,
          option.level(impl.protocol_), option.name(impl.protocol_),
          option.data(impl.protocol_), &size, ec);
      if (!ec)
        option.resize(impl.protocol_, size);
      return ec;
    }
  }

  // Perform an IO control command on the socket.
  template <typename IO_Control_Command>
  boost::system::error_code io_control(implementation_type& impl,
      IO_Control_Command& command, boost::system::error_code& ec)
  {
    if (!is_open(impl))
    {
      ec = boost::asio::error::bad_descriptor;
      return ec;
    }

    socket_ops::ioctl(impl.socket_, command.name(),
        static_cast<ioctl_arg_type*>(command.data()), ec);

    // When updating the non-blocking mode we always perform the ioctl
    // syscall, even if the flags would otherwise indicate that the socket is
    // already in the correct state. This ensures that the underlying socket
    // is put into the state that has been requested by the user. If the ioctl
    // syscall was successful then we need to update the flags to match.
    if (!ec && command.name() == static_cast<int>(FIONBIO))
    {
      if (*static_cast<ioctl_arg_type*>(command.data()))
      {
        impl.flags_ |= implementation_type::user_set_non_blocking;
      }
      else
      {
        // Clearing the non-blocking mode always overrides any internally-set
        // non-blocking flag. Any subsequent asynchronous operations will need
        // to re-enable non-blocking I/O.
        impl.flags_ &= ~(implementation_type::user_set_non_blocking
            | implementation_type::internal_non_blocking);
      }
    }

=======
    std::size_t size = option.size(impl.protocol_);
    socket_ops::getsockopt(impl.socket_, impl.state_,
        option.level(impl.protocol_), option.name(impl.protocol_),
        option.data(impl.protocol_), &size, ec);
    if (!ec)
      option.resize(impl.protocol_, size);
>>>>>>> 0f5629d4
    return ec;
  }

  // Get the local endpoint.
  endpoint_type local_endpoint(const implementation_type& impl,
      boost::system::error_code& ec) const
  {
    endpoint_type endpoint;
    std::size_t addr_len = endpoint.capacity();
    if (socket_ops::getsockname(impl.socket_, endpoint.data(), &addr_len, ec))
      return endpoint_type();
    endpoint.resize(addr_len);
    return endpoint;
  }

  // Get the remote endpoint.
  endpoint_type remote_endpoint(const implementation_type& impl,
      boost::system::error_code& ec) const
  {
    endpoint_type endpoint;
    std::size_t addr_len = endpoint.capacity();
    if (socket_ops::getpeername(impl.socket_,
          endpoint.data(), &addr_len, false, ec))
      return endpoint_type();
    endpoint.resize(addr_len);
    return endpoint;
  }

<<<<<<< HEAD
  /// Disable sends or receives on the socket.
  boost::system::error_code shutdown(implementation_type& impl,
      socket_base::shutdown_type what, boost::system::error_code& ec)
  {
    if (!is_open(impl))
    {
      ec = boost::asio::error::bad_descriptor;
      return ec;
    }

    socket_ops::shutdown(impl.socket_, what, ec);
    return ec;
  }

  // Send the given data to the peer.
  template <typename ConstBufferSequence>
  size_t send(implementation_type& impl, const ConstBufferSequence& buffers,
      socket_base::message_flags flags, boost::system::error_code& ec)
  {
    if (!is_open(impl))
    {
      ec = boost::asio::error::bad_descriptor;
      return 0;
    }

    buffer_sequence_adapter<boost::asio::const_buffer,
        ConstBufferSequence> bufs(buffers);

    // A request to receive 0 bytes on a stream socket is a no-op.
    if (impl.protocol_.type() == SOCK_STREAM && bufs.all_empty())
    {
      ec = boost::system::error_code();
      return 0;
    }

    // Send the data.
    for (;;)
    {
      // Try to complete the operation without blocking.
      int bytes_sent = socket_ops::send(impl.socket_,
          bufs.buffers(), bufs.count(), flags, ec);

      // Check if operation succeeded.
      if (bytes_sent >= 0)
        return bytes_sent;

      // Operation failed.
      if ((impl.flags_ & implementation_type::user_set_non_blocking)
          || (ec != boost::asio::error::would_block
            && ec != boost::asio::error::try_again))
        return 0;

      // Wait for socket to become ready.
      if (socket_ops::poll_write(impl.socket_, ec) < 0)
        return 0;
    }
  }

  // Wait until data can be sent without blocking.
  size_t send(implementation_type& impl, const null_buffers&,
      socket_base::message_flags, boost::system::error_code& ec)
  {
    if (!is_open(impl))
    {
      ec = boost::asio::error::bad_descriptor;
      return 0;
    }

    // Wait for socket to become ready.
    socket_ops::poll_write(impl.socket_, ec);

    return 0;
  }

  template <typename ConstBufferSequence>
  class send_op_base : public reactor_op
  {
  public:
    send_op_base(socket_type socket, const ConstBufferSequence& buffers,
        socket_base::message_flags flags, func_type complete_func)
      : reactor_op(&send_op_base::do_perform, complete_func),
        socket_(socket),
        buffers_(buffers),
        flags_(flags)
    {
    }

    static bool do_perform(reactor_op* base)
    {
      send_op_base* o(static_cast<send_op_base*>(base));

      buffer_sequence_adapter<boost::asio::const_buffer,
          ConstBufferSequence> bufs(o->buffers_);

      for (;;)
      {
        // Send the data.
        boost::system::error_code ec;
        int bytes = socket_ops::send(o->socket_,
            bufs.buffers(), bufs.count(), o->flags_, ec);

        // Retry operation if interrupted by signal.
        if (ec == boost::asio::error::interrupted)
          continue;

        // Check if we need to run the operation again.
        if (ec == boost::asio::error::would_block
            || ec == boost::asio::error::try_again)
          return false;

        o->ec_ = ec;
        o->bytes_transferred_ = (bytes < 0 ? 0 : bytes);
        return true;
      }
    }

  private:
    socket_type socket_;
    ConstBufferSequence buffers_;
    socket_base::message_flags flags_;
  };

  template <typename ConstBufferSequence, typename Handler>
  class send_op : public send_op_base<ConstBufferSequence>
  {
  public:
    send_op(socket_type socket, const ConstBufferSequence& buffers,
        socket_base::message_flags flags, Handler handler)
      : send_op_base<ConstBufferSequence>(socket,
          buffers, flags, &send_op::do_complete),
        handler_(handler)
    {
    }

    static void do_complete(io_service_impl* owner, operation* base,
        boost::system::error_code /*ec*/, std::size_t /*bytes_transferred*/)
    {
      // Take ownership of the handler object.
      send_op* o(static_cast<send_op*>(base));
      typedef handler_alloc_traits<Handler, send_op> alloc_traits;
      handler_ptr<alloc_traits> ptr(o->handler_, o);

      // Make the upcall if required.
      if (owner)
      {
        // Make a copy of the handler so that the memory can be deallocated
        // before the upcall is made. Even if we're not about to make an
        // upcall, a sub-object of the handler may be the true owner of the
        // memory associated with the handler. Consequently, a local copy of
        // the handler is required to ensure that any owning sub-object remains
        // valid until after we have deallocated the memory here.
        detail::binder2<Handler, boost::system::error_code, std::size_t>
          handler(o->handler_, o->ec_, o->bytes_transferred_);
        ptr.reset();
        boost::asio::detail::fenced_block b;
        boost_asio_handler_invoke_helpers::invoke(handler, handler);
      }
    }

  private:
    Handler handler_;
  };

  // Start an asynchronous send. The data being sent must be valid for the
  // lifetime of the asynchronous operation.
  template <typename ConstBufferSequence, typename Handler>
  void async_send(implementation_type& impl, const ConstBufferSequence& buffers,
      socket_base::message_flags flags, Handler handler)
  {
    // Allocate and construct an operation to wrap the handler.
    typedef send_op<ConstBufferSequence, Handler> value_type;
    typedef handler_alloc_traits<Handler, value_type> alloc_traits;
    raw_handler_ptr<alloc_traits> raw_ptr(handler);
    handler_ptr<alloc_traits> ptr(raw_ptr,
        impl.socket_, buffers, flags, handler);

    start_op(impl, reactor::write_op, ptr.get(), true,
        (impl.protocol_.type() == SOCK_STREAM
          && buffer_sequence_adapter<boost::asio::const_buffer,
            ConstBufferSequence>::all_empty(buffers)));
    ptr.release();
  }

  // Start an asynchronous wait until data can be sent without blocking.
  template <typename Handler>
  void async_send(implementation_type& impl, const null_buffers&,
      socket_base::message_flags, Handler handler)
  {
    // Allocate and construct an operation to wrap the handler.
    typedef null_buffers_op<Handler> value_type;
    typedef handler_alloc_traits<Handler, value_type> alloc_traits;
    raw_handler_ptr<alloc_traits> raw_ptr(handler);
    handler_ptr<alloc_traits> ptr(raw_ptr, handler);

    start_op(impl, reactor::write_op, ptr.get(), false, false);
    ptr.release();
  }

=======
>>>>>>> 0f5629d4
  // Send a datagram to the specified endpoint. Returns the number of bytes
  // sent.
  template <typename ConstBufferSequence>
  size_t send_to(implementation_type& impl, const ConstBufferSequence& buffers,
      const endpoint_type& destination, socket_base::message_flags flags,
      boost::system::error_code& ec)
  {
<<<<<<< HEAD
    if (!is_open(impl))
    {
      ec = boost::asio::error::bad_descriptor;
      return 0;
    }

    buffer_sequence_adapter<boost::asio::const_buffer,
        ConstBufferSequence> bufs(buffers);

    // Send the data.
    for (;;)
    {
      // Try to complete the operation without blocking.
      int bytes_sent = socket_ops::sendto(impl.socket_, bufs.buffers(),
          bufs.count(), flags, destination.data(), destination.size(), ec);

      // Check if operation succeeded.
      if (bytes_sent >= 0)
        return bytes_sent;

      // Operation failed.
      if ((impl.flags_ & implementation_type::user_set_non_blocking)
          || (ec != boost::asio::error::would_block
            && ec != boost::asio::error::try_again))
        return 0;

      // Wait for socket to become ready.
      if (socket_ops::poll_write(impl.socket_, ec) < 0)
        return 0;
    }
=======
    buffer_sequence_adapter<boost::asio::const_buffer,
        ConstBufferSequence> bufs(buffers);

    return socket_ops::sync_sendto(impl.socket_, impl.state_,
        bufs.buffers(), bufs.count(), flags,
        destination.data(), destination.size(), ec);
>>>>>>> 0f5629d4
  }

  // Wait until data can be sent without blocking.
  size_t send_to(implementation_type& impl, const null_buffers&,
      const endpoint_type&, socket_base::message_flags,
      boost::system::error_code& ec)
  {
    // Wait for socket to become ready.
    socket_ops::poll_write(impl.socket_, ec);

    return 0;
  }

<<<<<<< HEAD
  template <typename ConstBufferSequence>
  class send_to_op_base : public reactor_op
  {
  public:
    send_to_op_base(socket_type socket, const ConstBufferSequence& buffers,
        const endpoint_type& endpoint, socket_base::message_flags flags,
        func_type complete_func)
      : reactor_op(&send_to_op_base::do_perform, complete_func),
        socket_(socket),
        buffers_(buffers),
        destination_(endpoint),
        flags_(flags)
    {
    }

    static bool do_perform(reactor_op* base)
    {
      send_to_op_base* o(static_cast<send_to_op_base*>(base));

      buffer_sequence_adapter<boost::asio::const_buffer,
          ConstBufferSequence> bufs(o->buffers_);

      for (;;)
      {
        // Send the data.
        boost::system::error_code ec;
        int bytes = socket_ops::sendto(o->socket_, bufs.buffers(), bufs.count(),
            o->flags_, o->destination_.data(), o->destination_.size(), ec);

        // Retry operation if interrupted by signal.
        if (ec == boost::asio::error::interrupted)
          continue;

        // Check if we need to run the operation again.
        if (ec == boost::asio::error::would_block
            || ec == boost::asio::error::try_again)
          return false;

        o->ec_ = ec;
        o->bytes_transferred_ = (bytes < 0 ? 0 : bytes);
        return true;
      }
    }

  private:
    socket_type socket_;
    ConstBufferSequence buffers_;
    endpoint_type destination_;
    socket_base::message_flags flags_;
  };

=======
  // Start an asynchronous send. The data being sent must be valid for the
  // lifetime of the asynchronous operation.
>>>>>>> 0f5629d4
  template <typename ConstBufferSequence, typename Handler>
  class send_to_op : public send_to_op_base<ConstBufferSequence>
  {
<<<<<<< HEAD
  public:
    send_to_op(socket_type socket, const ConstBufferSequence& buffers,
        const endpoint_type& endpoint, socket_base::message_flags flags,
        Handler handler)
      : send_to_op_base<ConstBufferSequence>(socket,
          buffers, endpoint, flags, &send_to_op::do_complete),
        handler_(handler)
    {
    }

    static void do_complete(io_service_impl* owner, operation* base,
        boost::system::error_code /*ec*/, std::size_t /*bytes_transferred*/)
    {
      // Take ownership of the handler object.
      send_to_op* o(static_cast<send_to_op*>(base));
      typedef handler_alloc_traits<Handler, send_to_op> alloc_traits;
      handler_ptr<alloc_traits> ptr(o->handler_, o);

      // Make the upcall if required.
      if (owner)
      {
        // Make a copy of the handler so that the memory can be deallocated
        // before the upcall is made. Even if we're not about to make an
        // upcall, a sub-object of the handler may be the true owner of the
        // memory associated with the handler. Consequently, a local copy of
        // the handler is required to ensure that any owning sub-object remains
        // valid until after we have deallocated the memory here.
        detail::binder2<Handler, boost::system::error_code, std::size_t>
          handler(o->handler_, o->ec_, o->bytes_transferred_);
        ptr.reset();
        boost::asio::detail::fenced_block b;
        boost_asio_handler_invoke_helpers::invoke(handler, handler);
      }
    }

  private:
    Handler handler_;
  };

  // Start an asynchronous send. The data being sent must be valid for the
  // lifetime of the asynchronous operation.
  template <typename ConstBufferSequence, typename Handler>
  void async_send_to(implementation_type& impl,
      const ConstBufferSequence& buffers,
      const endpoint_type& destination, socket_base::message_flags flags,
      Handler handler)
  {
    // Allocate and construct an operation to wrap the handler.
    typedef send_to_op<ConstBufferSequence, Handler> value_type;
    typedef handler_alloc_traits<Handler, value_type> alloc_traits;
    raw_handler_ptr<alloc_traits> raw_ptr(handler);
    handler_ptr<alloc_traits> ptr(raw_ptr, impl.socket_,
        buffers, destination, flags, handler);

    start_op(impl, reactor::write_op, ptr.get(), true, false);
    ptr.release();
=======
    // Allocate and construct an operation to wrap the handler.
    typedef reactive_socket_sendto_op<ConstBufferSequence,
        endpoint_type, Handler> op;
    typename op::ptr p = { boost::addressof(handler),
      boost_asio_handler_alloc_helpers::allocate(
        sizeof(op), handler), 0 };
    p.p = new (p.v) op(impl.socket_, buffers, destination, flags, handler);

    start_op(impl, reactor::write_op, p.p, true, false);
    p.v = p.p = 0;
>>>>>>> 0f5629d4
  }

  // Start an asynchronous wait until data can be sent without blocking.
  template <typename Handler>
  void async_send_to(implementation_type& impl, const null_buffers&,
      const endpoint_type&, socket_base::message_flags, Handler handler)
  {
    // Allocate and construct an operation to wrap the handler.
<<<<<<< HEAD
    typedef null_buffers_op<Handler> value_type;
    typedef handler_alloc_traits<Handler, value_type> alloc_traits;
    raw_handler_ptr<alloc_traits> raw_ptr(handler);
    handler_ptr<alloc_traits> ptr(raw_ptr, handler);

    start_op(impl, reactor::write_op, ptr.get(), false, false);
    ptr.release();
  }

  // Receive some data from the peer. Returns the number of bytes received.
  template <typename MutableBufferSequence>
  size_t receive(implementation_type& impl,
      const MutableBufferSequence& buffers,
      socket_base::message_flags flags, boost::system::error_code& ec)
  {
    if (!is_open(impl))
    {
      ec = boost::asio::error::bad_descriptor;
      return 0;
    }

    buffer_sequence_adapter<boost::asio::mutable_buffer,
        MutableBufferSequence> bufs(buffers);

    // A request to receive 0 bytes on a stream socket is a no-op.
    if (impl.protocol_.type() == SOCK_STREAM && bufs.all_empty())
    {
      ec = boost::system::error_code();
      return 0;
    }

    // Receive some data.
    for (;;)
    {
      // Try to complete the operation without blocking.
      int bytes_recvd = socket_ops::recv(impl.socket_,
          bufs.buffers(), bufs.count(), flags, ec);

      // Check if operation succeeded.
      if (bytes_recvd > 0)
        return bytes_recvd;

      // Check for EOF.
      if (bytes_recvd == 0 && impl.protocol_.type() == SOCK_STREAM)
      {
        ec = boost::asio::error::eof;
        return 0;
      }

      // Operation failed.
      if ((impl.flags_ & implementation_type::user_set_non_blocking)
          || (ec != boost::asio::error::would_block
            && ec != boost::asio::error::try_again))
        return 0;

      // Wait for socket to become ready.
      if (socket_ops::poll_read(impl.socket_, ec) < 0)
        return 0;
    }
  }

  // Wait until data can be received without blocking.
  size_t receive(implementation_type& impl, const null_buffers&,
      socket_base::message_flags, boost::system::error_code& ec)
  {
    if (!is_open(impl))
    {
      ec = boost::asio::error::bad_descriptor;
      return 0;
    }

    // Wait for socket to become ready.
    socket_ops::poll_read(impl.socket_, ec);

    return 0;
  }

  template <typename MutableBufferSequence>
  class receive_op_base : public reactor_op
  {
  public:
    receive_op_base(socket_type socket, int protocol_type,
        const MutableBufferSequence& buffers,
        socket_base::message_flags flags, func_type complete_func)
      : reactor_op(&receive_op_base::do_perform, complete_func),
        socket_(socket),
        protocol_type_(protocol_type),
        buffers_(buffers),
        flags_(flags)
    {
    }

    static bool do_perform(reactor_op* base)
    {
      receive_op_base* o(static_cast<receive_op_base*>(base));

      buffer_sequence_adapter<boost::asio::mutable_buffer,
          MutableBufferSequence> bufs(o->buffers_);

      for (;;)
      {
        // Receive some data.
        boost::system::error_code ec;
        int bytes = socket_ops::recv(o->socket_,
            bufs.buffers(), bufs.count(), o->flags_, ec);
        if (bytes == 0 && o->protocol_type_ == SOCK_STREAM)
          ec = boost::asio::error::eof;

        // Retry operation if interrupted by signal.
        if (ec == boost::asio::error::interrupted)
          continue;

        // Check if we need to run the operation again.
        if (ec == boost::asio::error::would_block
            || ec == boost::asio::error::try_again)
          return false;

        o->ec_ = ec;
        o->bytes_transferred_ = (bytes < 0 ? 0 : bytes);
        return true;
      }
    }

  private:
    socket_type socket_;
    int protocol_type_;
    MutableBufferSequence buffers_;
    socket_base::message_flags flags_;
  };

  template <typename MutableBufferSequence, typename Handler>
  class receive_op : public receive_op_base<MutableBufferSequence>
  {
  public:
    receive_op(socket_type socket, int protocol_type,
        const MutableBufferSequence& buffers,
        socket_base::message_flags flags, Handler handler)
      : receive_op_base<MutableBufferSequence>(socket,
          protocol_type, buffers, flags, &receive_op::do_complete),
        handler_(handler)
    {
    }

    static void do_complete(io_service_impl* owner, operation* base,
        boost::system::error_code /*ec*/, std::size_t /*bytes_transferred*/)
    {
      // Take ownership of the handler object.
      receive_op* o(static_cast<receive_op*>(base));
      typedef handler_alloc_traits<Handler, receive_op> alloc_traits;
      handler_ptr<alloc_traits> ptr(o->handler_, o);

      // Make the upcall if required.
      if (owner)
      {
        // Make a copy of the handler so that the memory can be deallocated
        // before the upcall is made. Even if we're not about to make an
        // upcall, a sub-object of the handler may be the true owner of the
        // memory associated with the handler. Consequently, a local copy of
        // the handler is required to ensure that any owning sub-object remains
        // valid until after we have deallocated the memory here.
        detail::binder2<Handler, boost::system::error_code, std::size_t>
          handler(o->handler_, o->ec_, o->bytes_transferred_);
        ptr.reset();
        boost::asio::detail::fenced_block b;
        boost_asio_handler_invoke_helpers::invoke(handler, handler);
      }
    }

  private:
    Handler handler_;
  };

  // Start an asynchronous receive. The buffer for the data being received
  // must be valid for the lifetime of the asynchronous operation.
  template <typename MutableBufferSequence, typename Handler>
  void async_receive(implementation_type& impl,
      const MutableBufferSequence& buffers,
      socket_base::message_flags flags, Handler handler)
  {
    // Allocate and construct an operation to wrap the handler.
    typedef receive_op<MutableBufferSequence, Handler> value_type;
    typedef handler_alloc_traits<Handler, value_type> alloc_traits;
    raw_handler_ptr<alloc_traits> raw_ptr(handler);
    int protocol_type = impl.protocol_.type();
    handler_ptr<alloc_traits> ptr(raw_ptr, impl.socket_,
        protocol_type, buffers, flags, handler);

    start_op(impl,
        (flags & socket_base::message_out_of_band)
          ? reactor::except_op : reactor::read_op,
        ptr.get(), (flags & socket_base::message_out_of_band) == 0,
        (impl.protocol_.type() == SOCK_STREAM
          && buffer_sequence_adapter<boost::asio::mutable_buffer,
            MutableBufferSequence>::all_empty(buffers)));
    ptr.release();
  }

  // Wait until data can be received without blocking.
  template <typename Handler>
  void async_receive(implementation_type& impl, const null_buffers&,
      socket_base::message_flags flags, Handler handler)
  {
    // Allocate and construct an operation to wrap the handler.
    typedef null_buffers_op<Handler> value_type;
    typedef handler_alloc_traits<Handler, value_type> alloc_traits;
    raw_handler_ptr<alloc_traits> raw_ptr(handler);
    handler_ptr<alloc_traits> ptr(raw_ptr, handler);

    start_op(impl,
        (flags & socket_base::message_out_of_band)
          ? reactor::except_op : reactor::read_op,
        ptr.get(), false, false);
    ptr.release();
=======
    typedef reactive_null_buffers_op<Handler> op;
    typename op::ptr p = { boost::addressof(handler),
      boost_asio_handler_alloc_helpers::allocate(
        sizeof(op), handler), 0 };
    p.p = new (p.v) op(handler);

    start_op(impl, reactor::write_op, p.p, false, false);
    p.v = p.p = 0;
>>>>>>> 0f5629d4
  }

  // Receive a datagram with the endpoint of the sender. Returns the number of
  // bytes received.
  template <typename MutableBufferSequence>
  size_t receive_from(implementation_type& impl,
      const MutableBufferSequence& buffers,
      endpoint_type& sender_endpoint, socket_base::message_flags flags,
      boost::system::error_code& ec)
  {
    buffer_sequence_adapter<boost::asio::mutable_buffer,
        MutableBufferSequence> bufs(buffers);

<<<<<<< HEAD
    buffer_sequence_adapter<boost::asio::mutable_buffer,
        MutableBufferSequence> bufs(buffers);

    // Receive some data.
    for (;;)
    {
      // Try to complete the operation without blocking.
      std::size_t addr_len = sender_endpoint.capacity();
      int bytes_recvd = socket_ops::recvfrom(impl.socket_, bufs.buffers(),
          bufs.count(), flags, sender_endpoint.data(), &addr_len, ec);
=======
    std::size_t addr_len = sender_endpoint.capacity();
    std::size_t bytes_recvd = socket_ops::sync_recvfrom(
        impl.socket_, impl.state_, bufs.buffers(), bufs.count(),
        flags, sender_endpoint.data(), &addr_len, ec);
>>>>>>> 0f5629d4

    if (!ec)
      sender_endpoint.resize(addr_len);

    return bytes_recvd;
  }

  // Wait until data can be received without blocking.
  size_t receive_from(implementation_type& impl, const null_buffers&,
      endpoint_type& sender_endpoint, socket_base::message_flags,
      boost::system::error_code& ec)
  {
    // Wait for socket to become ready.
    socket_ops::poll_read(impl.socket_, ec);

    // Reset endpoint since it can be given no sensible value at this time.
    sender_endpoint = endpoint_type();

    return 0;
  }

<<<<<<< HEAD
  template <typename MutableBufferSequence>
  class receive_from_op_base : public reactor_op
  {
  public:
    receive_from_op_base(socket_type socket, int protocol_type,
        const MutableBufferSequence& buffers, endpoint_type& endpoint,
        socket_base::message_flags flags, func_type complete_func)
      : reactor_op(&receive_from_op_base::do_perform, complete_func),
        socket_(socket),
        protocol_type_(protocol_type),
        buffers_(buffers),
        sender_endpoint_(endpoint),
        flags_(flags)
    {
    }

    static bool do_perform(reactor_op* base)
    {
      receive_from_op_base* o(static_cast<receive_from_op_base*>(base));

      buffer_sequence_adapter<boost::asio::mutable_buffer,
          MutableBufferSequence> bufs(o->buffers_);

      for (;;)
      {
        // Receive some data.
        boost::system::error_code ec;
        std::size_t addr_len = o->sender_endpoint_.capacity();
        int bytes = socket_ops::recvfrom(o->socket_, bufs.buffers(),
            bufs.count(), o->flags_, o->sender_endpoint_.data(), &addr_len, ec);
        if (bytes == 0 && o->protocol_type_ == SOCK_STREAM)
          ec = boost::asio::error::eof;

        // Retry operation if interrupted by signal.
        if (ec == boost::asio::error::interrupted)
          continue;

        // Check if we need to run the operation again.
        if (ec == boost::asio::error::would_block
            || ec == boost::asio::error::try_again)
          return false;

        o->sender_endpoint_.resize(addr_len);
        o->ec_ = ec;
        o->bytes_transferred_ = (bytes < 0 ? 0 : bytes);
        return true;
      }
    }

  private:
    socket_type socket_;
    int protocol_type_;
    MutableBufferSequence buffers_;
    endpoint_type& sender_endpoint_;
    socket_base::message_flags flags_;
  };

=======
  // Start an asynchronous receive. The buffer for the data being received and
  // the sender_endpoint object must both be valid for the lifetime of the
  // asynchronous operation.
>>>>>>> 0f5629d4
  template <typename MutableBufferSequence, typename Handler>
  class receive_from_op : public receive_from_op_base<MutableBufferSequence>
  {
<<<<<<< HEAD
  public:
    receive_from_op(socket_type socket, int protocol_type,
        const MutableBufferSequence& buffers, endpoint_type& endpoint,
        socket_base::message_flags flags, Handler handler)
      : receive_from_op_base<MutableBufferSequence>(socket, protocol_type,
          buffers, endpoint, flags, &receive_from_op::do_complete),
        handler_(handler)
    {
    }

    static void do_complete(io_service_impl* owner, operation* base,
        boost::system::error_code /*ec*/, std::size_t /*bytes_transferred*/)
    {
      // Take ownership of the handler object.
      receive_from_op* o(static_cast<receive_from_op*>(base));
      typedef handler_alloc_traits<Handler, receive_from_op> alloc_traits;
      handler_ptr<alloc_traits> ptr(o->handler_, o);

      // Make the upcall if required.
      if (owner)
      {
        // Make a copy of the handler so that the memory can be deallocated
        // before the upcall is made. Even if we're not about to make an
        // upcall, a sub-object of the handler may be the true owner of the
        // memory associated with the handler. Consequently, a local copy of
        // the handler is required to ensure that any owning sub-object remains
        // valid until after we have deallocated the memory here.
        detail::binder2<Handler, boost::system::error_code, std::size_t>
          handler(o->handler_, o->ec_, o->bytes_transferred_);
        ptr.reset();
        boost::asio::detail::fenced_block b;
        boost_asio_handler_invoke_helpers::invoke(handler, handler);
      }
    }

  private:
    Handler handler_;
  };

  // Start an asynchronous receive. The buffer for the data being received and
  // the sender_endpoint object must both be valid for the lifetime of the
  // asynchronous operation.
  template <typename MutableBufferSequence, typename Handler>
  void async_receive_from(implementation_type& impl,
      const MutableBufferSequence& buffers, endpoint_type& sender_endpoint,
      socket_base::message_flags flags, Handler handler)
  {
    // Allocate and construct an operation to wrap the handler.
    typedef receive_from_op<MutableBufferSequence, Handler> value_type;
    typedef handler_alloc_traits<Handler, value_type> alloc_traits;
    raw_handler_ptr<alloc_traits> raw_ptr(handler);
    int protocol_type = impl.protocol_.type();
    handler_ptr<alloc_traits> ptr(raw_ptr, impl.socket_,
        protocol_type, buffers, sender_endpoint, flags, handler);
=======
    // Allocate and construct an operation to wrap the handler.
    typedef reactive_socket_recvfrom_op<MutableBufferSequence,
        endpoint_type, Handler> op;
    typename op::ptr p = { boost::addressof(handler),
      boost_asio_handler_alloc_helpers::allocate(
        sizeof(op), handler), 0 };
    int protocol_type = impl.protocol_.type();
    p.p = new (p.v) op(impl.socket_, protocol_type,
        buffers, sender_endpoint, flags, handler);
>>>>>>> 0f5629d4

    start_op(impl,
        (flags & socket_base::message_out_of_band)
          ? reactor::except_op : reactor::read_op,
<<<<<<< HEAD
        ptr.get(), true, false);
    ptr.release();
=======
        p.p, true, false);
    p.v = p.p = 0;
>>>>>>> 0f5629d4
  }

  // Wait until data can be received without blocking.
  template <typename Handler>
  void async_receive_from(implementation_type& impl,
      const null_buffers&, endpoint_type& sender_endpoint,
      socket_base::message_flags flags, Handler handler)
  {
    // Allocate and construct an operation to wrap the handler.
<<<<<<< HEAD
    typedef null_buffers_op<Handler> value_type;
    typedef handler_alloc_traits<Handler, value_type> alloc_traits;
    raw_handler_ptr<alloc_traits> raw_ptr(handler);
    handler_ptr<alloc_traits> ptr(raw_ptr, handler);
=======
    typedef reactive_null_buffers_op<Handler> op;
    typename op::ptr p = { boost::addressof(handler),
      boost_asio_handler_alloc_helpers::allocate(
        sizeof(op), handler), 0 };
    p.p = new (p.v) op(handler);
>>>>>>> 0f5629d4

    // Reset endpoint since it can be given no sensible value at this time.
    sender_endpoint = endpoint_type();

    start_op(impl,
        (flags & socket_base::message_out_of_band)
          ? reactor::except_op : reactor::read_op,
<<<<<<< HEAD
        ptr.get(), false, false);
    ptr.release();
=======
        p.p, false, false);
    p.v = p.p = 0;
>>>>>>> 0f5629d4
  }

  // Accept a new connection.
  template <typename Socket>
  boost::system::error_code accept(implementation_type& impl,
      Socket& peer, endpoint_type* peer_endpoint, boost::system::error_code& ec)
  {
    // We cannot accept a socket that is already open.
    if (peer.is_open())
    {
      ec = boost::asio::error::already_open;
      return ec;
    }

<<<<<<< HEAD
    // Accept a socket.
    for (;;)
    {
      // Try to complete the operation without blocking.
      socket_holder new_socket;
      std::size_t addr_len = 0;
      if (peer_endpoint)
      {
        addr_len = peer_endpoint->capacity();
        new_socket.reset(socket_ops::accept(impl.socket_,
              peer_endpoint->data(), &addr_len, ec));
      }
      else
      {
        new_socket.reset(socket_ops::accept(impl.socket_, 0, 0, ec));
      }

      // Check if operation succeeded.
      if (new_socket.get() >= 0)
      {
        if (peer_endpoint)
          peer_endpoint->resize(addr_len);
        peer.assign(impl.protocol_, new_socket.get(), ec);
        if (!ec)
          new_socket.release();
        return ec;
      }

      // Operation failed.
      if (ec == boost::asio::error::would_block
          || ec == boost::asio::error::try_again)
      {
        if (impl.flags_ & implementation_type::user_set_non_blocking)
          return ec;
        // Fall through to retry operation.
      }
      else if (ec == boost::asio::error::connection_aborted)
      {
        if (impl.flags_ & implementation_type::enable_connection_aborted)
          return ec;
        // Fall through to retry operation.
      }
#if defined(EPROTO)
      else if (ec.value() == EPROTO)
      {
        if (impl.flags_ & implementation_type::enable_connection_aborted)
          return ec;
        // Fall through to retry operation.
      }
#endif // defined(EPROTO)
      else
        return ec;

      // Wait for socket to become ready.
      if (socket_ops::poll_read(impl.socket_, ec) < 0)
        return ec;
    }
  }

  template <typename Socket>
  class accept_op_base : public reactor_op
  {
  public:
    accept_op_base(socket_type socket, Socket& peer,
        const protocol_type& protocol, endpoint_type* peer_endpoint,
        bool enable_connection_aborted, func_type complete_func)
      : reactor_op(&accept_op_base::do_perform, complete_func),
        socket_(socket),
        peer_(peer),
        protocol_(protocol),
        peer_endpoint_(peer_endpoint),
        enable_connection_aborted_(enable_connection_aborted)
    {
    }

    static bool do_perform(reactor_op* base)
    {
      accept_op_base* o(static_cast<accept_op_base*>(base));

      for (;;)
      {
        // Accept the waiting connection.
        boost::system::error_code ec;
        socket_holder new_socket;
        std::size_t addr_len = 0;
        std::size_t* addr_len_p = 0;
        socket_addr_type* addr = 0;
        if (o->peer_endpoint_)
        {
          addr_len = o->peer_endpoint_->capacity();
          addr_len_p = &addr_len;
          addr = o->peer_endpoint_->data();
        }
        new_socket.reset(socket_ops::accept(o->socket_, addr, addr_len_p, ec));

        // Retry operation if interrupted by signal.
        if (ec == boost::asio::error::interrupted)
          continue;

        // Check if we need to run the operation again.
        if (ec == boost::asio::error::would_block
            || ec == boost::asio::error::try_again)
          return false;
        if (ec == boost::asio::error::connection_aborted
            && !o->enable_connection_aborted_)
          return false;
#if defined(EPROTO)
        if (ec.value() == EPROTO && !o->enable_connection_aborted_)
          return false;
#endif // defined(EPROTO)

        // Transfer ownership of the new socket to the peer object.
        if (!ec)
        {
          if (o->peer_endpoint_)
            o->peer_endpoint_->resize(addr_len);
          o->peer_.assign(o->protocol_, new_socket.get(), ec);
          if (!ec)
            new_socket.release();
        }

        o->ec_ = ec;
        return true;
      }
    }

  private:
    socket_type socket_;
    Socket& peer_;
    protocol_type protocol_;
    endpoint_type* peer_endpoint_;
    bool enable_connection_aborted_;
  };
=======
    std::size_t addr_len = peer_endpoint ? peer_endpoint->capacity() : 0;
    socket_holder new_socket(socket_ops::sync_accept(impl.socket_,
          impl.state_, peer_endpoint ? peer_endpoint->data() : 0,
          peer_endpoint ? &addr_len : 0, ec));

    // On success, assign new connection to peer socket object.
    if (new_socket.get() >= 0)
    {
      if (peer_endpoint)
        peer_endpoint->resize(addr_len);
      if (!peer.assign(impl.protocol_, new_socket.get(), ec))
        new_socket.release();
    }

    return ec;
  }
>>>>>>> 0f5629d4

  template <typename Socket, typename Handler>
  class accept_op : public accept_op_base<Socket>
  {
<<<<<<< HEAD
  public:
    accept_op(socket_type socket, Socket& peer, const protocol_type& protocol,
        endpoint_type* peer_endpoint, bool enable_connection_aborted,
        Handler handler)
      : accept_op_base<Socket>(socket, peer, protocol, peer_endpoint,
          enable_connection_aborted, &accept_op::do_complete),
        handler_(handler)
    {
    }

    static void do_complete(io_service_impl* owner, operation* base,
        boost::system::error_code /*ec*/, std::size_t /*bytes_transferred*/)
    {
      // Take ownership of the handler object.
      accept_op* o(static_cast<accept_op*>(base));
      typedef handler_alloc_traits<Handler, accept_op> alloc_traits;
      handler_ptr<alloc_traits> ptr(o->handler_, o);

      // Make the upcall if required.
      if (owner)
      {
        // Make a copy of the handler so that the memory can be deallocated
        // before the upcall is made. Even if we're not about to make an
        // upcall, a sub-object of the handler may be the true owner of the
        // memory associated with the handler. Consequently, a local copy of
        // the handler is required to ensure that any owning sub-object remains
        // valid until after we have deallocated the memory here.
        detail::binder1<Handler, boost::system::error_code>
          handler(o->handler_, o->ec_);
        ptr.reset();
        boost::asio::detail::fenced_block b;
        boost_asio_handler_invoke_helpers::invoke(handler, handler);
      }
    }

  private:
    Handler handler_;
  };

  // Start an asynchronous accept. The peer and peer_endpoint objects
  // must be valid until the accept's handler is invoked.
  template <typename Socket, typename Handler>
  void async_accept(implementation_type& impl, Socket& peer,
      endpoint_type* peer_endpoint, Handler handler)
  {
    // Allocate and construct an operation to wrap the handler.
    typedef accept_op<Socket, Handler> value_type;
    typedef handler_alloc_traits<Handler, value_type> alloc_traits;
    raw_handler_ptr<alloc_traits> raw_ptr(handler);
    bool enable_connection_aborted =
      (impl.flags_ & implementation_type::enable_connection_aborted) != 0;
    handler_ptr<alloc_traits> ptr(raw_ptr, impl.socket_, peer,
        impl.protocol_, peer_endpoint, enable_connection_aborted, handler);

    start_accept_op(impl, ptr.get(), peer.is_open());
    ptr.release();
=======
    // Allocate and construct an operation to wrap the handler.
    typedef reactive_socket_accept_op<Socket, Protocol, Handler> op;
    typename op::ptr p = { boost::addressof(handler),
      boost_asio_handler_alloc_helpers::allocate(
        sizeof(op), handler), 0 };
    p.p = new (p.v) op(impl.socket_, impl.state_, peer,
        impl.protocol_, peer_endpoint, handler);

    start_accept_op(impl, p.p, peer.is_open());
    p.v = p.p = 0;
>>>>>>> 0f5629d4
  }

  // Connect the socket to the specified endpoint.
  boost::system::error_code connect(implementation_type& impl,
      const endpoint_type& peer_endpoint, boost::system::error_code& ec)
  {
    socket_ops::sync_connect(impl.socket_,
        peer_endpoint.data(), peer_endpoint.size(), ec);
    return ec;
  }

<<<<<<< HEAD
  class connect_op_base : public reactor_op
  {
  public:
    connect_op_base(socket_type socket, func_type complete_func)
      : reactor_op(&connect_op_base::do_perform, complete_func),
        socket_(socket)
    {
    }

    static bool do_perform(reactor_op* base)
    {
      connect_op_base* o(static_cast<connect_op_base*>(base));

      // Get the error code from the connect operation.
      int connect_error = 0;
      size_t connect_error_len = sizeof(connect_error);
      if (socket_ops::getsockopt(o->socket_, SOL_SOCKET, SO_ERROR,
            &connect_error, &connect_error_len, o->ec_) == socket_error_retval)
        return true;

      // The connection failed so the handler will be posted with an error code.
      if (connect_error)
      {
        o->ec_ = boost::system::error_code(connect_error,
            boost::asio::error::get_system_category());
      }

      return true;
    }

  private:
    socket_type socket_;
  };

  template <typename Handler>
  class connect_op : public connect_op_base
  {
  public:
    connect_op(socket_type socket, Handler handler)
      : connect_op_base(socket, &connect_op::do_complete),
        handler_(handler)
    {
    }

    static void do_complete(io_service_impl* owner, operation* base,
        boost::system::error_code /*ec*/, std::size_t /*bytes_transferred*/)
    {
      // Take ownership of the handler object.
      connect_op* o(static_cast<connect_op*>(base));
      typedef handler_alloc_traits<Handler, connect_op> alloc_traits;
      handler_ptr<alloc_traits> ptr(o->handler_, o);

      // Make the upcall if required.
      if (owner)
      {
        // Make a copy of the handler so that the memory can be deallocated
        // before the upcall is made. Even if we're not about to make an
        // upcall, a sub-object of the handler may be the true owner of the
        // memory associated with the handler. Consequently, a local copy of
        // the handler is required to ensure that any owning sub-object remains
        // valid until after we have deallocated the memory here.
        detail::binder1<Handler, boost::system::error_code>
          handler(o->handler_, o->ec_);
        ptr.reset();
        boost::asio::detail::fenced_block b;
        boost_asio_handler_invoke_helpers::invoke(handler, handler);
      }
    }

  private:
    Handler handler_;
  };

=======
>>>>>>> 0f5629d4
  // Start an asynchronous connect.
  template <typename Handler>
  void async_connect(implementation_type& impl,
      const endpoint_type& peer_endpoint, Handler handler)
  {
    // Allocate and construct an operation to wrap the handler.
<<<<<<< HEAD
    typedef connect_op<Handler> value_type;
    typedef handler_alloc_traits<Handler, value_type> alloc_traits;
    raw_handler_ptr<alloc_traits> raw_ptr(handler);
    handler_ptr<alloc_traits> ptr(raw_ptr, impl.socket_, handler);

    start_connect_op(impl, ptr.get(), peer_endpoint);
    ptr.release();
  }

private:
  // Start the asynchronous read or write operation.
  void start_op(implementation_type& impl, int op_type,
      reactor_op* op, bool non_blocking, bool noop)
  {
    if (!noop)
    {
      if (is_open(impl))
      {
        if (!non_blocking || is_non_blocking(impl)
            || set_non_blocking(impl, op->ec_))
        {
          reactor_.start_op(op_type, impl.socket_,
              impl.reactor_data_, op, non_blocking);
          return;
        }
      }
      else
        op->ec_ = boost::asio::error::bad_descriptor;
    }

    io_service_impl_.post_immediate_completion(op);
  }

  // Start the asynchronous accept operation.
  void start_accept_op(implementation_type& impl,
      reactor_op* op, bool peer_is_open)
  {
    if (!peer_is_open)
      start_op(impl, reactor::read_op, op, true, false);
    else
    {
      op->ec_ = boost::asio::error::already_open;
      io_service_impl_.post_immediate_completion(op);
    }
  }

  // Start the asynchronous connect operation.
  void start_connect_op(implementation_type& impl,
      reactor_op* op, const endpoint_type& peer_endpoint)
  {
    if (is_open(impl))
    {
      if (is_non_blocking(impl) || set_non_blocking(impl, op->ec_))
      {
        if (socket_ops::connect(impl.socket_, peer_endpoint.data(),
              peer_endpoint.size(), op->ec_) != 0)
        {
          if (op->ec_ == boost::asio::error::in_progress
              || op->ec_ == boost::asio::error::would_block)
          {
            op->ec_ = boost::system::error_code();
            reactor_.start_op(reactor::connect_op,
                impl.socket_, impl.reactor_data_, op, false);
            return;
          }
        }
      }
    }
    else
      op->ec_ = boost::asio::error::bad_descriptor;

    io_service_impl_.post_immediate_completion(op);
  }

  // Determine whether the socket has been set non-blocking.
  bool is_non_blocking(implementation_type& impl) const
  {
    return (impl.flags_ & implementation_type::non_blocking);
  }

  // Set the internal non-blocking flag.
  bool set_non_blocking(implementation_type& impl,
      boost::system::error_code& ec)
  {
    ioctl_arg_type non_blocking = 1;
    if (socket_ops::ioctl(impl.socket_, FIONBIO, &non_blocking, ec))
      return false;
    impl.flags_ |= implementation_type::internal_non_blocking;
    return true;
  }

  // The io_service implementation used to post completions.
  io_service_impl& io_service_impl_;

  // The selector that performs event demultiplexing for the service.
  reactor& reactor_;
=======
    typedef reactive_socket_connect_op<Handler> op;
    typename op::ptr p = { boost::addressof(handler),
      boost_asio_handler_alloc_helpers::allocate(
        sizeof(op), handler), 0 };
    p.p = new (p.v) op(impl.socket_, handler);

    start_connect_op(impl, p.p, peer_endpoint.data(), peer_endpoint.size());
    p.v = p.p = 0;
  }
>>>>>>> 0f5629d4
};

} // namespace detail
} // namespace asio
} // namespace boost

#include <boost/asio/detail/pop_options.hpp>

#endif // !defined(BOOST_ASIO_HAS_IOCP)

#endif // BOOST_ASIO_DETAIL_REACTIVE_SOCKET_SERVICE_HPP<|MERGE_RESOLUTION|>--- conflicted
+++ resolved
@@ -17,23 +17,13 @@
 
 #include <boost/asio/detail/config.hpp>
 
-<<<<<<< HEAD
-=======
 #if !defined(BOOST_ASIO_HAS_IOCP)
 
 #include <boost/utility/addressof.hpp>
->>>>>>> 0f5629d4
 #include <boost/asio/buffer.hpp>
 #include <boost/asio/error.hpp>
 #include <boost/asio/io_service.hpp>
 #include <boost/asio/socket_base.hpp>
-<<<<<<< HEAD
-#include <boost/asio/detail/bind_handler.hpp>
-#include <boost/asio/detail/buffer_sequence_adapter.hpp>
-#include <boost/asio/detail/fenced_block.hpp>
-#include <boost/asio/detail/noncopyable.hpp>
-#include <boost/asio/detail/null_buffers_op.hpp>
-=======
 #include <boost/asio/detail/buffer_sequence_adapter.hpp>
 #include <boost/asio/detail/noncopyable.hpp>
 #include <boost/asio/detail/reactive_null_buffers_op.hpp>
@@ -42,7 +32,6 @@
 #include <boost/asio/detail/reactive_socket_recvfrom_op.hpp>
 #include <boost/asio/detail/reactive_socket_sendto_op.hpp>
 #include <boost/asio/detail/reactive_socket_service_base.hpp>
->>>>>>> 0f5629d4
 #include <boost/asio/detail/reactor.hpp>
 #include <boost/asio/detail/reactor_op.hpp>
 #include <boost/asio/detail/socket_holder.hpp>
@@ -56,12 +45,8 @@
 namespace detail {
 
 template <typename Protocol>
-<<<<<<< HEAD
-class reactive_socket_service
-=======
 class reactive_socket_service :
   public reactive_socket_service_base
->>>>>>> 0f5629d4
 {
 public:
   // The protocol type.
@@ -83,61 +68,13 @@
     {
     }
 
-<<<<<<< HEAD
-  private:
-    // Only this service will have access to the internal values.
-    friend class reactive_socket_service<Protocol>;
-
-    // The native socket representation.
-    socket_type socket_;
-
-    enum
-    {
-      // The user wants a non-blocking socket.
-      user_set_non_blocking = 1,
-
-      // The implementation wants a non-blocking socket (in order to be able to
-      // perform asynchronous read and write operations).
-      internal_non_blocking = 2,
-
-      // Helper "flag" used to determine whether the socket is non-blocking.
-      non_blocking = user_set_non_blocking | internal_non_blocking,
-
-      // User wants connection_aborted errors, which are disabled by default.
-      enable_connection_aborted = 4,
-
-      // The user set the linger option. Needs to be checked when closing.
-      user_set_linger = 8
-    };
-
-    // Flags indicating the current state of the socket.
-    unsigned char flags_;
-
     // The protocol associated with the socket.
     protocol_type protocol_;
-
-    // Per-descriptor data used by the reactor.
-    reactor::per_descriptor_data reactor_data_;
-=======
-    // The protocol associated with the socket.
-    protocol_type protocol_;
->>>>>>> 0f5629d4
   };
 
   // Constructor.
   reactive_socket_service(boost::asio::io_service& io_service)
-<<<<<<< HEAD
-    : io_service_impl_(use_service<io_service_impl>(io_service)),
-      reactor_(use_service<reactor>(io_service))
-  {
-    reactor_.init_task();
-  }
-
-  // Destroy all user-defined handler objects owned by the service.
-  void shutdown_service()
-=======
     : reactive_socket_service_base(io_service)
->>>>>>> 0f5629d4
   {
   }
 
@@ -191,87 +128,12 @@
   boost::system::error_code get_option(const implementation_type& impl,
       Option& option, boost::system::error_code& ec) const
   {
-<<<<<<< HEAD
-    if (!is_open(impl))
-    {
-      ec = boost::asio::error::bad_descriptor;
-      return ec;
-    }
-
-    if (option.level(impl.protocol_) == custom_socket_option_level
-        && option.name(impl.protocol_) == enable_connection_aborted_option)
-    {
-      if (option.size(impl.protocol_) != sizeof(int))
-      {
-        ec = boost::asio::error::invalid_argument;
-      }
-      else
-      {
-        int* target = reinterpret_cast<int*>(option.data(impl.protocol_));
-        if (impl.flags_ & implementation_type::enable_connection_aborted)
-          *target = 1;
-        else
-          *target = 0;
-        option.resize(impl.protocol_, sizeof(int));
-        ec = boost::system::error_code();
-      }
-      return ec;
-    }
-    else
-    {
-      size_t size = option.size(impl.protocol_);
-      socket_ops::getsockopt(impl.socket_,
-          option.level(impl.protocol_), option.name(impl.protocol_),
-          option.data(impl.protocol_), &size, ec);
-      if (!ec)
-        option.resize(impl.protocol_, size);
-      return ec;
-    }
-  }
-
-  // Perform an IO control command on the socket.
-  template <typename IO_Control_Command>
-  boost::system::error_code io_control(implementation_type& impl,
-      IO_Control_Command& command, boost::system::error_code& ec)
-  {
-    if (!is_open(impl))
-    {
-      ec = boost::asio::error::bad_descriptor;
-      return ec;
-    }
-
-    socket_ops::ioctl(impl.socket_, command.name(),
-        static_cast<ioctl_arg_type*>(command.data()), ec);
-
-    // When updating the non-blocking mode we always perform the ioctl
-    // syscall, even if the flags would otherwise indicate that the socket is
-    // already in the correct state. This ensures that the underlying socket
-    // is put into the state that has been requested by the user. If the ioctl
-    // syscall was successful then we need to update the flags to match.
-    if (!ec && command.name() == static_cast<int>(FIONBIO))
-    {
-      if (*static_cast<ioctl_arg_type*>(command.data()))
-      {
-        impl.flags_ |= implementation_type::user_set_non_blocking;
-      }
-      else
-      {
-        // Clearing the non-blocking mode always overrides any internally-set
-        // non-blocking flag. Any subsequent asynchronous operations will need
-        // to re-enable non-blocking I/O.
-        impl.flags_ &= ~(implementation_type::user_set_non_blocking
-            | implementation_type::internal_non_blocking);
-      }
-    }
-
-=======
     std::size_t size = option.size(impl.protocol_);
     socket_ops::getsockopt(impl.socket_, impl.state_,
         option.level(impl.protocol_), option.name(impl.protocol_),
         option.data(impl.protocol_), &size, ec);
     if (!ec)
       option.resize(impl.protocol_, size);
->>>>>>> 0f5629d4
     return ec;
   }
 
@@ -300,207 +162,6 @@
     return endpoint;
   }
 
-<<<<<<< HEAD
-  /// Disable sends or receives on the socket.
-  boost::system::error_code shutdown(implementation_type& impl,
-      socket_base::shutdown_type what, boost::system::error_code& ec)
-  {
-    if (!is_open(impl))
-    {
-      ec = boost::asio::error::bad_descriptor;
-      return ec;
-    }
-
-    socket_ops::shutdown(impl.socket_, what, ec);
-    return ec;
-  }
-
-  // Send the given data to the peer.
-  template <typename ConstBufferSequence>
-  size_t send(implementation_type& impl, const ConstBufferSequence& buffers,
-      socket_base::message_flags flags, boost::system::error_code& ec)
-  {
-    if (!is_open(impl))
-    {
-      ec = boost::asio::error::bad_descriptor;
-      return 0;
-    }
-
-    buffer_sequence_adapter<boost::asio::const_buffer,
-        ConstBufferSequence> bufs(buffers);
-
-    // A request to receive 0 bytes on a stream socket is a no-op.
-    if (impl.protocol_.type() == SOCK_STREAM && bufs.all_empty())
-    {
-      ec = boost::system::error_code();
-      return 0;
-    }
-
-    // Send the data.
-    for (;;)
-    {
-      // Try to complete the operation without blocking.
-      int bytes_sent = socket_ops::send(impl.socket_,
-          bufs.buffers(), bufs.count(), flags, ec);
-
-      // Check if operation succeeded.
-      if (bytes_sent >= 0)
-        return bytes_sent;
-
-      // Operation failed.
-      if ((impl.flags_ & implementation_type::user_set_non_blocking)
-          || (ec != boost::asio::error::would_block
-            && ec != boost::asio::error::try_again))
-        return 0;
-
-      // Wait for socket to become ready.
-      if (socket_ops::poll_write(impl.socket_, ec) < 0)
-        return 0;
-    }
-  }
-
-  // Wait until data can be sent without blocking.
-  size_t send(implementation_type& impl, const null_buffers&,
-      socket_base::message_flags, boost::system::error_code& ec)
-  {
-    if (!is_open(impl))
-    {
-      ec = boost::asio::error::bad_descriptor;
-      return 0;
-    }
-
-    // Wait for socket to become ready.
-    socket_ops::poll_write(impl.socket_, ec);
-
-    return 0;
-  }
-
-  template <typename ConstBufferSequence>
-  class send_op_base : public reactor_op
-  {
-  public:
-    send_op_base(socket_type socket, const ConstBufferSequence& buffers,
-        socket_base::message_flags flags, func_type complete_func)
-      : reactor_op(&send_op_base::do_perform, complete_func),
-        socket_(socket),
-        buffers_(buffers),
-        flags_(flags)
-    {
-    }
-
-    static bool do_perform(reactor_op* base)
-    {
-      send_op_base* o(static_cast<send_op_base*>(base));
-
-      buffer_sequence_adapter<boost::asio::const_buffer,
-          ConstBufferSequence> bufs(o->buffers_);
-
-      for (;;)
-      {
-        // Send the data.
-        boost::system::error_code ec;
-        int bytes = socket_ops::send(o->socket_,
-            bufs.buffers(), bufs.count(), o->flags_, ec);
-
-        // Retry operation if interrupted by signal.
-        if (ec == boost::asio::error::interrupted)
-          continue;
-
-        // Check if we need to run the operation again.
-        if (ec == boost::asio::error::would_block
-            || ec == boost::asio::error::try_again)
-          return false;
-
-        o->ec_ = ec;
-        o->bytes_transferred_ = (bytes < 0 ? 0 : bytes);
-        return true;
-      }
-    }
-
-  private:
-    socket_type socket_;
-    ConstBufferSequence buffers_;
-    socket_base::message_flags flags_;
-  };
-
-  template <typename ConstBufferSequence, typename Handler>
-  class send_op : public send_op_base<ConstBufferSequence>
-  {
-  public:
-    send_op(socket_type socket, const ConstBufferSequence& buffers,
-        socket_base::message_flags flags, Handler handler)
-      : send_op_base<ConstBufferSequence>(socket,
-          buffers, flags, &send_op::do_complete),
-        handler_(handler)
-    {
-    }
-
-    static void do_complete(io_service_impl* owner, operation* base,
-        boost::system::error_code /*ec*/, std::size_t /*bytes_transferred*/)
-    {
-      // Take ownership of the handler object.
-      send_op* o(static_cast<send_op*>(base));
-      typedef handler_alloc_traits<Handler, send_op> alloc_traits;
-      handler_ptr<alloc_traits> ptr(o->handler_, o);
-
-      // Make the upcall if required.
-      if (owner)
-      {
-        // Make a copy of the handler so that the memory can be deallocated
-        // before the upcall is made. Even if we're not about to make an
-        // upcall, a sub-object of the handler may be the true owner of the
-        // memory associated with the handler. Consequently, a local copy of
-        // the handler is required to ensure that any owning sub-object remains
-        // valid until after we have deallocated the memory here.
-        detail::binder2<Handler, boost::system::error_code, std::size_t>
-          handler(o->handler_, o->ec_, o->bytes_transferred_);
-        ptr.reset();
-        boost::asio::detail::fenced_block b;
-        boost_asio_handler_invoke_helpers::invoke(handler, handler);
-      }
-    }
-
-  private:
-    Handler handler_;
-  };
-
-  // Start an asynchronous send. The data being sent must be valid for the
-  // lifetime of the asynchronous operation.
-  template <typename ConstBufferSequence, typename Handler>
-  void async_send(implementation_type& impl, const ConstBufferSequence& buffers,
-      socket_base::message_flags flags, Handler handler)
-  {
-    // Allocate and construct an operation to wrap the handler.
-    typedef send_op<ConstBufferSequence, Handler> value_type;
-    typedef handler_alloc_traits<Handler, value_type> alloc_traits;
-    raw_handler_ptr<alloc_traits> raw_ptr(handler);
-    handler_ptr<alloc_traits> ptr(raw_ptr,
-        impl.socket_, buffers, flags, handler);
-
-    start_op(impl, reactor::write_op, ptr.get(), true,
-        (impl.protocol_.type() == SOCK_STREAM
-          && buffer_sequence_adapter<boost::asio::const_buffer,
-            ConstBufferSequence>::all_empty(buffers)));
-    ptr.release();
-  }
-
-  // Start an asynchronous wait until data can be sent without blocking.
-  template <typename Handler>
-  void async_send(implementation_type& impl, const null_buffers&,
-      socket_base::message_flags, Handler handler)
-  {
-    // Allocate and construct an operation to wrap the handler.
-    typedef null_buffers_op<Handler> value_type;
-    typedef handler_alloc_traits<Handler, value_type> alloc_traits;
-    raw_handler_ptr<alloc_traits> raw_ptr(handler);
-    handler_ptr<alloc_traits> ptr(raw_ptr, handler);
-
-    start_op(impl, reactor::write_op, ptr.get(), false, false);
-    ptr.release();
-  }
-
-=======
->>>>>>> 0f5629d4
   // Send a datagram to the specified endpoint. Returns the number of bytes
   // sent.
   template <typename ConstBufferSequence>
@@ -508,45 +169,12 @@
       const endpoint_type& destination, socket_base::message_flags flags,
       boost::system::error_code& ec)
   {
-<<<<<<< HEAD
-    if (!is_open(impl))
-    {
-      ec = boost::asio::error::bad_descriptor;
-      return 0;
-    }
-
-    buffer_sequence_adapter<boost::asio::const_buffer,
-        ConstBufferSequence> bufs(buffers);
-
-    // Send the data.
-    for (;;)
-    {
-      // Try to complete the operation without blocking.
-      int bytes_sent = socket_ops::sendto(impl.socket_, bufs.buffers(),
-          bufs.count(), flags, destination.data(), destination.size(), ec);
-
-      // Check if operation succeeded.
-      if (bytes_sent >= 0)
-        return bytes_sent;
-
-      // Operation failed.
-      if ((impl.flags_ & implementation_type::user_set_non_blocking)
-          || (ec != boost::asio::error::would_block
-            && ec != boost::asio::error::try_again))
-        return 0;
-
-      // Wait for socket to become ready.
-      if (socket_ops::poll_write(impl.socket_, ec) < 0)
-        return 0;
-    }
-=======
     buffer_sequence_adapter<boost::asio::const_buffer,
         ConstBufferSequence> bufs(buffers);
 
     return socket_ops::sync_sendto(impl.socket_, impl.state_,
         bufs.buffers(), bufs.count(), flags,
         destination.data(), destination.size(), ec);
->>>>>>> 0f5629d4
   }
 
   // Wait until data can be sent without blocking.
@@ -559,105 +187,6 @@
 
     return 0;
   }
-
-<<<<<<< HEAD
-  template <typename ConstBufferSequence>
-  class send_to_op_base : public reactor_op
-  {
-  public:
-    send_to_op_base(socket_type socket, const ConstBufferSequence& buffers,
-        const endpoint_type& endpoint, socket_base::message_flags flags,
-        func_type complete_func)
-      : reactor_op(&send_to_op_base::do_perform, complete_func),
-        socket_(socket),
-        buffers_(buffers),
-        destination_(endpoint),
-        flags_(flags)
-    {
-    }
-
-    static bool do_perform(reactor_op* base)
-    {
-      send_to_op_base* o(static_cast<send_to_op_base*>(base));
-
-      buffer_sequence_adapter<boost::asio::const_buffer,
-          ConstBufferSequence> bufs(o->buffers_);
-
-      for (;;)
-      {
-        // Send the data.
-        boost::system::error_code ec;
-        int bytes = socket_ops::sendto(o->socket_, bufs.buffers(), bufs.count(),
-            o->flags_, o->destination_.data(), o->destination_.size(), ec);
-
-        // Retry operation if interrupted by signal.
-        if (ec == boost::asio::error::interrupted)
-          continue;
-
-        // Check if we need to run the operation again.
-        if (ec == boost::asio::error::would_block
-            || ec == boost::asio::error::try_again)
-          return false;
-
-        o->ec_ = ec;
-        o->bytes_transferred_ = (bytes < 0 ? 0 : bytes);
-        return true;
-      }
-    }
-
-  private:
-    socket_type socket_;
-    ConstBufferSequence buffers_;
-    endpoint_type destination_;
-    socket_base::message_flags flags_;
-  };
-
-=======
-  // Start an asynchronous send. The data being sent must be valid for the
-  // lifetime of the asynchronous operation.
->>>>>>> 0f5629d4
-  template <typename ConstBufferSequence, typename Handler>
-  class send_to_op : public send_to_op_base<ConstBufferSequence>
-  {
-<<<<<<< HEAD
-  public:
-    send_to_op(socket_type socket, const ConstBufferSequence& buffers,
-        const endpoint_type& endpoint, socket_base::message_flags flags,
-        Handler handler)
-      : send_to_op_base<ConstBufferSequence>(socket,
-          buffers, endpoint, flags, &send_to_op::do_complete),
-        handler_(handler)
-    {
-    }
-
-    static void do_complete(io_service_impl* owner, operation* base,
-        boost::system::error_code /*ec*/, std::size_t /*bytes_transferred*/)
-    {
-      // Take ownership of the handler object.
-      send_to_op* o(static_cast<send_to_op*>(base));
-      typedef handler_alloc_traits<Handler, send_to_op> alloc_traits;
-      handler_ptr<alloc_traits> ptr(o->handler_, o);
-
-      // Make the upcall if required.
-      if (owner)
-      {
-        // Make a copy of the handler so that the memory can be deallocated
-        // before the upcall is made. Even if we're not about to make an
-        // upcall, a sub-object of the handler may be the true owner of the
-        // memory associated with the handler. Consequently, a local copy of
-        // the handler is required to ensure that any owning sub-object remains
-        // valid until after we have deallocated the memory here.
-        detail::binder2<Handler, boost::system::error_code, std::size_t>
-          handler(o->handler_, o->ec_, o->bytes_transferred_);
-        ptr.reset();
-        boost::asio::detail::fenced_block b;
-        boost_asio_handler_invoke_helpers::invoke(handler, handler);
-      }
-    }
-
-  private:
-    Handler handler_;
-  };
 
   // Start an asynchronous send. The data being sent must be valid for the
   // lifetime of the asynchronous operation.
@@ -668,16 +197,6 @@
       Handler handler)
   {
     // Allocate and construct an operation to wrap the handler.
-    typedef send_to_op<ConstBufferSequence, Handler> value_type;
-    typedef handler_alloc_traits<Handler, value_type> alloc_traits;
-    raw_handler_ptr<alloc_traits> raw_ptr(handler);
-    handler_ptr<alloc_traits> ptr(raw_ptr, impl.socket_,
-        buffers, destination, flags, handler);
-
-    start_op(impl, reactor::write_op, ptr.get(), true, false);
-    ptr.release();
-=======
-    // Allocate and construct an operation to wrap the handler.
     typedef reactive_socket_sendto_op<ConstBufferSequence,
         endpoint_type, Handler> op;
     typename op::ptr p = { boost::addressof(handler),
@@ -687,7 +206,6 @@
 
     start_op(impl, reactor::write_op, p.p, true, false);
     p.v = p.p = 0;
->>>>>>> 0f5629d4
   }
 
   // Start an asynchronous wait until data can be sent without blocking.
@@ -696,221 +214,6 @@
       const endpoint_type&, socket_base::message_flags, Handler handler)
   {
     // Allocate and construct an operation to wrap the handler.
-<<<<<<< HEAD
-    typedef null_buffers_op<Handler> value_type;
-    typedef handler_alloc_traits<Handler, value_type> alloc_traits;
-    raw_handler_ptr<alloc_traits> raw_ptr(handler);
-    handler_ptr<alloc_traits> ptr(raw_ptr, handler);
-
-    start_op(impl, reactor::write_op, ptr.get(), false, false);
-    ptr.release();
-  }
-
-  // Receive some data from the peer. Returns the number of bytes received.
-  template <typename MutableBufferSequence>
-  size_t receive(implementation_type& impl,
-      const MutableBufferSequence& buffers,
-      socket_base::message_flags flags, boost::system::error_code& ec)
-  {
-    if (!is_open(impl))
-    {
-      ec = boost::asio::error::bad_descriptor;
-      return 0;
-    }
-
-    buffer_sequence_adapter<boost::asio::mutable_buffer,
-        MutableBufferSequence> bufs(buffers);
-
-    // A request to receive 0 bytes on a stream socket is a no-op.
-    if (impl.protocol_.type() == SOCK_STREAM && bufs.all_empty())
-    {
-      ec = boost::system::error_code();
-      return 0;
-    }
-
-    // Receive some data.
-    for (;;)
-    {
-      // Try to complete the operation without blocking.
-      int bytes_recvd = socket_ops::recv(impl.socket_,
-          bufs.buffers(), bufs.count(), flags, ec);
-
-      // Check if operation succeeded.
-      if (bytes_recvd > 0)
-        return bytes_recvd;
-
-      // Check for EOF.
-      if (bytes_recvd == 0 && impl.protocol_.type() == SOCK_STREAM)
-      {
-        ec = boost::asio::error::eof;
-        return 0;
-      }
-
-      // Operation failed.
-      if ((impl.flags_ & implementation_type::user_set_non_blocking)
-          || (ec != boost::asio::error::would_block
-            && ec != boost::asio::error::try_again))
-        return 0;
-
-      // Wait for socket to become ready.
-      if (socket_ops::poll_read(impl.socket_, ec) < 0)
-        return 0;
-    }
-  }
-
-  // Wait until data can be received without blocking.
-  size_t receive(implementation_type& impl, const null_buffers&,
-      socket_base::message_flags, boost::system::error_code& ec)
-  {
-    if (!is_open(impl))
-    {
-      ec = boost::asio::error::bad_descriptor;
-      return 0;
-    }
-
-    // Wait for socket to become ready.
-    socket_ops::poll_read(impl.socket_, ec);
-
-    return 0;
-  }
-
-  template <typename MutableBufferSequence>
-  class receive_op_base : public reactor_op
-  {
-  public:
-    receive_op_base(socket_type socket, int protocol_type,
-        const MutableBufferSequence& buffers,
-        socket_base::message_flags flags, func_type complete_func)
-      : reactor_op(&receive_op_base::do_perform, complete_func),
-        socket_(socket),
-        protocol_type_(protocol_type),
-        buffers_(buffers),
-        flags_(flags)
-    {
-    }
-
-    static bool do_perform(reactor_op* base)
-    {
-      receive_op_base* o(static_cast<receive_op_base*>(base));
-
-      buffer_sequence_adapter<boost::asio::mutable_buffer,
-          MutableBufferSequence> bufs(o->buffers_);
-
-      for (;;)
-      {
-        // Receive some data.
-        boost::system::error_code ec;
-        int bytes = socket_ops::recv(o->socket_,
-            bufs.buffers(), bufs.count(), o->flags_, ec);
-        if (bytes == 0 && o->protocol_type_ == SOCK_STREAM)
-          ec = boost::asio::error::eof;
-
-        // Retry operation if interrupted by signal.
-        if (ec == boost::asio::error::interrupted)
-          continue;
-
-        // Check if we need to run the operation again.
-        if (ec == boost::asio::error::would_block
-            || ec == boost::asio::error::try_again)
-          return false;
-
-        o->ec_ = ec;
-        o->bytes_transferred_ = (bytes < 0 ? 0 : bytes);
-        return true;
-      }
-    }
-
-  private:
-    socket_type socket_;
-    int protocol_type_;
-    MutableBufferSequence buffers_;
-    socket_base::message_flags flags_;
-  };
-
-  template <typename MutableBufferSequence, typename Handler>
-  class receive_op : public receive_op_base<MutableBufferSequence>
-  {
-  public:
-    receive_op(socket_type socket, int protocol_type,
-        const MutableBufferSequence& buffers,
-        socket_base::message_flags flags, Handler handler)
-      : receive_op_base<MutableBufferSequence>(socket,
-          protocol_type, buffers, flags, &receive_op::do_complete),
-        handler_(handler)
-    {
-    }
-
-    static void do_complete(io_service_impl* owner, operation* base,
-        boost::system::error_code /*ec*/, std::size_t /*bytes_transferred*/)
-    {
-      // Take ownership of the handler object.
-      receive_op* o(static_cast<receive_op*>(base));
-      typedef handler_alloc_traits<Handler, receive_op> alloc_traits;
-      handler_ptr<alloc_traits> ptr(o->handler_, o);
-
-      // Make the upcall if required.
-      if (owner)
-      {
-        // Make a copy of the handler so that the memory can be deallocated
-        // before the upcall is made. Even if we're not about to make an
-        // upcall, a sub-object of the handler may be the true owner of the
-        // memory associated with the handler. Consequently, a local copy of
-        // the handler is required to ensure that any owning sub-object remains
-        // valid until after we have deallocated the memory here.
-        detail::binder2<Handler, boost::system::error_code, std::size_t>
-          handler(o->handler_, o->ec_, o->bytes_transferred_);
-        ptr.reset();
-        boost::asio::detail::fenced_block b;
-        boost_asio_handler_invoke_helpers::invoke(handler, handler);
-      }
-    }
-
-  private:
-    Handler handler_;
-  };
-
-  // Start an asynchronous receive. The buffer for the data being received
-  // must be valid for the lifetime of the asynchronous operation.
-  template <typename MutableBufferSequence, typename Handler>
-  void async_receive(implementation_type& impl,
-      const MutableBufferSequence& buffers,
-      socket_base::message_flags flags, Handler handler)
-  {
-    // Allocate and construct an operation to wrap the handler.
-    typedef receive_op<MutableBufferSequence, Handler> value_type;
-    typedef handler_alloc_traits<Handler, value_type> alloc_traits;
-    raw_handler_ptr<alloc_traits> raw_ptr(handler);
-    int protocol_type = impl.protocol_.type();
-    handler_ptr<alloc_traits> ptr(raw_ptr, impl.socket_,
-        protocol_type, buffers, flags, handler);
-
-    start_op(impl,
-        (flags & socket_base::message_out_of_band)
-          ? reactor::except_op : reactor::read_op,
-        ptr.get(), (flags & socket_base::message_out_of_band) == 0,
-        (impl.protocol_.type() == SOCK_STREAM
-          && buffer_sequence_adapter<boost::asio::mutable_buffer,
-            MutableBufferSequence>::all_empty(buffers)));
-    ptr.release();
-  }
-
-  // Wait until data can be received without blocking.
-  template <typename Handler>
-  void async_receive(implementation_type& impl, const null_buffers&,
-      socket_base::message_flags flags, Handler handler)
-  {
-    // Allocate and construct an operation to wrap the handler.
-    typedef null_buffers_op<Handler> value_type;
-    typedef handler_alloc_traits<Handler, value_type> alloc_traits;
-    raw_handler_ptr<alloc_traits> raw_ptr(handler);
-    handler_ptr<alloc_traits> ptr(raw_ptr, handler);
-
-    start_op(impl,
-        (flags & socket_base::message_out_of_band)
-          ? reactor::except_op : reactor::read_op,
-        ptr.get(), false, false);
-    ptr.release();
-=======
     typedef reactive_null_buffers_op<Handler> op;
     typename op::ptr p = { boost::addressof(handler),
       boost_asio_handler_alloc_helpers::allocate(
@@ -919,7 +222,6 @@
 
     start_op(impl, reactor::write_op, p.p, false, false);
     p.v = p.p = 0;
->>>>>>> 0f5629d4
   }
 
   // Receive a datagram with the endpoint of the sender. Returns the number of
@@ -933,23 +235,10 @@
     buffer_sequence_adapter<boost::asio::mutable_buffer,
         MutableBufferSequence> bufs(buffers);
 
-<<<<<<< HEAD
-    buffer_sequence_adapter<boost::asio::mutable_buffer,
-        MutableBufferSequence> bufs(buffers);
-
-    // Receive some data.
-    for (;;)
-    {
-      // Try to complete the operation without blocking.
-      std::size_t addr_len = sender_endpoint.capacity();
-      int bytes_recvd = socket_ops::recvfrom(impl.socket_, bufs.buffers(),
-          bufs.count(), flags, sender_endpoint.data(), &addr_len, ec);
-=======
     std::size_t addr_len = sender_endpoint.capacity();
     std::size_t bytes_recvd = socket_ops::sync_recvfrom(
         impl.socket_, impl.state_, bufs.buffers(), bufs.count(),
         flags, sender_endpoint.data(), &addr_len, ec);
->>>>>>> 0f5629d4
 
     if (!ec)
       sender_endpoint.resize(addr_len);
@@ -970,112 +259,6 @@
 
     return 0;
   }
-
-<<<<<<< HEAD
-  template <typename MutableBufferSequence>
-  class receive_from_op_base : public reactor_op
-  {
-  public:
-    receive_from_op_base(socket_type socket, int protocol_type,
-        const MutableBufferSequence& buffers, endpoint_type& endpoint,
-        socket_base::message_flags flags, func_type complete_func)
-      : reactor_op(&receive_from_op_base::do_perform, complete_func),
-        socket_(socket),
-        protocol_type_(protocol_type),
-        buffers_(buffers),
-        sender_endpoint_(endpoint),
-        flags_(flags)
-    {
-    }
-
-    static bool do_perform(reactor_op* base)
-    {
-      receive_from_op_base* o(static_cast<receive_from_op_base*>(base));
-
-      buffer_sequence_adapter<boost::asio::mutable_buffer,
-          MutableBufferSequence> bufs(o->buffers_);
-
-      for (;;)
-      {
-        // Receive some data.
-        boost::system::error_code ec;
-        std::size_t addr_len = o->sender_endpoint_.capacity();
-        int bytes = socket_ops::recvfrom(o->socket_, bufs.buffers(),
-            bufs.count(), o->flags_, o->sender_endpoint_.data(), &addr_len, ec);
-        if (bytes == 0 && o->protocol_type_ == SOCK_STREAM)
-          ec = boost::asio::error::eof;
-
-        // Retry operation if interrupted by signal.
-        if (ec == boost::asio::error::interrupted)
-          continue;
-
-        // Check if we need to run the operation again.
-        if (ec == boost::asio::error::would_block
-            || ec == boost::asio::error::try_again)
-          return false;
-
-        o->sender_endpoint_.resize(addr_len);
-        o->ec_ = ec;
-        o->bytes_transferred_ = (bytes < 0 ? 0 : bytes);
-        return true;
-      }
-    }
-
-  private:
-    socket_type socket_;
-    int protocol_type_;
-    MutableBufferSequence buffers_;
-    endpoint_type& sender_endpoint_;
-    socket_base::message_flags flags_;
-  };
-
-=======
-  // Start an asynchronous receive. The buffer for the data being received and
-  // the sender_endpoint object must both be valid for the lifetime of the
-  // asynchronous operation.
->>>>>>> 0f5629d4
-  template <typename MutableBufferSequence, typename Handler>
-  class receive_from_op : public receive_from_op_base<MutableBufferSequence>
-  {
-<<<<<<< HEAD
-  public:
-    receive_from_op(socket_type socket, int protocol_type,
-        const MutableBufferSequence& buffers, endpoint_type& endpoint,
-        socket_base::message_flags flags, Handler handler)
-      : receive_from_op_base<MutableBufferSequence>(socket, protocol_type,
-          buffers, endpoint, flags, &receive_from_op::do_complete),
-        handler_(handler)
-    {
-    }
-
-    static void do_complete(io_service_impl* owner, operation* base,
-        boost::system::error_code /*ec*/, std::size_t /*bytes_transferred*/)
-    {
-      // Take ownership of the handler object.
-      receive_from_op* o(static_cast<receive_from_op*>(base));
-      typedef handler_alloc_traits<Handler, receive_from_op> alloc_traits;
-      handler_ptr<alloc_traits> ptr(o->handler_, o);
-
-      // Make the upcall if required.
-      if (owner)
-      {
-        // Make a copy of the handler so that the memory can be deallocated
-        // before the upcall is made. Even if we're not about to make an
-        // upcall, a sub-object of the handler may be the true owner of the
-        // memory associated with the handler. Consequently, a local copy of
-        // the handler is required to ensure that any owning sub-object remains
-        // valid until after we have deallocated the memory here.
-        detail::binder2<Handler, boost::system::error_code, std::size_t>
-          handler(o->handler_, o->ec_, o->bytes_transferred_);
-        ptr.reset();
-        boost::asio::detail::fenced_block b;
-        boost_asio_handler_invoke_helpers::invoke(handler, handler);
-      }
-    }
-
-  private:
-    Handler handler_;
-  };
 
   // Start an asynchronous receive. The buffer for the data being received and
   // the sender_endpoint object must both be valid for the lifetime of the
@@ -1086,14 +269,6 @@
       socket_base::message_flags flags, Handler handler)
   {
     // Allocate and construct an operation to wrap the handler.
-    typedef receive_from_op<MutableBufferSequence, Handler> value_type;
-    typedef handler_alloc_traits<Handler, value_type> alloc_traits;
-    raw_handler_ptr<alloc_traits> raw_ptr(handler);
-    int protocol_type = impl.protocol_.type();
-    handler_ptr<alloc_traits> ptr(raw_ptr, impl.socket_,
-        protocol_type, buffers, sender_endpoint, flags, handler);
-=======
-    // Allocate and construct an operation to wrap the handler.
     typedef reactive_socket_recvfrom_op<MutableBufferSequence,
         endpoint_type, Handler> op;
     typename op::ptr p = { boost::addressof(handler),
@@ -1102,18 +277,12 @@
     int protocol_type = impl.protocol_.type();
     p.p = new (p.v) op(impl.socket_, protocol_type,
         buffers, sender_endpoint, flags, handler);
->>>>>>> 0f5629d4
 
     start_op(impl,
         (flags & socket_base::message_out_of_band)
           ? reactor::except_op : reactor::read_op,
-<<<<<<< HEAD
-        ptr.get(), true, false);
-    ptr.release();
-=======
         p.p, true, false);
     p.v = p.p = 0;
->>>>>>> 0f5629d4
   }
 
   // Wait until data can be received without blocking.
@@ -1123,18 +292,11 @@
       socket_base::message_flags flags, Handler handler)
   {
     // Allocate and construct an operation to wrap the handler.
-<<<<<<< HEAD
-    typedef null_buffers_op<Handler> value_type;
-    typedef handler_alloc_traits<Handler, value_type> alloc_traits;
-    raw_handler_ptr<alloc_traits> raw_ptr(handler);
-    handler_ptr<alloc_traits> ptr(raw_ptr, handler);
-=======
     typedef reactive_null_buffers_op<Handler> op;
     typename op::ptr p = { boost::addressof(handler),
       boost_asio_handler_alloc_helpers::allocate(
         sizeof(op), handler), 0 };
     p.p = new (p.v) op(handler);
->>>>>>> 0f5629d4
 
     // Reset endpoint since it can be given no sensible value at this time.
     sender_endpoint = endpoint_type();
@@ -1142,13 +304,8 @@
     start_op(impl,
         (flags & socket_base::message_out_of_band)
           ? reactor::except_op : reactor::read_op,
-<<<<<<< HEAD
-        ptr.get(), false, false);
-    ptr.release();
-=======
         p.p, false, false);
     p.v = p.p = 0;
->>>>>>> 0f5629d4
   }
 
   // Accept a new connection.
@@ -1163,141 +320,6 @@
       return ec;
     }
 
-<<<<<<< HEAD
-    // Accept a socket.
-    for (;;)
-    {
-      // Try to complete the operation without blocking.
-      socket_holder new_socket;
-      std::size_t addr_len = 0;
-      if (peer_endpoint)
-      {
-        addr_len = peer_endpoint->capacity();
-        new_socket.reset(socket_ops::accept(impl.socket_,
-              peer_endpoint->data(), &addr_len, ec));
-      }
-      else
-      {
-        new_socket.reset(socket_ops::accept(impl.socket_, 0, 0, ec));
-      }
-
-      // Check if operation succeeded.
-      if (new_socket.get() >= 0)
-      {
-        if (peer_endpoint)
-          peer_endpoint->resize(addr_len);
-        peer.assign(impl.protocol_, new_socket.get(), ec);
-        if (!ec)
-          new_socket.release();
-        return ec;
-      }
-
-      // Operation failed.
-      if (ec == boost::asio::error::would_block
-          || ec == boost::asio::error::try_again)
-      {
-        if (impl.flags_ & implementation_type::user_set_non_blocking)
-          return ec;
-        // Fall through to retry operation.
-      }
-      else if (ec == boost::asio::error::connection_aborted)
-      {
-        if (impl.flags_ & implementation_type::enable_connection_aborted)
-          return ec;
-        // Fall through to retry operation.
-      }
-#if defined(EPROTO)
-      else if (ec.value() == EPROTO)
-      {
-        if (impl.flags_ & implementation_type::enable_connection_aborted)
-          return ec;
-        // Fall through to retry operation.
-      }
-#endif // defined(EPROTO)
-      else
-        return ec;
-
-      // Wait for socket to become ready.
-      if (socket_ops::poll_read(impl.socket_, ec) < 0)
-        return ec;
-    }
-  }
-
-  template <typename Socket>
-  class accept_op_base : public reactor_op
-  {
-  public:
-    accept_op_base(socket_type socket, Socket& peer,
-        const protocol_type& protocol, endpoint_type* peer_endpoint,
-        bool enable_connection_aborted, func_type complete_func)
-      : reactor_op(&accept_op_base::do_perform, complete_func),
-        socket_(socket),
-        peer_(peer),
-        protocol_(protocol),
-        peer_endpoint_(peer_endpoint),
-        enable_connection_aborted_(enable_connection_aborted)
-    {
-    }
-
-    static bool do_perform(reactor_op* base)
-    {
-      accept_op_base* o(static_cast<accept_op_base*>(base));
-
-      for (;;)
-      {
-        // Accept the waiting connection.
-        boost::system::error_code ec;
-        socket_holder new_socket;
-        std::size_t addr_len = 0;
-        std::size_t* addr_len_p = 0;
-        socket_addr_type* addr = 0;
-        if (o->peer_endpoint_)
-        {
-          addr_len = o->peer_endpoint_->capacity();
-          addr_len_p = &addr_len;
-          addr = o->peer_endpoint_->data();
-        }
-        new_socket.reset(socket_ops::accept(o->socket_, addr, addr_len_p, ec));
-
-        // Retry operation if interrupted by signal.
-        if (ec == boost::asio::error::interrupted)
-          continue;
-
-        // Check if we need to run the operation again.
-        if (ec == boost::asio::error::would_block
-            || ec == boost::asio::error::try_again)
-          return false;
-        if (ec == boost::asio::error::connection_aborted
-            && !o->enable_connection_aborted_)
-          return false;
-#if defined(EPROTO)
-        if (ec.value() == EPROTO && !o->enable_connection_aborted_)
-          return false;
-#endif // defined(EPROTO)
-
-        // Transfer ownership of the new socket to the peer object.
-        if (!ec)
-        {
-          if (o->peer_endpoint_)
-            o->peer_endpoint_->resize(addr_len);
-          o->peer_.assign(o->protocol_, new_socket.get(), ec);
-          if (!ec)
-            new_socket.release();
-        }
-
-        o->ec_ = ec;
-        return true;
-      }
-    }
-
-  private:
-    socket_type socket_;
-    Socket& peer_;
-    protocol_type protocol_;
-    endpoint_type* peer_endpoint_;
-    bool enable_connection_aborted_;
-  };
-=======
     std::size_t addr_len = peer_endpoint ? peer_endpoint->capacity() : 0;
     socket_holder new_socket(socket_ops::sync_accept(impl.socket_,
           impl.state_, peer_endpoint ? peer_endpoint->data() : 0,
@@ -1314,50 +336,6 @@
 
     return ec;
   }
->>>>>>> 0f5629d4
-
-  template <typename Socket, typename Handler>
-  class accept_op : public accept_op_base<Socket>
-  {
-<<<<<<< HEAD
-  public:
-    accept_op(socket_type socket, Socket& peer, const protocol_type& protocol,
-        endpoint_type* peer_endpoint, bool enable_connection_aborted,
-        Handler handler)
-      : accept_op_base<Socket>(socket, peer, protocol, peer_endpoint,
-          enable_connection_aborted, &accept_op::do_complete),
-        handler_(handler)
-    {
-    }
-
-    static void do_complete(io_service_impl* owner, operation* base,
-        boost::system::error_code /*ec*/, std::size_t /*bytes_transferred*/)
-    {
-      // Take ownership of the handler object.
-      accept_op* o(static_cast<accept_op*>(base));
-      typedef handler_alloc_traits<Handler, accept_op> alloc_traits;
-      handler_ptr<alloc_traits> ptr(o->handler_, o);
-
-      // Make the upcall if required.
-      if (owner)
-      {
-        // Make a copy of the handler so that the memory can be deallocated
-        // before the upcall is made. Even if we're not about to make an
-        // upcall, a sub-object of the handler may be the true owner of the
-        // memory associated with the handler. Consequently, a local copy of
-        // the handler is required to ensure that any owning sub-object remains
-        // valid until after we have deallocated the memory here.
-        detail::binder1<Handler, boost::system::error_code>
-          handler(o->handler_, o->ec_);
-        ptr.reset();
-        boost::asio::detail::fenced_block b;
-        boost_asio_handler_invoke_helpers::invoke(handler, handler);
-      }
-    }
-
-  private:
-    Handler handler_;
-  };
 
   // Start an asynchronous accept. The peer and peer_endpoint objects
   // must be valid until the accept's handler is invoked.
@@ -1366,18 +344,6 @@
       endpoint_type* peer_endpoint, Handler handler)
   {
     // Allocate and construct an operation to wrap the handler.
-    typedef accept_op<Socket, Handler> value_type;
-    typedef handler_alloc_traits<Handler, value_type> alloc_traits;
-    raw_handler_ptr<alloc_traits> raw_ptr(handler);
-    bool enable_connection_aborted =
-      (impl.flags_ & implementation_type::enable_connection_aborted) != 0;
-    handler_ptr<alloc_traits> ptr(raw_ptr, impl.socket_, peer,
-        impl.protocol_, peer_endpoint, enable_connection_aborted, handler);
-
-    start_accept_op(impl, ptr.get(), peer.is_open());
-    ptr.release();
-=======
-    // Allocate and construct an operation to wrap the handler.
     typedef reactive_socket_accept_op<Socket, Protocol, Handler> op;
     typename op::ptr p = { boost::addressof(handler),
       boost_asio_handler_alloc_helpers::allocate(
@@ -1387,7 +353,6 @@
 
     start_accept_op(impl, p.p, peer.is_open());
     p.v = p.p = 0;
->>>>>>> 0f5629d4
   }
 
   // Connect the socket to the specified endpoint.
@@ -1399,186 +364,12 @@
     return ec;
   }
 
-<<<<<<< HEAD
-  class connect_op_base : public reactor_op
-  {
-  public:
-    connect_op_base(socket_type socket, func_type complete_func)
-      : reactor_op(&connect_op_base::do_perform, complete_func),
-        socket_(socket)
-    {
-    }
-
-    static bool do_perform(reactor_op* base)
-    {
-      connect_op_base* o(static_cast<connect_op_base*>(base));
-
-      // Get the error code from the connect operation.
-      int connect_error = 0;
-      size_t connect_error_len = sizeof(connect_error);
-      if (socket_ops::getsockopt(o->socket_, SOL_SOCKET, SO_ERROR,
-            &connect_error, &connect_error_len, o->ec_) == socket_error_retval)
-        return true;
-
-      // The connection failed so the handler will be posted with an error code.
-      if (connect_error)
-      {
-        o->ec_ = boost::system::error_code(connect_error,
-            boost::asio::error::get_system_category());
-      }
-
-      return true;
-    }
-
-  private:
-    socket_type socket_;
-  };
-
-  template <typename Handler>
-  class connect_op : public connect_op_base
-  {
-  public:
-    connect_op(socket_type socket, Handler handler)
-      : connect_op_base(socket, &connect_op::do_complete),
-        handler_(handler)
-    {
-    }
-
-    static void do_complete(io_service_impl* owner, operation* base,
-        boost::system::error_code /*ec*/, std::size_t /*bytes_transferred*/)
-    {
-      // Take ownership of the handler object.
-      connect_op* o(static_cast<connect_op*>(base));
-      typedef handler_alloc_traits<Handler, connect_op> alloc_traits;
-      handler_ptr<alloc_traits> ptr(o->handler_, o);
-
-      // Make the upcall if required.
-      if (owner)
-      {
-        // Make a copy of the handler so that the memory can be deallocated
-        // before the upcall is made. Even if we're not about to make an
-        // upcall, a sub-object of the handler may be the true owner of the
-        // memory associated with the handler. Consequently, a local copy of
-        // the handler is required to ensure that any owning sub-object remains
-        // valid until after we have deallocated the memory here.
-        detail::binder1<Handler, boost::system::error_code>
-          handler(o->handler_, o->ec_);
-        ptr.reset();
-        boost::asio::detail::fenced_block b;
-        boost_asio_handler_invoke_helpers::invoke(handler, handler);
-      }
-    }
-
-  private:
-    Handler handler_;
-  };
-
-=======
->>>>>>> 0f5629d4
   // Start an asynchronous connect.
   template <typename Handler>
   void async_connect(implementation_type& impl,
       const endpoint_type& peer_endpoint, Handler handler)
   {
     // Allocate and construct an operation to wrap the handler.
-<<<<<<< HEAD
-    typedef connect_op<Handler> value_type;
-    typedef handler_alloc_traits<Handler, value_type> alloc_traits;
-    raw_handler_ptr<alloc_traits> raw_ptr(handler);
-    handler_ptr<alloc_traits> ptr(raw_ptr, impl.socket_, handler);
-
-    start_connect_op(impl, ptr.get(), peer_endpoint);
-    ptr.release();
-  }
-
-private:
-  // Start the asynchronous read or write operation.
-  void start_op(implementation_type& impl, int op_type,
-      reactor_op* op, bool non_blocking, bool noop)
-  {
-    if (!noop)
-    {
-      if (is_open(impl))
-      {
-        if (!non_blocking || is_non_blocking(impl)
-            || set_non_blocking(impl, op->ec_))
-        {
-          reactor_.start_op(op_type, impl.socket_,
-              impl.reactor_data_, op, non_blocking);
-          return;
-        }
-      }
-      else
-        op->ec_ = boost::asio::error::bad_descriptor;
-    }
-
-    io_service_impl_.post_immediate_completion(op);
-  }
-
-  // Start the asynchronous accept operation.
-  void start_accept_op(implementation_type& impl,
-      reactor_op* op, bool peer_is_open)
-  {
-    if (!peer_is_open)
-      start_op(impl, reactor::read_op, op, true, false);
-    else
-    {
-      op->ec_ = boost::asio::error::already_open;
-      io_service_impl_.post_immediate_completion(op);
-    }
-  }
-
-  // Start the asynchronous connect operation.
-  void start_connect_op(implementation_type& impl,
-      reactor_op* op, const endpoint_type& peer_endpoint)
-  {
-    if (is_open(impl))
-    {
-      if (is_non_blocking(impl) || set_non_blocking(impl, op->ec_))
-      {
-        if (socket_ops::connect(impl.socket_, peer_endpoint.data(),
-              peer_endpoint.size(), op->ec_) != 0)
-        {
-          if (op->ec_ == boost::asio::error::in_progress
-              || op->ec_ == boost::asio::error::would_block)
-          {
-            op->ec_ = boost::system::error_code();
-            reactor_.start_op(reactor::connect_op,
-                impl.socket_, impl.reactor_data_, op, false);
-            return;
-          }
-        }
-      }
-    }
-    else
-      op->ec_ = boost::asio::error::bad_descriptor;
-
-    io_service_impl_.post_immediate_completion(op);
-  }
-
-  // Determine whether the socket has been set non-blocking.
-  bool is_non_blocking(implementation_type& impl) const
-  {
-    return (impl.flags_ & implementation_type::non_blocking);
-  }
-
-  // Set the internal non-blocking flag.
-  bool set_non_blocking(implementation_type& impl,
-      boost::system::error_code& ec)
-  {
-    ioctl_arg_type non_blocking = 1;
-    if (socket_ops::ioctl(impl.socket_, FIONBIO, &non_blocking, ec))
-      return false;
-    impl.flags_ |= implementation_type::internal_non_blocking;
-    return true;
-  }
-
-  // The io_service implementation used to post completions.
-  io_service_impl& io_service_impl_;
-
-  // The selector that performs event demultiplexing for the service.
-  reactor& reactor_;
-=======
     typedef reactive_socket_connect_op<Handler> op;
     typename op::ptr p = { boost::addressof(handler),
       boost_asio_handler_alloc_helpers::allocate(
@@ -1588,7 +379,6 @@
     start_connect_op(impl, p.p, peer_endpoint.data(), peer_endpoint.size());
     p.v = p.p = 0;
   }
->>>>>>> 0f5629d4
 };
 
 } // namespace detail
