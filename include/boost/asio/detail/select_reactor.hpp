--- conflicted
+++ resolved
@@ -23,34 +23,17 @@
       && !defined(BOOST_ASIO_HAS_KQUEUE))
 
 #include <cstddef>
-<<<<<<< HEAD
-#include <boost/config.hpp>
-#include <boost/asio/detail/pop_options.hpp>
-
-#include <boost/asio/io_service.hpp>
-#include <boost/asio/detail/bind_handler.hpp>
-#include <boost/asio/detail/fd_set_adapter.hpp>
 #include <boost/asio/detail/mutex.hpp>
-#include <boost/asio/detail/noncopyable.hpp>
-=======
-#include <boost/asio/detail/mutex.hpp>
->>>>>>> 0f5629d4
 #include <boost/asio/detail/op_queue.hpp>
 #include <boost/asio/detail/reactor_op.hpp>
 #include <boost/asio/detail/reactor_op_queue.hpp>
 #include <boost/asio/detail/select_interrupter.hpp>
 #include <boost/asio/detail/select_reactor_fwd.hpp>
 #include <boost/asio/detail/socket_types.hpp>
-<<<<<<< HEAD
-#include <boost/asio/detail/thread.hpp>
-=======
->>>>>>> 0f5629d4
 #include <boost/asio/detail/timer_op.hpp>
 #include <boost/asio/detail/timer_queue_base.hpp>
 #include <boost/asio/detail/timer_queue_fwd.hpp>
 #include <boost/asio/detail/timer_queue_set.hpp>
-<<<<<<< HEAD
-=======
 #include <boost/asio/io_service.hpp>
 
 #if defined(BOOST_ASIO_HAS_IOCP)
@@ -58,7 +41,6 @@
 #endif // defined(BOOST_ASIO_HAS_IOCP)
 
 #include <boost/asio/detail/push_options.hpp>
->>>>>>> 0f5629d4
 
 namespace boost {
 namespace asio {
@@ -82,71 +64,12 @@
   };
 
   // Constructor.
-<<<<<<< HEAD
-  select_reactor(boost::asio::io_service& io_service)
-    : boost::asio::detail::service_base<
-        select_reactor<Own_Thread> >(io_service),
-      io_service_(use_service<io_service_impl>(io_service)),
-      mutex_(),
-      interrupter_(),
-      stop_thread_(false),
-      thread_(0),
-      shutdown_(false)
-  {
-    if (Own_Thread)
-    {
-      boost::asio::detail::signal_blocker sb;
-      thread_ = new boost::asio::detail::thread(
-          bind_handler(&select_reactor::call_run_thread, this));
-    }
-  }
-=======
   BOOST_ASIO_DECL select_reactor(boost::asio::io_service& io_service);
->>>>>>> 0f5629d4
 
   // Destructor.
   BOOST_ASIO_DECL ~select_reactor();
 
   // Destroy all user-defined handler objects owned by the service.
-<<<<<<< HEAD
-  void shutdown_service()
-  {
-    boost::asio::detail::mutex::scoped_lock lock(mutex_);
-    shutdown_ = true;
-    stop_thread_ = true;
-    lock.unlock();
-
-    if (Own_Thread)
-    {
-      if (thread_)
-      {
-        interrupter_.interrupt();
-        thread_->join();
-        delete thread_;
-        thread_ = 0;
-      }
-    }
-
-    op_queue<operation> ops;
-
-    for (int i = 0; i < max_ops; ++i)
-      op_queue_[i].get_all_operations(ops);
-
-    timer_queues_.get_all_timers(ops);
-  }
-
-  // Initialise the task, but only if the reactor is not in its own thread.
-  void init_task()
-  {
-    io_service_.init_task();
-  }
-
-  // Register a socket with the reactor. Returns 0 on success, system error
-  // code on failure.
-  int register_descriptor(socket_type, per_descriptor_data&)
-  {
-    return 0;
-=======
   BOOST_ASIO_DECL void shutdown_service();
 
   // Initialise the task, but only if the reactor is not in its own thread.
@@ -160,226 +83,16 @@
   void post_immediate_completion(reactor_op* op)
   {
     io_service_.post_immediate_completion(op);
->>>>>>> 0f5629d4
   }
 
   // Start a new operation. The reactor operation will be performed when the
   // given descriptor is flagged as ready, or an error has occurred.
-<<<<<<< HEAD
-  void start_op(int op_type, socket_type descriptor,
-      per_descriptor_data&, reactor_op* op, bool)
-  {
-    boost::asio::detail::mutex::scoped_lock lock(mutex_);
-    if (!shutdown_)
-    {
-      bool first = op_queue_[op_type].enqueue_operation(descriptor, op);
-      io_service_.work_started();
-      if (first)
-        interrupter_.interrupt();
-    }
-  }
-=======
   BOOST_ASIO_DECL void start_op(int op_type, socket_type descriptor,
       per_descriptor_data&, reactor_op* op, bool);
->>>>>>> 0f5629d4
 
   // Cancel all operations associated with the given descriptor. The
   // handlers associated with the descriptor will be invoked with the
   // operation_aborted error.
-<<<<<<< HEAD
-  void cancel_ops(socket_type descriptor, per_descriptor_data&)
-  {
-    boost::asio::detail::mutex::scoped_lock lock(mutex_);
-    cancel_ops_unlocked(descriptor, boost::asio::error::operation_aborted);
-  }
-
-  // Cancel any operations that are running against the descriptor and remove
-  // its registration from the reactor.
-  void close_descriptor(socket_type descriptor, per_descriptor_data&)
-  {
-    boost::asio::detail::mutex::scoped_lock lock(mutex_);
-    cancel_ops_unlocked(descriptor, boost::asio::error::operation_aborted);
-  }
-
-  // Add a new timer queue to the reactor.
-  template <typename Time_Traits>
-  void add_timer_queue(timer_queue<Time_Traits>& timer_queue)
-  {
-    boost::asio::detail::mutex::scoped_lock lock(mutex_);
-    timer_queues_.insert(&timer_queue);
-  }
-
-  // Remove a timer queue from the reactor.
-  template <typename Time_Traits>
-  void remove_timer_queue(timer_queue<Time_Traits>& timer_queue)
-  {
-    boost::asio::detail::mutex::scoped_lock lock(mutex_);
-    timer_queues_.erase(&timer_queue);
-  }
-
-  // Schedule a new operation in the given timer queue to expire at the
-  // specified absolute time.
-  template <typename Time_Traits>
-  void schedule_timer(timer_queue<Time_Traits>& timer_queue,
-      const typename Time_Traits::time_type& time, timer_op* op, void* token)
-  {
-    boost::asio::detail::mutex::scoped_lock lock(mutex_);
-    if (!shutdown_)
-    {
-      bool earliest = timer_queue.enqueue_timer(time, op, token);
-      io_service_.work_started();
-      if (earliest)
-        interrupter_.interrupt();
-    }
-  }
-
-  // Cancel the timer operations associated with the given token. Returns the
-  // number of operations that have been posted or dispatched.
-  template <typename Time_Traits>
-  std::size_t cancel_timer(timer_queue<Time_Traits>& timer_queue, void* token)
-  {
-    boost::asio::detail::mutex::scoped_lock lock(mutex_);
-    op_queue<operation> ops;
-    std::size_t n = timer_queue.cancel_timer(token, ops);
-    lock.unlock();
-    io_service_.post_deferred_completions(ops);
-    return n;
-  }
-
-  // Run select once until interrupted or events are ready to be dispatched.
-  void run(bool block, op_queue<operation>& ops)
-  {
-    boost::asio::detail::mutex::scoped_lock lock(mutex_);
-
-    // Check if the thread is supposed to stop.
-    if (Own_Thread)
-      if (stop_thread_)
-        return;
-
-    // Set up the descriptor sets.
-    fd_set_adapter fds[max_select_ops];
-    fds[read_op].set(interrupter_.read_descriptor());
-    socket_type max_fd = 0;
-    bool have_work_to_do = !timer_queues_.all_empty();
-    for (int i = 0; i < max_select_ops; ++i)
-    {
-      have_work_to_do = have_work_to_do || !op_queue_[i].empty();
-      op_queue_[i].get_descriptors(fds[i], ops);
-      if (fds[i].max_descriptor() > max_fd)
-        max_fd = fds[i].max_descriptor();
-    }
-
-#if defined(BOOST_WINDOWS) || defined(__CYGWIN__)
-    // Connection operations on Windows use both except and write fd_sets.
-    have_work_to_do = have_work_to_do || !op_queue_[connect_op].empty();
-    op_queue_[connect_op].get_descriptors(fds[write_op], ops);
-    if (fds[write_op].max_descriptor() > max_fd)
-      max_fd = fds[write_op].max_descriptor();
-    op_queue_[connect_op].get_descriptors(fds[except_op], ops);
-    if (fds[except_op].max_descriptor() > max_fd)
-      max_fd = fds[except_op].max_descriptor();
-#endif // defined(BOOST_WINDOWS) || defined(__CYGWIN__)
-
-    // We can return immediately if there's no work to do and the reactor is
-    // not supposed to block.
-    if (!block && !have_work_to_do)
-      return;
-
-    // Determine how long to block while waiting for events.
-    timeval tv_buf = { 0, 0 };
-    timeval* tv = block ? get_timeout(tv_buf) : &tv_buf;
-
-    lock.unlock();
-
-    // Block on the select call until descriptors become ready.
-    boost::system::error_code ec;
-    int retval = socket_ops::select(static_cast<int>(max_fd + 1),
-        fds[read_op], fds[write_op], fds[except_op], tv, ec);
-
-    // Reset the interrupter.
-    if (retval > 0 && fds[read_op].is_set(interrupter_.read_descriptor()))
-      interrupter_.reset();
-
-    lock.lock();
-
-    // Dispatch all ready operations.
-    if (retval > 0)
-    {
-#if defined(BOOST_WINDOWS) || defined(__CYGWIN__)
-      // Connection operations on Windows use both except and write fd_sets.
-      op_queue_[connect_op].perform_operations_for_descriptors(
-          fds[except_op], ops);
-      op_queue_[connect_op].perform_operations_for_descriptors(
-          fds[write_op], ops);
-#endif // defined(BOOST_WINDOWS) || defined(__CYGWIN__)
-
-      // Exception operations must be processed first to ensure that any
-      // out-of-band data is read before normal data.
-      for (int i = max_select_ops - 1; i >= 0; --i)
-        op_queue_[i].perform_operations_for_descriptors(fds[i], ops);
-    }
-    timer_queues_.get_ready_timers(ops);
-  }
-
-  // Interrupt the select loop.
-  void interrupt()
-  {
-    interrupter_.interrupt();
-  }
-
-private:
-  // Run the select loop in the thread.
-  void run_thread()
-  {
-    if (Own_Thread)
-    {
-      boost::asio::detail::mutex::scoped_lock lock(mutex_);
-      while (!stop_thread_)
-      {
-        lock.unlock();
-        op_queue<operation> ops;
-        run(true, ops);
-        io_service_.post_deferred_completions(ops);
-        lock.lock();
-      }
-    }
-  }
-
-  // Entry point for the select loop thread.
-  static void call_run_thread(select_reactor* reactor)
-  {
-    if (Own_Thread)
-    {
-      reactor->run_thread();
-    }
-  }
-
-  // Get the timeout value for the select call.
-  timeval* get_timeout(timeval& tv)
-  {
-    // By default we will wait no longer than 5 minutes. This will ensure that
-    // any changes to the system clock are detected after no longer than this.
-    long usec = timer_queues_.wait_duration_usec(5 * 60 * 1000 * 1000);
-    tv.tv_sec = usec / 1000000;
-    tv.tv_usec = usec % 1000000;
-    return &tv;
-  }
-
-  // Cancel all operations associated with the given descriptor. This function
-  // does not acquire the select_reactor's mutex.
-  void cancel_ops_unlocked(socket_type descriptor,
-      const boost::system::error_code& ec)
-  {
-    bool need_interrupt = false;
-    op_queue<operation> ops;
-    for (int i = 0; i < max_ops; ++i)
-      need_interrupt = op_queue_[i].cancel_operations(
-          descriptor, ops, ec) || need_interrupt;
-    io_service_.post_deferred_completions(ops);
-    if (need_interrupt)
-      interrupter_.interrupt();
-  }
-=======
   BOOST_ASIO_DECL void cancel_ops(socket_type descriptor, per_descriptor_data&);
 
   // Cancel any operations that are running against the descriptor and remove
@@ -434,7 +147,6 @@
   // does not acquire the select_reactor's mutex.
   BOOST_ASIO_DECL void cancel_ops_unlocked(socket_type descriptor,
       const boost::system::error_code& ec);
->>>>>>> 0f5629d4
 
   // The io_service implementation used to post completions.
   io_service_impl& io_service_;
