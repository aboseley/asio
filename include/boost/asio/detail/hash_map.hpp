--- conflicted
+++ resolved
@@ -19,12 +19,6 @@
 #include <cassert>
 #include <list>
 #include <utility>
-<<<<<<< HEAD
-#include <boost/functional/hash.hpp>
-#include <boost/asio/detail/pop_options.hpp>
-
-=======
->>>>>>> 0f5629d4
 #include <boost/asio/detail/noncopyable.hpp>
 
 #if defined(BOOST_WINDOWS) || defined(__CYGWIN__)
@@ -75,21 +69,12 @@
     : size_(0),
       buckets_(0),
       num_buckets_(0)
-<<<<<<< HEAD
   {
   }
 
   // Destructor.
   ~hash_map()
   {
-=======
-  {
-  }
-
-  // Destructor.
-  ~hash_map()
-  {
->>>>>>> 0f5629d4
     delete[] buckets_;
   }
 
