--- conflicted
+++ resolved
@@ -21,12 +21,6 @@
 #include <vector>
 #include <boost/config.hpp>
 #include <boost/limits.hpp>
-<<<<<<< HEAD
-#include <boost/asio/detail/pop_options.hpp>
-
-#include <boost/asio/error.hpp>
-=======
->>>>>>> 0f5629d4
 #include <boost/asio/detail/hash_map.hpp>
 #include <boost/asio/detail/op_queue.hpp>
 #include <boost/asio/detail/timer_op.hpp>
@@ -107,15 +101,10 @@
 
     if (duration > boost::posix_time::milliseconds(max_duration))
       duration = boost::posix_time::milliseconds(max_duration);
-<<<<<<< HEAD
-    else if (duration < boost::posix_time::milliseconds(0))
-      duration = boost::posix_time::milliseconds(0);
-=======
     else if (duration <= boost::posix_time::milliseconds(0))
       duration = boost::posix_time::milliseconds(0);
     else if (duration < boost::posix_time::milliseconds(1))
       duration = boost::posix_time::milliseconds(1);
->>>>>>> 0f5629d4
 
     return duration.total_milliseconds();
   }
@@ -131,15 +120,10 @@
 
     if (duration > boost::posix_time::microseconds(max_duration))
       duration = boost::posix_time::microseconds(max_duration);
-<<<<<<< HEAD
-    else if (duration < boost::posix_time::microseconds(0))
-      duration = boost::posix_time::microseconds(0);
-=======
     else if (duration <= boost::posix_time::microseconds(0))
       duration = boost::posix_time::microseconds(0);
     else if (duration < boost::posix_time::microseconds(1))
       duration = boost::posix_time::microseconds(1);
->>>>>>> 0f5629d4
 
     return duration.total_microseconds();
   }
@@ -290,8 +274,6 @@
 
   // The heap of timers, with the earliest timer at the front.
   std::vector<timer*> heap_;
-<<<<<<< HEAD
-=======
 };
 
 #if !defined(BOOST_ASIO_HEADER_ONLY)
@@ -343,7 +325,6 @@
 
 private:
   timer_queue<forwarding_posix_time_traits> impl_;
->>>>>>> 0f5629d4
 };
 
 #endif // !defined(BOOST_ASIO_HEADER_ONLY)
