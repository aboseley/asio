//
// openssl_operation.hpp
// ~~~~~~~~~~~~~~~~~~~~~
//
// Copyright (c) 2005 Voipster / Indrek dot Juhani at voipster dot com
//
// Distributed under the Boost Software License, Version 1.0. (See accompanying
// file LICENSE_1_0.txt or copy at http://www.boost.org/LICENSE_1_0.txt)
//

#ifndef BOOST_ASIO_SSL_DETAIL_OPENSSL_OPERATION_HPP
#define BOOST_ASIO_SSL_DETAIL_OPENSSL_OPERATION_HPP

#if defined(_MSC_VER) && (_MSC_VER >= 1200)
# pragma once
#endif // defined(_MSC_VER) && (_MSC_VER >= 1200)

#include <boost/asio/detail/push_options.hpp>

#include <boost/asio/detail/push_options.hpp>
#include <boost/function.hpp>
#include <boost/assert.hpp>
#include <boost/bind.hpp>
#include <boost/asio/detail/pop_options.hpp>

#include <boost/asio/buffer.hpp>
#include <boost/asio/placeholders.hpp>
#include <boost/asio/write.hpp>
#include <boost/asio/detail/socket_ops.hpp>
#include <boost/asio/ssl/detail/openssl_types.hpp>

namespace boost {
namespace asio {
namespace ssl {
namespace detail {

typedef boost::function<int (::SSL*)> ssl_primitive_func; 
typedef boost::function<void (const boost::system::error_code&, int)>
  user_handler_func;

// Network send_/recv buffer implementation
//
//
class net_buffer
{
  static const int  NET_BUF_SIZE = 16*1024 + 256; // SSL record size + spare

  unsigned char buf_[NET_BUF_SIZE];
  unsigned char* data_start_;
  unsigned char* data_end_;

public:
  net_buffer()
  {
    data_start_ = data_end_ = buf_;
  }
  unsigned char* get_unused_start() { return data_end_; }
  unsigned char* get_data_start() { return data_start_; }
  size_t get_unused_len() { return (NET_BUF_SIZE - (data_end_ - buf_)); }    
  size_t get_data_len() { return (data_end_ - data_start_); }    
  void data_added(size_t count)
  { 
    data_end_ += count; 
    data_end_ = data_end_ > (buf_ + NET_BUF_SIZE)? 
      (buf_ + NET_BUF_SIZE):
      data_end_; 
  }
  void data_removed(size_t count) 
  { 
    data_start_ += count; 
    if (data_start_ >= data_end_) reset(); 
  }
  void reset() { data_start_ = buf_; data_end_ = buf_; }               
  bool has_data() { return (data_start_ < data_end_); }
}; // class net_buffer

//
// Operation class
//
//
template <typename Stream>
class openssl_operation
{
public:

  // Constructor for asynchronous operations
  openssl_operation(ssl_primitive_func primitive,
                    Stream& socket,
                    net_buffer& recv_buf,
                    SSL* session,
                    BIO* ssl_bio,
                    user_handler_func  handler,
                    boost::asio::io_service::strand& strand
                    )
    : primitive_(primitive)
    , user_handler_(handler)
    , strand_(&strand)
    , recv_buf_(recv_buf)
    , socket_(socket)
    , ssl_bio_(ssl_bio)
    , session_(session)
  {
    write_ = boost::bind(
      &openssl_operation::do_async_write, 
      this, boost::arg<1>(), boost::arg<2>()
    );
    read_ = boost::bind(
      &openssl_operation::do_async_read, 
      this
    );
    handler_= boost::bind(
      &openssl_operation::async_user_handler, 
      this, boost::arg<1>(), boost::arg<2>()
    );
  }

  // Constructor for synchronous operations
  openssl_operation(ssl_primitive_func primitive,
                    Stream& socket,
                    net_buffer& recv_buf,
                    SSL* session,
                    BIO* ssl_bio)
    : primitive_(primitive)
    , strand_(0)
    , recv_buf_(recv_buf)
    , socket_(socket)
    , ssl_bio_(ssl_bio)
    , session_(session)
  {      
    write_ = boost::bind(
      &openssl_operation::do_sync_write, 
      this, boost::arg<1>(), boost::arg<2>()
    );
    read_ = boost::bind(
      &openssl_operation::do_sync_read, 
      this
    );
    handler_ = boost::bind(
      &openssl_operation::sync_user_handler, 
      this, boost::arg<1>(), boost::arg<2>()
      );
  }

  // Start operation
  // In case of asynchronous it returns 0, in sync mode returns success code
  // or throws an error...
  int start()
  {
    int rc = primitive_( session_ );

    bool is_operation_done = (rc > 0);  
                // For connect/accept/shutdown, the operation
                // is done, when return code is 1
                // for write, it is done, when is retcode > 0
                // for read, is is done when retcode > 0

    int error_code =  !is_operation_done ?
          ::SSL_get_error( session_, rc ) :
          0;        
    int sys_error_code = ERR_get_error();

    bool is_read_needed = (error_code == SSL_ERROR_WANT_READ);
    bool is_write_needed = (error_code == SSL_ERROR_WANT_WRITE ||
                              ::BIO_ctrl_pending( ssl_bio_ ));
    bool is_shut_down_received = 
      ((::SSL_get_shutdown( session_ ) & SSL_RECEIVED_SHUTDOWN) == 
          SSL_RECEIVED_SHUTDOWN);
    bool is_shut_down_sent = 
      ((::SSL_get_shutdown( session_ ) & SSL_SENT_SHUTDOWN) ==
            SSL_SENT_SHUTDOWN);

    if (is_shut_down_sent && is_shut_down_received && is_operation_done && !is_write_needed)
      // SSL connection is shut down cleanly
      return handler_(boost::system::error_code(), 1);

    if (is_shut_down_received && !is_operation_done)
      // Shutdown has been requested, while we were reading or writing...
      // abort our action...
      return handler_(boost::asio::error::shut_down, 0);

    if (!is_operation_done && !is_read_needed && !is_write_needed 
      && !is_shut_down_sent)
    {
      // The operation has failed... It is not completed and does 
      // not want network communication nor does want to send shutdown out...
      if (error_code == SSL_ERROR_SYSCALL)
      {
        return handler_(boost::system::error_code(
              sys_error_code, boost::asio::error::system_category), rc); 
      }
      else
      {
        return handler_(boost::system::error_code(
              error_code, boost::asio::error::get_ssl_category()), rc); 
      }
    }

    if (!is_operation_done && !is_write_needed)
    {
      // We may have left over data that we can pass to SSL immediately
      if (recv_buf_.get_data_len() > 0)
      {
        // Pass the buffered data to SSL
        int written = ::BIO_write
        ( 
          ssl_bio_, 
          recv_buf_.get_data_start(), 
          recv_buf_.get_data_len() 
        );

        if (written > 0)
        {
          recv_buf_.data_removed(written);
        }
        else if (written < 0)
        {
          if (!BIO_should_retry(ssl_bio_))
          {
            // Some serios error with BIO....
            return handler_(boost::asio::error::no_recovery, 0);
          }
        }

        return start();
      }
<<<<<<< HEAD
      else if (is_read_needed)
=======
      else if (is_read_needed || (is_shut_down_sent && !is_shut_down_received))
>>>>>>> be84a0a7
      {
        return read_();
      }
    }

    // Continue with operation, flush any SSL data out to network...
    return write_(is_operation_done, rc); 
  }

// Private implementation
private:
  typedef boost::function<int (const boost::system::error_code&, int)>
    int_handler_func;
  typedef boost::function<int (bool, int)> write_func;
  typedef boost::function<int ()> read_func;

  ssl_primitive_func  primitive_;
  user_handler_func  user_handler_;
  boost::asio::io_service::strand* strand_;
  write_func  write_;
  read_func  read_;
  int_handler_func handler_;
    
  net_buffer send_buf_; // buffers for network IO

  // The recv buffer is owned by the stream, not the operation, since there can
  // be left over bytes after passing the data up to the application, and these
  // bytes need to be kept around for the next read operation issued by the
  // application.
  net_buffer& recv_buf_;

  Stream& socket_;
  BIO*    ssl_bio_;
  SSL*    session_;

  //
  int sync_user_handler(const boost::system::error_code& error, int rc)
  {
    if (!error)
      return rc;

    throw boost::system::system_error(error);
  }
    
  int async_user_handler(boost::system::error_code error, int rc)
  {
    if (rc < 0)
    {
      if (!error)
        error = boost::asio::error::no_recovery;
      rc = 0;
    }

    user_handler_(error, rc);
    return 0;
  }

  // Writes bytes asynchronously from SSL to NET
  int  do_async_write(bool is_operation_done, int rc) 
  {
    int len = ::BIO_ctrl_pending( ssl_bio_ );
    if ( len )
    { 
      // There is something to write into net, do it...
      len = (int)send_buf_.get_unused_len() > len? 
        len: 
        send_buf_.get_unused_len();
        
      if (len == 0)
      {
        // In case our send buffer is full, we have just to wait until 
        // previous send to complete...
        return 0;
      }

      // Read outgoing data from bio
      len = ::BIO_read( ssl_bio_, send_buf_.get_unused_start(), len); 
         
      if (len > 0)
      {
        unsigned char *data_start = send_buf_.get_unused_start();
        send_buf_.data_added(len);
 
        BOOST_ASSERT(strand_); 
        boost::asio::async_write
        ( 
          socket_, 
          boost::asio::buffer(data_start, len),
          strand_->wrap
          (
            boost::bind
            (
              &openssl_operation::async_write_handler, 
              this, 
              is_operation_done,
              rc, 
              boost::asio::placeholders::error, 
              boost::asio::placeholders::bytes_transferred
            )
          )
        );
                  
        return 0;
      }
      else if (!BIO_should_retry(ssl_bio_))
      {
        // Seems like fatal error
        // reading from SSL BIO has failed...
        handler_(boost::asio::error::no_recovery, 0);
        return 0;
      }
    }
    
    if (is_operation_done)
    {
      // Finish the operation, with success
      handler_(boost::system::error_code(), rc);
      return 0;
    }
    
    // OPeration is not done and writing to net has been made...
    // start operation again
    start();
          
    return 0;
  }

  void async_write_handler(bool is_operation_done, int rc, 
    const boost::system::error_code& error, size_t bytes_sent)
  {
    if (!error)
    {
      // Remove data from send buffer
      send_buf_.data_removed(bytes_sent);

      if (is_operation_done)
        handler_(boost::system::error_code(), rc);
      else
        // Since the operation was not completed, try it again...
        start();
    }
    else 
      handler_(error, rc);
  }

  int do_async_read()
  {
    // Wait for new data
    BOOST_ASSERT(strand_);
    socket_.async_read_some
    ( 
      boost::asio::buffer(recv_buf_.get_unused_start(),
        recv_buf_.get_unused_len()),
      strand_->wrap
      (
        boost::bind
        (
          &openssl_operation::async_read_handler, 
          this, 
          boost::asio::placeholders::error, 
          boost::asio::placeholders::bytes_transferred
        )
      )
    );
    return 0;
  }

  void async_read_handler(const boost::system::error_code& error,
      size_t bytes_recvd)
  {
    if (!error)
    {
      recv_buf_.data_added(bytes_recvd);

      // Pass the received data to SSL
      int written = ::BIO_write
      ( 
        ssl_bio_, 
        recv_buf_.get_data_start(), 
        recv_buf_.get_data_len() 
      );

      if (written > 0)
      {
        recv_buf_.data_removed(written);
      }
      else if (written < 0)
      {
        if (!BIO_should_retry(ssl_bio_))
        {
          // Some serios error with BIO....
          handler_(boost::asio::error::no_recovery, 0);
          return;
        }
      }

      // and try the SSL primitive again
      start();
    }
    else
    {
      // Error in network level...
      // SSL can't continue either...
      handler_(error, 0);
    }
  }

  // Syncronous functions...
  int do_sync_write(bool is_operation_done, int rc)
  {
    int len = ::BIO_ctrl_pending( ssl_bio_ );
    if ( len )
    { 
      // There is something to write into net, do it...
      len = (int)send_buf_.get_unused_len() > len? 
        len: 
        send_buf_.get_unused_len();
        
      // Read outgoing data from bio
      len = ::BIO_read( ssl_bio_, send_buf_.get_unused_start(), len); 
         
      if (len > 0)
      {
        size_t sent_len = boost::asio::write( 
                  socket_, 
                  boost::asio::buffer(send_buf_.get_unused_start(), len)
                  );

        send_buf_.data_added(len);
        send_buf_.data_removed(sent_len);
      }          
      else if (!BIO_should_retry(ssl_bio_))
      {
        // Seems like fatal error
        // reading from SSL BIO has failed...
        throw boost::system::system_error(boost::asio::error::no_recovery);
      }
    }
    
    if (is_operation_done)
      // Finish the operation, with success
      return rc;
                
    // Operation is not finished, start again.
    return start();
  }

  int do_sync_read()
  {
    size_t len = socket_.read_some
      ( 
        boost::asio::buffer(recv_buf_.get_unused_start(),
          recv_buf_.get_unused_len())
      );

    // Write data to ssl
    recv_buf_.data_added(len);

    // Pass the received data to SSL
    int written = ::BIO_write
    ( 
      ssl_bio_, 
      recv_buf_.get_data_start(), 
      recv_buf_.get_data_len() 
    );

    if (written > 0)
    {
      recv_buf_.data_removed(written);
    }
    else if (written < 0)
    {
      if (!BIO_should_retry(ssl_bio_))
      {
        // Some serios error with BIO....
        throw boost::system::system_error(boost::asio::error::no_recovery);
      }
    }

    // Try the operation again
    return start();
  }
}; // class openssl_operation

} // namespace detail
} // namespace ssl
} // namespace asio
} // namespace boost

#include <boost/asio/detail/pop_options.hpp>

#endif // BOOST_ASIO_SSL_DETAIL_OPENSSL_OPERATION_HPP<|MERGE_RESOLUTION|>--- conflicted
+++ resolved
@@ -223,11 +223,7 @@
 
         return start();
       }
-<<<<<<< HEAD
-      else if (is_read_needed)
-=======
       else if (is_read_needed || (is_shut_down_sent && !is_shut_down_received))
->>>>>>> be84a0a7
       {
         return read_();
       }
