<?xml version="1.0" encoding="utf-8"?>
<xsl:stylesheet xmlns:xsl="http://www.w3.org/1999/XSL/Transform" version="1.0">

<!--
  Copyright (c) 2003-2010 Christopher M. Kohlhoff (chris at kohlhoff dot com)

  Distributed under the Boost Software License, Version 1.0. (See accompanying
  file LICENSE_1_0.txt or copy at http://www.boost.org/LICENSE_1_0.txt)
-->

<xsl:output method="text"/>
<xsl:strip-space elements="*"/>
<xsl:preserve-space elements="para"/>


<xsl:variable name="newline">
<xsl:text>
</xsl:text>
</xsl:variable>


<!--
  Loop over all top-level documentation elements (i.e. classes, functions,
  variables and typedefs at namespace scope). The elements are sorted by name.
  Anything in a "detail" namespace or with "_handler" in the name is skipped.
-->
<xsl:template match="/doxygen">
<xsl:text>[/
 / Copyright (c) 2003-2010 Christopher M. Kohlhoff (chris at kohlhoff dot com)
 /
 / Distributed under the Boost Software License, Version 1.0. (See accompanying
 / file LICENSE_1_0.txt or copy at http://www.boost.org/LICENSE_1_0.txt)
 /]

[section:reference Reference]

[xinclude quickref.xml]

[include requirements/asynchronous_operations.qbk]
[include requirements/AcceptHandler.qbk]
[include requirements/AsyncRandomAccessReadDevice.qbk]
[include requirements/AsyncRandomAccessWriteDevice.qbk]
[include requirements/AsyncReadStream.qbk]
[include requirements/AsyncWriteStream.qbk]
[include requirements/CompletionHandler.qbk]
[include requirements/ConnectHandler.qbk]
[include requirements/ConstBufferSequence.qbk]
[include requirements/ConvertibleToConstBuffer.qbk]
[include requirements/ConvertibleToMutableBuffer.qbk]
[include requirements/DatagramSocketService.qbk]
[include requirements/DescriptorService.qbk]
[include requirements/Endpoint.qbk]
[include requirements/GettableSerialPortOption.qbk]
[include requirements/GettableSocketOption.qbk]
[include requirements/Handler.qbk]
[include requirements/HandleService.qbk]
[include requirements/InternetProtocol.qbk]
[include requirements/IoControlCommand.qbk]
[include requirements/IoObjectService.qbk]
[include requirements/MutableBufferSequence.qbk]
[include requirements/Protocol.qbk]
[include requirements/RandomAccessHandleService.qbk]
[include requirements/RawSocketService.qbk]
[include requirements/ReadHandler.qbk]
[include requirements/ResolveHandler.qbk]
[include requirements/ResolverService.qbk]
[include requirements/SerialPortService.qbk]
[include requirements/Service.qbk]
[include requirements/SettableSerialPortOption.qbk]
[include requirements/SettableSocketOption.qbk]
[include requirements/SocketAcceptorService.qbk]
[include requirements/SocketService.qbk]
[include requirements/StreamDescriptorService.qbk]
[include requirements/StreamHandleService.qbk]
[include requirements/StreamSocketService.qbk]
[include requirements/SyncRandomAccessReadDevice.qbk]
[include requirements/SyncRandomAccessWriteDevice.qbk]
[include requirements/SyncReadStream.qbk]
[include requirements/SyncWriteStream.qbk]
[include requirements/TimeTraits.qbk]
[include requirements/TimerService.qbk]
[include requirements/WaitHandler.qbk]
[include requirements/WriteHandler.qbk]

</xsl:text>

  <xsl:for-each select="
      compounddef[@kind = 'class' or @kind = 'struct'] |
      compounddef[@kind = 'namespace']/sectiondef[1]/memberdef">
    <xsl:sort select="concat((. | ancestor::*)/compoundname, '::', name, ':x')"/>
    <xsl:sort select="name"/>
    <xsl:choose>
      <xsl:when test="@kind='class' or @kind='struct'">
        <xsl:if test="
            contains(compoundname, 'asio::') and
            not(contains(compoundname, '::detail')) and
            not(contains(compoundname, '::service::key')) and
            not(contains(compoundname, '_handler'))">
          <xsl:call-template name="class"/>
        </xsl:if>
      </xsl:when>
      <xsl:otherwise>
        <xsl:if test="
            not(contains(ancestor::*/compoundname, '::detail')) and
            not(contains(ancestor::*/compoundname, '::service::key')) and
<<<<<<< HEAD
            not(contains(ancestor::*/compoundname, '_helper'))">
=======
            not(contains(ancestor::*/compoundname, '_helper')) and
            not(contains(name, '_helper'))">
>>>>>>> 0f5629d4
          <xsl:call-template name="namespace-memberdef"/>
        </xsl:if>
      </xsl:otherwise>
    </xsl:choose>
  </xsl:for-each>

  <xsl:value-of select="$newline"/>
  <xsl:text>[endsect]</xsl:text>

</xsl:template>


<!--========== Utilities ==========-->

<xsl:template name="strip-asio-ns">
  <xsl:param name="name"/>
  <xsl:choose>
    <xsl:when test="contains($name, 'boost::system::is_error_code_enum')">
      <xsl:value-of select="$name"/>
    </xsl:when>
    <xsl:when test="contains($name, 'asio::')">
      <xsl:value-of select="substring-after($name, 'asio::')"/>
    </xsl:when>
    <xsl:otherwise>
      <xsl:value-of select="$name"/>
    </xsl:otherwise>
  </xsl:choose>
</xsl:template>


<xsl:template name="strip-ns">
  <xsl:param name="name"/>
  <xsl:choose>
    <xsl:when test="contains($name, 'boost::system::is_error_code_enum')">
      <xsl:value-of select="$name"/>
    </xsl:when>
    <xsl:when test="contains($name, '::') and contains($name, '&lt;')">
      <xsl:choose>
        <xsl:when test="string-length(substring-before($name, '::')) &lt; string-length(substring-before($name, '&lt;'))">
          <xsl:call-template name="strip-ns">
            <xsl:with-param name="name" select="substring-after($name, '::')"/>
          </xsl:call-template>
        </xsl:when>
        <xsl:otherwise>
          <xsl:value-of select="$name"/>
        </xsl:otherwise>
      </xsl:choose>
    </xsl:when>
    <xsl:when test="contains($name, '::')">
      <xsl:call-template name="strip-ns">
        <xsl:with-param name="name" select="substring-after($name, '::')"/>
      </xsl:call-template>
    </xsl:when>
    <xsl:otherwise>
      <xsl:value-of select="$name"/>
    </xsl:otherwise>
  </xsl:choose>
</xsl:template>


<xsl:template name="cleanup-type">
  <xsl:param name="name"/>
  <xsl:choose>
    <xsl:when test="contains($name, 'BOOST_ASIO_DECL ')">
      <xsl:value-of select="substring-after($name, 'BOOST_ASIO_DECL ')"/>
    </xsl:when>
    <xsl:when test="contains($name, 'BOOST_ASIO_DECL')">
      <xsl:value-of select="substring-after($name, 'BOOST_ASIO_DECL')"/>
    </xsl:when>
    <xsl:when test="$name = 'virtual'"></xsl:when>
    <xsl:otherwise>
      <xsl:value-of select="$name"/>
    </xsl:otherwise>
  </xsl:choose>
</xsl:template>


<xsl:template name="make-id">
  <xsl:param name="name"/>
  <xsl:choose>
    <xsl:when test="contains($name, 'boost::system::')">
      <xsl:call-template name="make-id">
        <xsl:with-param name="name"
         select="substring-after($name, 'boost::system::')"/>
      </xsl:call-template>
    </xsl:when>
    <xsl:when test="contains($name, 'boost::asio::error::')">
      <xsl:call-template name="make-id">
        <xsl:with-param name="name"
         select="concat(substring-before($name, 'boost::asio::error::'), substring-after($name, 'boost::asio::error::'))"/>
      </xsl:call-template>
    </xsl:when>
    <xsl:when test="contains($name, '::')">
      <xsl:call-template name="make-id">
        <xsl:with-param name="name"
         select="concat(substring-before($name, '::'), '__', substring-after($name, '::'))"/>
      </xsl:call-template>
    </xsl:when>
    <xsl:when test="contains($name, '=')">
      <xsl:call-template name="make-id">
        <xsl:with-param name="name"
         select="concat(substring-before($name, '='), '_eq_', substring-after($name, '='))"/>
      </xsl:call-template>
    </xsl:when>
    <xsl:when test="contains($name, '!')">
      <xsl:call-template name="make-id">
        <xsl:with-param name="name"
         select="concat(substring-before($name, '!'), '_not_', substring-after($name, '!'))"/>
      </xsl:call-template>
    </xsl:when>
    <xsl:when test="contains($name, '-&gt;')">
      <xsl:call-template name="make-id">
        <xsl:with-param name="name"
         select="concat(substring-before($name, '-&gt;'), '_arrow_', substring-after($name, '-&gt;'))"/>
      </xsl:call-template>
    </xsl:when>
    <xsl:when test="contains($name, '&lt;')">
      <xsl:call-template name="make-id">
        <xsl:with-param name="name"
         select="concat(substring-before($name, '&lt;'), '_lt_', substring-after($name, '&lt;'))"/>
      </xsl:call-template>
    </xsl:when>
    <xsl:when test="contains($name, '&gt;')">
      <xsl:call-template name="make-id">
        <xsl:with-param name="name"
         select="concat(substring-before($name, '&gt;'), '_gt_', substring-after($name, '&gt;'))"/>
      </xsl:call-template>
    </xsl:when>
    <xsl:when test="contains($name, '[')">
      <xsl:call-template name="make-id">
        <xsl:with-param name="name"
         select="concat(substring-before($name, '['), '_lb_', substring-after($name, '['))"/>
      </xsl:call-template>
    </xsl:when>
    <xsl:when test="contains($name, ']')">
      <xsl:call-template name="make-id">
        <xsl:with-param name="name"
         select="concat(substring-before($name, ']'), '_rb_', substring-after($name, ']'))"/>
      </xsl:call-template>
    </xsl:when>
    <xsl:when test="contains($name, '+')">
      <xsl:call-template name="make-id">
        <xsl:with-param name="name"
         select="concat(substring-before($name, '+'), '_plus_', substring-after($name, '+'))"/>
      </xsl:call-template>
    </xsl:when>
    <xsl:when test="contains($name, '-')">
      <xsl:call-template name="make-id">
        <xsl:with-param name="name"
         select="concat(substring-before($name, '-'), '_minus_', substring-after($name, '-'))"/>
      </xsl:call-template>
    </xsl:when>
    <xsl:when test="contains($name, '*')">
      <xsl:call-template name="make-id">
        <xsl:with-param name="name"
         select="concat(substring-before($name, '*'), '_star_', substring-after($name, '*'))"/>
      </xsl:call-template>
    </xsl:when>
    <xsl:when test="contains($name, '~')">
      <xsl:call-template name="make-id">
        <xsl:with-param name="name"
         select="concat(substring-before($name, '~'), '_', substring-after($name, '~'))"/>
      </xsl:call-template>
    </xsl:when>
    <xsl:when test="contains($name, ' ')">
      <xsl:call-template name="make-id">
        <xsl:with-param name="name"
         select="concat(substring-before($name, ' '), '_', substring-after($name, ' '))"/>
      </xsl:call-template>
    </xsl:when>
    <xsl:when test="contains($name, 'boost__posix_time__ptime')">
      <xsl:call-template name="make-id">
        <xsl:with-param name="name"
         select="concat(substring-before($name, 'boost__posix_time__ptime'), 'ptime', substring-after($name, 'boost__posix_time__ptime'))"/>
      </xsl:call-template>
    </xsl:when>
    <xsl:otherwise>
      <xsl:value-of select="$name"/>
    </xsl:otherwise>
  </xsl:choose>
</xsl:template>


<!--========== Markup ==========-->

<xsl:template match="para" mode="markup">
<xsl:text>
</xsl:text><xsl:apply-templates mode="markup"/><xsl:text>
</xsl:text>
</xsl:template>


<xsl:template match="para" mode="markup-nested">
<xsl:apply-templates mode="markup-nested"/>
</xsl:template>


<xsl:template match="title" mode="markup">
  <xsl:variable name="title">
    <xsl:value-of select="."/>
  </xsl:variable>
  <xsl:if test="string-length($title) > 0">
[heading <xsl:value-of select="."/>]
  </xsl:if>
</xsl:template>


<xsl:template match="programlisting" mode="markup">
  <xsl:value-of select="$newline"/>
  <xsl:value-of select="$newline"/>
  <xsl:apply-templates mode="codeline"/>
  <xsl:value-of select="$newline"/>
  <xsl:value-of select="$newline"/>
</xsl:template>


<xsl:template match="programlisting" mode="markup-nested">
  <xsl:value-of select="$newline"/>
  <xsl:text>``</xsl:text>
  <xsl:value-of select="$newline"/>
  <xsl:apply-templates mode="codeline"/>
  <xsl:if test="substring(., string-length(.)) = $newline">
    <xsl:value-of select="$newline"/>
  </xsl:if>
  <xsl:text>``</xsl:text>
  <xsl:value-of select="$newline"/>
</xsl:template>


<xsl:template match="codeline" mode="codeline">
  <xsl:if test="string-length(.) &gt; 0">
    <xsl:text>  </xsl:text>
  </xsl:if>
  <xsl:apply-templates mode="codeline"/>
  <xsl:value-of select="$newline"/>
</xsl:template>


<xsl:template match="sp" mode="markup">
<xsl:text> </xsl:text>
</xsl:template>


<xsl:template match="sp" mode="markup-nested">
<xsl:text> </xsl:text>
</xsl:template>


<xsl:template match="sp" mode="codeline">
  <xsl:text> </xsl:text>
</xsl:template>


<xsl:template match="linebreak" mode="markup">
<xsl:text>

</xsl:text>
</xsl:template>


<xsl:template match="linebreak" mode="markup-nested">
<xsl:text>

</xsl:text>
</xsl:template>


<xsl:template match="computeroutput" mode="markup">
<xsl:text>`</xsl:text><xsl:value-of select="."/><xsl:text>`</xsl:text>
</xsl:template>


<xsl:template match="computeroutput" mode="markup-nested">
<xsl:text>`</xsl:text><xsl:value-of select="."/><xsl:text>`</xsl:text>
</xsl:template>


<xsl:template match="listitem" mode="markup">
* <xsl:call-template name="strip-leading-whitespace">
  <xsl:with-param name="text">
    <xsl:apply-templates mode="markup"/>
  </xsl:with-param>
</xsl:call-template>
</xsl:template>


<xsl:template match="emphasis" mode="markup">[*<xsl:value-of select="."/>]</xsl:template>


<xsl:template match="parameterlist" mode="markup">
  <xsl:choose>
    <xsl:when test="@kind='param'">
[heading Parameters]
    </xsl:when>
    <xsl:when test="@kind='exception'">
[heading Exceptions]
    </xsl:when>
  </xsl:choose>

[variablelist
  <xsl:apply-templates mode="markup"/>
]
</xsl:template>


<xsl:template match="parameteritem" mode="markup">
[[<xsl:value-of select="parameternamelist"/>][<xsl:apply-templates select="parameterdescription" mode="markup-nested"/>]]
</xsl:template>


<xsl:template match="simplesect" mode="markup">
  <xsl:choose>
    <xsl:when test="@kind='return'">
[heading Return Value]
      <xsl:apply-templates mode="markup"/>
    </xsl:when>
    <xsl:when test="@kind='see'">
    </xsl:when>
    <xsl:when test="@kind='note'">
[heading Remarks]
      <xsl:apply-templates mode="markup"/>
    </xsl:when>
    <xsl:when test="@kind='par'">
      <xsl:if test="not(starts-with(title, 'Concepts:'))">
        <xsl:apply-templates mode="markup"/>
      </xsl:if>
    </xsl:when>
    <xsl:otherwise>
      <xsl:apply-templates mode="markup"/>
    </xsl:otherwise>
  </xsl:choose>
</xsl:template>


<xsl:template match="text()" mode="markup">
  <xsl:variable name="text" select="."/>
  <xsl:variable name="starts-with-whitespace" select="
      starts-with($text, ' ') or starts-with($text, $newline)"/>
  <xsl:variable name="preceding-node-name">
    <xsl:for-each select="preceding-sibling::*">
      <xsl:if test="position() = last()">
        <xsl:value-of select="local-name()"/>
      </xsl:if>
    </xsl:for-each>
  </xsl:variable>
  <xsl:variable name="after-newline" select="
      $preceding-node-name = 'programlisting' or
      $preceding-node-name = 'linebreak'"/>
  <xsl:choose>
    <xsl:when test="$starts-with-whitespace and $after-newline">
      <xsl:call-template name="escape-text">
        <xsl:with-param name="text">
          <xsl:call-template name="strip-leading-whitespace">
            <xsl:with-param name="text" select="$text"/>
          </xsl:call-template>
        </xsl:with-param>
      </xsl:call-template>
    </xsl:when>
    <xsl:otherwise>
      <xsl:call-template name="escape-text">
        <xsl:with-param name="text" select="$text"/>
      </xsl:call-template>
    </xsl:otherwise>
  </xsl:choose>
</xsl:template>


<xsl:template match="text()" mode="markup-nested">
  <xsl:variable name="text" select="."/>
  <xsl:variable name="starts-with-whitespace" select="
      starts-with($text, ' ') or starts-with($text, $newline)"/>
  <xsl:variable name="preceding-node-name">
    <xsl:for-each select="preceding-sibling::*">
      <xsl:if test="position() = last()">
        <xsl:value-of select="local-name()"/>
      </xsl:if>
    </xsl:for-each>
  </xsl:variable>
  <xsl:variable name="after-newline" select="
      $preceding-node-name = 'programlisting' or
      $preceding-node-name = 'linebreak'"/>
  <xsl:choose>
    <xsl:when test="$starts-with-whitespace and $after-newline">
      <xsl:call-template name="escape-text">
        <xsl:with-param name="text">
          <xsl:call-template name="strip-leading-whitespace">
            <xsl:with-param name="text" select="$text"/>
          </xsl:call-template>
        </xsl:with-param>
      </xsl:call-template>
    </xsl:when>
    <xsl:otherwise>
      <xsl:call-template name="escape-text">
        <xsl:with-param name="text" select="$text"/>
      </xsl:call-template>
    </xsl:otherwise>
  </xsl:choose>
</xsl:template>


<xsl:template name="strip-leading-whitespace">
  <xsl:param name="text"/>
  <xsl:choose>
    <xsl:when test="starts-with($text, ' ')">
      <xsl:call-template name="strip-leading-whitespace">
        <xsl:with-param name="text" select="substring($text, 2)"/>
      </xsl:call-template>
    </xsl:when>
    <xsl:when test="starts-with($text, $newline)">
      <xsl:call-template name="strip-leading-whitespace">
        <xsl:with-param name="text" select="substring($text, 2)"/>
      </xsl:call-template>
    </xsl:when>
    <xsl:otherwise>
      <xsl:value-of select="$text"/>
    </xsl:otherwise>
  </xsl:choose>
</xsl:template>


<xsl:template name="escape-text">
  <xsl:param name="text"/>
  <xsl:choose>
    <xsl:when test="contains($text, '_')">
      <xsl:value-of select="substring-before($text, '_')"/>
      <xsl:text>\_</xsl:text>
      <xsl:call-template name="escape-text">
        <xsl:with-param name="text" select="substring-after($text, '_')"/>
      </xsl:call-template>
    </xsl:when>
    <xsl:otherwise>
      <xsl:value-of select="$text"/>
    </xsl:otherwise>
  </xsl:choose>
</xsl:template>


<xsl:template name="escape-name">
  <xsl:param name="text"/>
  <xsl:choose>
    <xsl:when test="contains($text, '[')">
      <xsl:value-of select="substring-before($text, '[')"/>
      <xsl:text>\[</xsl:text>
      <xsl:call-template name="escape-name">
        <xsl:with-param name="text" select="substring-after($text, '[')"/>
      </xsl:call-template>
    </xsl:when>
    <xsl:when test="contains($text, ']')">
      <xsl:value-of select="substring-before($text, ']')"/>
      <xsl:text>\]</xsl:text>
      <xsl:call-template name="escape-name">
        <xsl:with-param name="text" select="substring-after($text, ']')"/>
      </xsl:call-template>
    </xsl:when>
    <xsl:otherwise>
      <xsl:value-of select="$text"/>
    </xsl:otherwise>
  </xsl:choose>
</xsl:template>


<xsl:template match="ref[@kindref='compound']" mode="markup">
  <xsl:variable name="name">
    <xsl:value-of select="."/>
  </xsl:variable>
  <xsl:choose>
    <xsl:when test="contains(@refid, 'asio') or contains($name, 'asio::')">
      <xsl:variable name="dox-ref-id" select="@refid"/>
      <xsl:variable name="ref-name">
        <xsl:call-template name="strip-asio-ns">
          <xsl:with-param name="name"
            select="(/doxygen//compounddef[@id=$dox-ref-id])[1]/compoundname"/>
        </xsl:call-template>
      </xsl:variable>
      <xsl:variable name="ref-id">
        <xsl:call-template name="make-id">
          <xsl:with-param name="name" select="$ref-name"/>
        </xsl:call-template>
      </xsl:variable>
      <xsl:text>[link boost_asio.reference.</xsl:text>
      <xsl:value-of select="$ref-id"/>
      <xsl:text> `</xsl:text>
      <xsl:value-of name="text" select="$ref-name"/>
      <xsl:text>`]</xsl:text>
    </xsl:when>
    <xsl:otherwise>
      <xsl:text>`</xsl:text>
      <xsl:value-of select="."/>
      <xsl:text>`</xsl:text>
    </xsl:otherwise>
  </xsl:choose>
</xsl:template>


<xsl:template match="ref[@kindref='compound']" mode="markup-nested">
  <xsl:variable name="name">
    <xsl:value-of select="."/>
  </xsl:variable>
  <xsl:choose>
    <xsl:when test="contains(@refid, 'asio') or contains($name, 'asio::')">
      <xsl:variable name="dox-ref-id" select="@refid"/>
      <xsl:variable name="ref-name">
        <xsl:call-template name="strip-asio-ns">
          <xsl:with-param name="name"
            select="(/doxygen//compounddef[@id=$dox-ref-id])[1]/compoundname"/>
        </xsl:call-template>
      </xsl:variable>
      <xsl:variable name="ref-id">
        <xsl:call-template name="make-id">
          <xsl:with-param name="name" select="$ref-name"/>
        </xsl:call-template>
      </xsl:variable>
      <xsl:text>[link boost_asio.reference.</xsl:text>
      <xsl:value-of select="$ref-id"/>
      <xsl:text> `</xsl:text>
      <xsl:value-of name="text" select="$ref-name"/>
      <xsl:text>`]</xsl:text>
    </xsl:when>
    <xsl:otherwise>
      <xsl:text>`</xsl:text>
      <xsl:value-of select="."/>
      <xsl:text>`</xsl:text>
    </xsl:otherwise>
  </xsl:choose>
</xsl:template>


<xsl:template match="ref[@kindref='member']" mode="markup">
  <xsl:text>`</xsl:text>
  <xsl:value-of select="."/>
  <xsl:text>`</xsl:text>
</xsl:template>


<xsl:template match="ref[@kindref='member']" mode="markup-nested">
  <xsl:text>`</xsl:text>
  <xsl:value-of select="."/>
  <xsl:text>`</xsl:text>
</xsl:template>


<xsl:template name="header-requirements">
  <xsl:param name="file"/>
  <xsl:value-of select="$newline"/>
  <xsl:text>[heading Requirements]</xsl:text>
  <xsl:value-of select="$newline"/>
  <xsl:value-of select="$newline"/>
  <xsl:text>[*Header: ]</xsl:text>
  <xsl:text>[^boost/asio/</xsl:text>
  <xsl:value-of select="substring-after($file, 'boost/asio/')"/>
  <xsl:text>]</xsl:text>
  <xsl:value-of select="$newline"/>
  <xsl:value-of select="$newline"/>
  <xsl:text>[*Convenience header: ]</xsl:text>
  <xsl:choose>
    <xsl:when test="contains($file, 'boost/asio/ssl')">
      <xsl:text>[^boost/asio/ssl.hpp]</xsl:text>
    </xsl:when>
    <xsl:otherwise>
      <xsl:text>[^boost/asio.hpp]</xsl:text>
    </xsl:otherwise>
  </xsl:choose>
  <xsl:value-of select="$newline"/>
</xsl:template>


<!--========== Class ==========-->

<xsl:template name="class">
  <xsl:variable name="class-name">
    <xsl:call-template name="strip-asio-ns">
      <xsl:with-param name="name" select="compoundname"/>
    </xsl:call-template>
  </xsl:variable>
  <xsl:variable name="unqualified-class-name">
    <xsl:call-template name="strip-ns">
      <xsl:with-param name="name" select="compoundname"/>
    </xsl:call-template>
  </xsl:variable>
  <xsl:variable name="class-id">
    <xsl:call-template name="make-id">
      <xsl:with-param name="name" select="$class-name"/>
    </xsl:call-template>
  </xsl:variable>
  <xsl:variable name="class-file" select="location/@file"/>
[section:<xsl:value-of select="$class-id"/><xsl:text> </xsl:text><xsl:value-of select="$class-name"/>]

<xsl:apply-templates select="briefdescription" mode="markup"/><xsl:text>

</xsl:text>

<xsl:apply-templates select="templateparamlist"
 mode="class-detail"/><xsl:text>  </xsl:text><xsl:value-of select="@kind"/><xsl:text> </xsl:text><xsl:value-of
 select="$unqualified-class-name"/><xsl:if test="count(basecompoundref[not(contains(.,'::detail'))]) > 0"> :</xsl:if><xsl:text>
</xsl:text><xsl:for-each select="basecompoundref[not(contains(.,'::detail'))]">
<xsl:text>    </xsl:text><xsl:if test="@prot='public'">public </xsl:if><xsl:call-template
 name="strip-asio-ns"><xsl:with-param name="name" select="."/></xsl:call-template><xsl:if
 test="not(position() = last())">,</xsl:if><xsl:text>
</xsl:text></xsl:for-each><xsl:text>
</xsl:text>

<xsl:call-template name="class-tables">
  <xsl:with-param name="class-name" select="$class-name"/>
  <xsl:with-param name="class-id" select="$class-id"/>
</xsl:call-template>

<xsl:apply-templates select="detaileddescription" mode="markup"/>

<xsl:call-template name="header-requirements">
  <xsl:with-param name="file" select="$class-file"/>
</xsl:call-template>

<xsl:call-template name="class-members">
  <xsl:with-param name="class-name" select="$class-name"/>
  <xsl:with-param name="class-id" select="$class-id"/>
  <xsl:with-param name="class-file" select="$class-file"/>
</xsl:call-template>

[endsect]
</xsl:template>


<xsl:template name="class-tables">
<xsl:param name="class-name"/>
<xsl:param name="class-id"/>
<xsl:if test="
    count(
      sectiondef[@kind='public-type'] |
      innerclass[@prot='public' and not(contains(., '_handler'))]) &gt; 0">
[heading Types]
[table
  [[Name][Description]]
<xsl:for-each select="
    sectiondef[@kind='public-type']/memberdef |
    innerclass[@prot='public' and not(contains(., '_handler'))]" mode="class-table">
  <xsl:sort select="concat(name, (.)[not(name)])"/>
  [
<xsl:choose>
  <xsl:when test="count(name) &gt; 0">
    [[link boost_asio.reference.<xsl:value-of select="$class-id"/>.<xsl:value-of select="name"/>
      <xsl:text> </xsl:text>[*<xsl:value-of select="name"/>]]]
    [<xsl:call-template name="escape-name"><xsl:with-param name="text" select="briefdescription"/></xsl:call-template>]
  </xsl:when>
  <xsl:otherwise>
    <xsl:variable name="type-name">
      <xsl:call-template name="strip-asio-ns">
        <xsl:with-param name="name" select="."/>
      </xsl:call-template>
    </xsl:variable>
    <xsl:variable name="unqualified-type-name">
      <xsl:call-template name="strip-ns">
        <xsl:with-param name="name" select="."/>
      </xsl:call-template>
    </xsl:variable>
    <xsl:variable name="type-id">
      <xsl:call-template name="make-id">
        <xsl:with-param name="name" select="$type-name"/>
      </xsl:call-template>
    </xsl:variable>
    <xsl:variable name="type-ref-id" select="@refid"/>
    [[link boost_asio.reference.<xsl:value-of select="$type-id"/>
      <xsl:text> </xsl:text>[*<xsl:value-of select="$unqualified-type-name"/>]]]
    [<xsl:value-of select="(/doxygen//compounddef[@id=$type-ref-id])[1]/briefdescription"/>]
  </xsl:otherwise>
</xsl:choose>
  ]
</xsl:for-each>
]
</xsl:if>

<xsl:if test="count(sectiondef[@kind='public-func' or @kind='public-static-func']) > 0">
[heading Member Functions]
[table
  [[Name][Description]]
<xsl:for-each select="sectiondef[@kind='public-func' or @kind='public-static-func']/memberdef" mode="class-table">
  <xsl:sort select="name"/>
  <xsl:variable name="name">
    <xsl:value-of select="name"/>
  </xsl:variable>
  <xsl:variable name="escaped-name">
    <xsl:call-template name="escape-name">
      <xsl:with-param name="text" select="$name"/>
    </xsl:call-template>
  </xsl:variable>
  <xsl:variable name="id">
    <xsl:call-template name="make-id">
      <xsl:with-param name="name" select="$name"/>
    </xsl:call-template>
  </xsl:variable>
  <xsl:variable name="doxygen-id">
    <xsl:value-of select="@id"/>
  </xsl:variable>
  <xsl:variable name="overload-count">
    <xsl:value-of select="count(../memberdef[name = $name])"/>
  </xsl:variable>
  <xsl:variable name="overload-position">
    <xsl:for-each select="../memberdef[name = $name]">
      <xsl:if test="@id = $doxygen-id">
        <xsl:value-of select="position()"/>
      </xsl:if>
    </xsl:for-each>
  </xsl:variable>
  <xsl:if test="$overload-position = 1">
  [
    [[link boost_asio.reference.<xsl:value-of select="$class-id"/>.<xsl:value-of select="$id"/>
      <xsl:text> </xsl:text>[*<xsl:value-of select="$escaped-name"/><xsl:text>]]]
    [</xsl:text><xsl:value-of select="briefdescription"/>
  </xsl:if>
  <xsl:if test="not($overload-position = 1) and not(briefdescription = preceding-sibling::*/briefdescription)">
    <xsl:value-of select="$newline"/>
    <xsl:value-of select="$newline"/>
    <xsl:text>     </xsl:text>
    <xsl:value-of select="briefdescription"/>
  </xsl:if>
  <xsl:if test="$overload-position = $overload-count">
  <xsl:text>]
  ]
  </xsl:text>
  </xsl:if>
</xsl:for-each>
]
</xsl:if>

<xsl:if test="count(sectiondef[@kind='protected-func' or @kind='protected-static-func']) > 0">
[heading Protected Member Functions]
[table
  [[Name][Description]]
<xsl:for-each select="sectiondef[@kind='protected-func' or @kind='protected-static-func']/memberdef" mode="class-table">
  <xsl:sort select="name"/>
  <xsl:variable name="name">
    <xsl:value-of select="name"/>
  </xsl:variable>
  <xsl:variable name="id">
    <xsl:call-template name="make-id">
      <xsl:with-param name="name" select="$name"/>
    </xsl:call-template>
  </xsl:variable>
  <xsl:variable name="doxygen-id">
    <xsl:value-of select="@id"/>
  </xsl:variable>
  <xsl:variable name="overload-count">
    <xsl:value-of select="count(../memberdef[name = $name])"/>
  </xsl:variable>
  <xsl:variable name="overload-position">
    <xsl:for-each select="../memberdef[name = $name]">
      <xsl:if test="@id = $doxygen-id">
        <xsl:value-of select="position()"/>
      </xsl:if>
    </xsl:for-each>
  </xsl:variable>
  <xsl:if test="$overload-position = 1">
  [
    [[link boost_asio.reference.<xsl:value-of select="$class-id"/>.<xsl:value-of select="$id"/>
      <xsl:text> </xsl:text>[*<xsl:value-of select="$name"/><xsl:text>]]]
    [</xsl:text><xsl:value-of select="briefdescription"/>
  </xsl:if>
  <xsl:if test="not($overload-position = 1) and not(briefdescription = preceding-sibling::*/briefdescription)">
    <xsl:value-of select="$newline"/>
    <xsl:value-of select="$newline"/>
    <xsl:text>     </xsl:text>
    <xsl:value-of select="briefdescription"/>
  </xsl:if>
  <xsl:if test="$overload-position = $overload-count">
  <xsl:text>]
  ]
  </xsl:text>
  </xsl:if>
</xsl:for-each>
]
</xsl:if>

<xsl:if test="count(sectiondef[@kind='public-attrib' or @kind='public-static-attrib']) > 0">
[heading Data Members]
[table
  [[Name][Description]]
<xsl:for-each select="sectiondef[@kind='public-attrib' or @kind='public-static-attrib']/memberdef" mode="class-table">
  <xsl:sort select="name"/>
  [
    [[link boost_asio.reference.<xsl:value-of select="$class-id"/>.<xsl:value-of select="name"/>
      <xsl:text> </xsl:text>[*<xsl:value-of select="name"/>]]]
    [<xsl:value-of select="briefdescription"/>]
  ]
</xsl:for-each>
]
</xsl:if>

<xsl:if test="count(sectiondef[@kind='protected-attrib' or @kind='protected-static-attrib']) > 0">
[heading Protected Data Members]
[table
  [[Name][Description]]
<xsl:for-each select="sectiondef[@kind='protected-attrib' or @kind='protected-static-attrib']/memberdef" mode="class-table">
  <xsl:sort select="name"/>
  [
    [[link boost_asio.reference.<xsl:value-of select="$class-id"/>.<xsl:value-of select="name"/>
      <xsl:text> </xsl:text>[*<xsl:value-of select="name"/>]]]
    [<xsl:value-of select="briefdescription"/>]
  ]
</xsl:for-each>
]
</xsl:if>

<xsl:if test="count(sectiondef[@kind='friend']/memberdef[not(type = 'friend class') and not(contains(name, '_helper'))]) &gt; 0">
[heading Friends]
[table
  [[Name][Description]]
<xsl:for-each select="sectiondef[@kind='friend']/memberdef[not(type = 'friend class') and not(contains(name, '_helper'))]" mode="class-table">
  <xsl:sort select="name"/>
  <xsl:variable name="name">
    <xsl:value-of select="name"/>
  </xsl:variable>
  <xsl:variable name="id">
    <xsl:call-template name="make-id">
      <xsl:with-param name="name" select="$name"/>
    </xsl:call-template>
  </xsl:variable>
  <xsl:variable name="doxygen-id">
    <xsl:value-of select="@id"/>
  </xsl:variable>
  <xsl:variable name="overload-count">
    <xsl:value-of select="count(../memberdef[name = $name])"/>
  </xsl:variable>
  <xsl:variable name="overload-position">
    <xsl:for-each select="../memberdef[name = $name]">
      <xsl:if test="@id = $doxygen-id">
        <xsl:value-of select="position()"/>
      </xsl:if>
    </xsl:for-each>
  </xsl:variable>
  <xsl:if test="$overload-position = 1">
  [
    [[link boost_asio.reference.<xsl:value-of select="$class-id"/>.<xsl:value-of select="$id"/>
      <xsl:text> </xsl:text>[*<xsl:value-of select="$name"/><xsl:text>]]]
    [</xsl:text><xsl:value-of select="briefdescription"/>
  </xsl:if>
  <xsl:if test="not($overload-position = 1) and not(briefdescription = preceding-sibling::*/briefdescription)">
    <xsl:value-of select="$newline"/>
    <xsl:value-of select="$newline"/>
    <xsl:text>     </xsl:text>
    <xsl:value-of select="briefdescription"/>
  </xsl:if>
  <xsl:if test="$overload-position = $overload-count">
  <xsl:text>]
  ]
  </xsl:text>
  </xsl:if>
</xsl:for-each>
]
</xsl:if>

<xsl:if test="count(sectiondef[@kind='related']/memberdef) &gt; 0">
[heading Related Functions]
[table
  [[Name][Description]]
<xsl:for-each select="sectiondef[@kind='related']/memberdef" mode="class-table">
  <xsl:sort select="name"/>
  <xsl:variable name="name">
    <xsl:value-of select="name"/>
  </xsl:variable>
  <xsl:variable name="id">
    <xsl:call-template name="make-id">
      <xsl:with-param name="name" select="$name"/>
    </xsl:call-template>
  </xsl:variable>
  <xsl:variable name="doxygen-id">
    <xsl:value-of select="@id"/>
  </xsl:variable>
  <xsl:variable name="overload-count">
    <xsl:value-of select="count(../memberdef[name = $name])"/>
  </xsl:variable>
  <xsl:variable name="overload-position">
    <xsl:for-each select="../memberdef[name = $name]">
      <xsl:if test="@id = $doxygen-id">
        <xsl:value-of select="position()"/>
      </xsl:if>
    </xsl:for-each>
  </xsl:variable>
  <xsl:if test="$overload-position = 1">
  [
    [[link boost_asio.reference.<xsl:value-of select="$class-id"/>.<xsl:value-of select="$id"/>
      <xsl:text> </xsl:text>[*<xsl:value-of select="$name"/><xsl:text>]]]
    [</xsl:text><xsl:value-of select="briefdescription"/>
  </xsl:if>
  <xsl:if test="not($overload-position = 1) and not(briefdescription = preceding-sibling::*/briefdescription)">
    <xsl:value-of select="$newline"/>
    <xsl:value-of select="$newline"/>
    <xsl:text>     </xsl:text>
    <xsl:value-of select="briefdescription"/>
  </xsl:if>
  <xsl:if test="$overload-position = $overload-count">
  <xsl:text>]
  ]
  </xsl:text>
  </xsl:if>
</xsl:for-each>
]
</xsl:if>

</xsl:template>


<xsl:template name="class-members">
<xsl:param name="class-name"/>
<xsl:param name="class-id"/>
<xsl:param name="class-file"/>
<xsl:apply-templates select="sectiondef[@kind='public-type' or @kind='public-func' or @kind='public-static-func' or @kind='public-attrib' or @kind='public-static-attrib' or @kind='protected-func' or @kind='protected-static-func' or @kind='protected-attrib' or @kind='protected-static-attrib' or @kind='friend' or @kind='related']/memberdef[not(type = 'friend class') and not(contains(name, '_helper'))]" mode="class-detail">
  <xsl:sort select="name"/>
  <xsl:with-param name="class-name" select="$class-name"/>
  <xsl:with-param name="class-id" select="$class-id"/>
  <xsl:with-param name="class-file" select="$class-file"/>
</xsl:apply-templates>
</xsl:template>


<!-- Class detail -->

<xsl:template match="memberdef" mode="class-detail">
  <xsl:param name="class-name"/>
  <xsl:param name="class-id"/>
  <xsl:param name="class-file"/>
  <xsl:variable name="name">
    <xsl:value-of select="name"/>
  </xsl:variable>
  <xsl:variable name="escaped-name">
    <xsl:call-template name="escape-name">
      <xsl:with-param name="text" select="$name"/>
    </xsl:call-template>
  </xsl:variable>
  <xsl:variable name="id">
    <xsl:call-template name="make-id">
      <xsl:with-param name="name" select="$name"/>
    </xsl:call-template>
  </xsl:variable>
  <xsl:variable name="doxygen-id">
    <xsl:value-of select="@id"/>
  </xsl:variable>
  <xsl:variable name="overload-count">
    <xsl:value-of select="count(../memberdef[name = $name])"/>
  </xsl:variable>
  <xsl:variable name="overload-position">
    <xsl:for-each select="../memberdef[name = $name]">
      <xsl:if test="@id = $doxygen-id">
        <xsl:value-of select="position()"/>
      </xsl:if>
    </xsl:for-each>
  </xsl:variable>

<xsl:if test="$overload-count &gt; 1 and $overload-position = 1">
[section:<xsl:value-of select="$id"/><xsl:text> </xsl:text>
<xsl:value-of select="$class-name"/>::<xsl:value-of select="$escaped-name"/>]

<xsl:text>[indexterm2 </xsl:text>
<xsl:value-of select="$escaped-name"/>
<xsl:text>..</xsl:text>
<xsl:value-of select="$class-name"/>
<xsl:text>] </xsl:text>

<xsl:apply-templates select="briefdescription" mode="markup"/><xsl:text>
</xsl:text>

<xsl:for-each select="../memberdef[name = $name]">
<xsl:if test="position() &gt; 1 and not(briefdescription = preceding-sibling::*/briefdescription)">
  <xsl:value-of select="$newline"/>
  <xsl:apply-templates select="briefdescription" mode="markup"/>
  <xsl:value-of select="$newline"/>
</xsl:if>
<xsl:text>
</xsl:text><xsl:apply-templates select="templateparamlist" mode="class-detail"/>
<xsl:text>  </xsl:text>
 <xsl:if test="@explicit='yes'">explicit </xsl:if>
 <xsl:if test="@static='yes'">static </xsl:if>
 <xsl:if test="@virt='virtual'">virtual </xsl:if>
 <xsl:variable name="stripped-type">
  <xsl:call-template name="cleanup-type">
    <xsl:with-param name="name" select="type"/>
  </xsl:call-template>
 </xsl:variable>
 <xsl:if test="string-length($stripped-type) &gt; 0">
 <xsl:value-of select="$stripped-type"/><xsl:text> </xsl:text>
</xsl:if>``[link boost_asio.reference.<xsl:value-of select="$class-id"/>.<xsl:value-of
 select="$id"/>.overload<xsl:value-of select="position()"/><xsl:text> </xsl:text><xsl:value-of
 select="name"/>]``(<xsl:apply-templates select="param"
 mode="class-detail"/>)<xsl:if test="@const='yes'"> const</xsl:if>;
<xsl:text>  ``  [''''&amp;raquo;'''</xsl:text>
<xsl:text> [link boost_asio.reference.</xsl:text>
<xsl:value-of select="$class-id"/>.<xsl:value-of
 select="$id"/>.overload<xsl:value-of select="position()"/>
<xsl:text> more...]]``
</xsl:text>
</xsl:for-each>
</xsl:if>

[section:<xsl:if test="$overload-count = 1"><xsl:value-of select="$id"/></xsl:if>
<xsl:if test="$overload-count &gt; 1">overload<xsl:value-of select="$overload-position"/></xsl:if>
<xsl:text> </xsl:text><xsl:value-of select="$class-name"/>::<xsl:value-of select="$escaped-name"/>
<xsl:if test="$overload-count &gt; 1"> (<xsl:value-of
 select="$overload-position"/> of <xsl:value-of select="$overload-count"/> overloads)</xsl:if>]

<xsl:if test="not(starts-with($doxygen-id, ../../@id))">
<xsl:variable name="inherited-from" select="/doxygen/compounddef[starts-with($doxygen-id, @id)]/compoundname"/>
<xsl:if test="not(contains($inherited-from, '::detail'))">
['Inherited from <xsl:call-template name="strip-asio-ns">
<xsl:with-param name="name" select="$inherited-from"/>
</xsl:call-template>.]<xsl:text>

</xsl:text></xsl:if></xsl:if>

<xsl:if test="$overload-count = 1">
  <xsl:text>[indexterm2 </xsl:text>
  <xsl:value-of select="$escaped-name"/>
  <xsl:text>..</xsl:text>
  <xsl:value-of select="$class-name"/>
  <xsl:text>] </xsl:text>
</xsl:if>

<xsl:apply-templates select="briefdescription" mode="markup"/><xsl:text>
</xsl:text>

  <xsl:choose>
    <xsl:when test="@kind='typedef'">
      <xsl:call-template name="typedef" mode="class-detail">
        <xsl:with-param name="class-name" select="$class-name"/>
      </xsl:call-template>
    </xsl:when>
    <xsl:when test="@kind='variable'">
      <xsl:call-template name="variable" mode="class-detail"/>
    </xsl:when>
    <xsl:when test="@kind='enum'">
      <xsl:call-template name="enum" mode="class-detail">
        <xsl:with-param name="enum-name" select="$class-name"/>
      </xsl:call-template>
    </xsl:when>
    <xsl:when test="@kind='function'">
      <xsl:call-template name="function" mode="class-detail"/>
    </xsl:when>
    <xsl:when test="@kind='friend'">
      <xsl:call-template name="function" mode="class-detail"/>
    </xsl:when>
  </xsl:choose>

<xsl:text>
</xsl:text><xsl:apply-templates select="detaileddescription" mode="markup"/>

<xsl:if test="@kind='typedef' or @kind='friend'">
  <xsl:call-template name="header-requirements">
    <xsl:with-param name="file" select="$class-file"/>
  </xsl:call-template>
</xsl:if>

[endsect]

<xsl:if test="$overload-count &gt; 1 and $overload-position = $overload-count">
[endsect]
</xsl:if>
</xsl:template>


<xsl:template name="typedef">
<xsl:param name="class-name"/>
<xsl:text>
  </xsl:text>typedef <xsl:value-of select="type"/><xsl:text> </xsl:text><xsl:value-of select="name"/>;<xsl:text>

</xsl:text>
<xsl:if test="count(type/ref) &gt; 0 and not(contains(type, '*'))">
  <xsl:variable name="class-refid">
    <xsl:for-each select="type/ref[1]">
      <xsl:value-of select="@refid"/>
    </xsl:for-each>
  </xsl:variable>
  <xsl:variable name="name" select="name"/>
  <xsl:for-each select="/doxygen/compounddef[@id=$class-refid]">
    <xsl:call-template name="class-tables">
      <xsl:with-param name="class-name">
        <xsl:value-of select="concat($class-name, '::', $name)"/>
      </xsl:with-param>
      <xsl:with-param name="class-id">
        <xsl:call-template name="make-id">
          <xsl:with-param name="name">
            <xsl:call-template name="strip-asio-ns">
              <xsl:with-param name="name" select="compoundname"/>
            </xsl:call-template>
          </xsl:with-param>
        </xsl:call-template>
      </xsl:with-param>
    </xsl:call-template>
    <xsl:apply-templates select="detaileddescription" mode="markup"/>
  </xsl:for-each>
</xsl:if>
</xsl:template>


<xsl:template name="variable">
<xsl:text>
  </xsl:text><xsl:if test="@static='yes'">static </xsl:if><xsl:value-of
 select="type"/><xsl:text> </xsl:text><xsl:value-of select="name"/>
 <xsl:if test="count(initializer) = 1"><xsl:text> =</xsl:text>
 <xsl:value-of select="initializer"/></xsl:if>;
</xsl:template>


<xsl:template name="enum">
<xsl:param name="enum-name"/>
  enum <xsl:value-of select="name"/><xsl:text>
</xsl:text><xsl:if test="count(enumvalue) &gt; 0">
<xsl:value-of select="$newline"/>
<xsl:for-each select="enumvalue">
  <xsl:text>[indexterm2 </xsl:text>
  <xsl:value-of select="name"/>
  <xsl:text>..</xsl:text>
  <xsl:value-of select="$enum-name"/>
  <xsl:text>]</xsl:text>
  <xsl:value-of select="$newline"/>
</xsl:for-each>
[heading Values]
[variablelist
<xsl:for-each select="enumvalue">
  [
    [<xsl:value-of select="name"/>]
    [<xsl:value-of select="briefdescription"/>]
  ]
</xsl:for-each>
]
</xsl:if>
</xsl:template>


<xsl:template name="function">
<xsl:text>
</xsl:text>
<xsl:variable name="doxygen-id">
  <xsl:value-of select="@id"/>
</xsl:variable>
<xsl:choose>
  <xsl:when test="count(/doxygen//memberdef[@id=$doxygen-id]/templateparamlist) = 1">
    <xsl:apply-templates select="/doxygen//memberdef[@id=$doxygen-id]/templateparamlist" mode="class-detail"/>
  </xsl:when>
  <xsl:otherwise>
    <xsl:apply-templates select="templateparamlist" mode="class-detail"/>
  </xsl:otherwise>
</xsl:choose>
<<<<<<< HEAD
<xsl:text>  </xsl:text><xsl:if test="@static='yes'">static </xsl:if><xsl:if
 test="string-length(type) > 0"><xsl:value-of select="type"/><xsl:text> </xsl:text></xsl:if>
=======
<xsl:variable name="stripped-type">
 <xsl:call-template name="cleanup-type">
   <xsl:with-param name="name" select="type"/>
 </xsl:call-template>
</xsl:variable>
<xsl:text>  </xsl:text><xsl:if test="@static='yes'">static </xsl:if><xsl:if 
 test="@virt='virtual'">virtual </xsl:if><xsl:if
 test="string-length($stripped-type) &gt; 0"><xsl:value-of select="$stripped-type"/><xsl:text> </xsl:text></xsl:if>
>>>>>>> 0f5629d4
<xsl:value-of select="name"/>(<xsl:apply-templates select="param"
 mode="class-detail"/>)<xsl:if test="@const='yes'"> const</xsl:if>;
</xsl:template>


<xsl:template match="templateparamlist" mode="class-detail">
<xsl:text>  </xsl:text>template&lt;<xsl:apply-templates select="param" mode="class-detail-template"/>&gt;
</xsl:template>


<xsl:template match="param" mode="class-detail-template">
<xsl:text>
      </xsl:text><xsl:value-of select="type"/><xsl:text> </xsl:text>
      <xsl:choose>
        <xsl:when test="declname = 'Allocator'">
          <xsl:value-of select="declname"/>
        </xsl:when>
        <xsl:when test="declname = 'Arg'">
          <xsl:value-of select="declname"/>
        </xsl:when>
        <xsl:when test="declname = 'BufferSequence'">
          <xsl:value-of select="declname"/>
        </xsl:when>
        <xsl:when test="declname = 'ByteType'">
          <xsl:value-of select="declname"/>
        </xsl:when>
        <xsl:when test="declname = 'CompletionCondition'">
          <xsl:value-of select="declname"/>
        </xsl:when>
        <xsl:when test="declname = 'Context_Service'">
          <xsl:value-of select="declname"/>
        </xsl:when>
        <xsl:when test="declname = 'Elem'">
          <xsl:value-of select="declname"/>
        </xsl:when>
        <xsl:when test="declname = 'ErrorEnum'">
          <xsl:value-of select="declname"/>
        </xsl:when>
        <xsl:when test="declname = 'Function'">
          <xsl:value-of select="declname"/>
        </xsl:when>
        <xsl:when test="declname = 'HandshakeHandler'">
          <xsl:value-of select="declname"/>
        </xsl:when>
        <xsl:when test="declname = 'MatchCondition'">
          <xsl:value-of select="declname"/>
        </xsl:when>
        <xsl:when test="declname = 'N'">
          <xsl:value-of select="declname"/>
        </xsl:when>
        <xsl:when test="declname = 'PasswordCallback'">
          <xsl:value-of select="declname"/>
        </xsl:when>
        <xsl:when test="declname = 'PodType'">
          <xsl:value-of select="declname"/>
        </xsl:when>
        <xsl:when test="declname = 'PointerToPodType'">
          <xsl:value-of select="declname"/>
        </xsl:when>
        <xsl:when test="declname = 'ShutdownHandler'">
          <xsl:value-of select="declname"/>
        </xsl:when>
        <xsl:when test="declname = 'SocketService1' or declname = 'SocketService2'">
          <xsl:value-of select="concat('``[link boost_asio.reference.SocketService ', declname, ']``')"/>
        </xsl:when>
        <xsl:when test="declname = 'Stream'">
          <xsl:value-of select="declname"/>
        </xsl:when>
        <xsl:when test="declname = 'T'">
          <xsl:value-of select="declname"/>
        </xsl:when>
        <xsl:when test="declname = 'T1'">
          <xsl:value-of select="declname"/>
        </xsl:when>
        <xsl:when test="declname = 'TN'">
          <xsl:value-of select="declname"/>
        </xsl:when>
        <xsl:when test="declname = 'Time'">
          <xsl:value-of select="declname"/>
        </xsl:when>
        <xsl:when test="declname = 'TimeType'">
          <xsl:value-of select="declname"/>
        </xsl:when>
        <xsl:when test="declname = 'Traits'">
          <xsl:value-of select="declname"/>
        </xsl:when>
        <xsl:when test="count(declname) = 0">
        </xsl:when>
        <xsl:otherwise>
          <xsl:value-of select="concat('``[link boost_asio.reference.', declname, ' ', declname, ']``')"/>
        </xsl:otherwise>
      </xsl:choose>
      <xsl:if test="count(defval) > 0"> = <xsl:value-of
        select="defval"/></xsl:if><xsl:if test="not(position() = last())">,</xsl:if>
</xsl:template>


<xsl:template match="param" mode="class-detail">
<xsl:text>
      </xsl:text>
  <xsl:choose>
    <xsl:when test="string-length(array) &gt; 0">
      <xsl:value-of select="substring-before(type, '&amp;')"/>
      <xsl:text>(&amp;</xsl:text>
      <xsl:value-of select="declname"/>
      <xsl:text>)</xsl:text>
      <xsl:value-of select="array"/>
    </xsl:when>
    <xsl:otherwise>
      <xsl:value-of select="type"/>
      <xsl:text> </xsl:text>
      <xsl:value-of select="declname"/>
    </xsl:otherwise>
  </xsl:choose>
  <xsl:if test="count(defval) > 0"> = <xsl:value-of select="defval"/></xsl:if>
  <xsl:if test="not(position() = last())">,</xsl:if>
</xsl:template>


<xsl:template match="*" mode="class-detail"/>


<!--========== Namespace ==========-->

<xsl:template name="namespace-memberdef">
  <xsl:variable name="name">
    <xsl:call-template name="strip-asio-ns">
      <xsl:with-param name="name" select="concat(../../compoundname, '::', name)"/>
    </xsl:call-template>
  </xsl:variable>
  <xsl:variable name="unqualified-name">
    <xsl:call-template name="strip-ns">
      <xsl:with-param name="name" select="$name"/>
    </xsl:call-template>
  </xsl:variable>
  <xsl:variable name="id">
    <xsl:call-template name="make-id">
      <xsl:with-param name="name" select="$name"/>
    </xsl:call-template>
  </xsl:variable>
  <xsl:variable name="doxygen-id">
    <xsl:value-of select="@id"/>
  </xsl:variable>
  <xsl:variable name="overload-count">
    <xsl:value-of select="count(../memberdef[name = $unqualified-name])"/>
  </xsl:variable>
  <xsl:variable name="overload-position">
    <xsl:for-each select="../memberdef[name = $unqualified-name]">
      <xsl:if test="@id = $doxygen-id">
        <xsl:value-of select="position()"/>
      </xsl:if>
    </xsl:for-each>
  </xsl:variable>

<xsl:if test="$overload-count &gt; 1 and $overload-position = 1">
[section:<xsl:value-of select="$id"/><xsl:text> </xsl:text><xsl:value-of select="$name"/>]

<xsl:text>[indexterm1 </xsl:text>
<xsl:value-of select="$name"/>
<xsl:text>] </xsl:text>

<xsl:choose>
  <xsl:when test="count(/doxygen/compounddef[@kind='group' and compoundname=$name]) &gt; 0">
    <xsl:for-each select="/doxygen/compounddef[@kind='group' and compoundname=$name]">
      <xsl:apply-templates select="briefdescription" mode="markup"/><xsl:text>
      </xsl:text>
    </xsl:for-each>
  </xsl:when>
  <xsl:otherwise>
    <xsl:apply-templates select="briefdescription" mode="markup"/><xsl:text>
    </xsl:text>
  </xsl:otherwise>
</xsl:choose>

<xsl:for-each select="../memberdef[name = $unqualified-name]">
<xsl:variable name="stripped-type">
 <xsl:call-template name="cleanup-type">
   <xsl:with-param name="name" select="type"/>
 </xsl:call-template>
</xsl:variable>
<xsl:text>
</xsl:text><xsl:apply-templates select="templateparamlist" mode="class-detail"/>
<xsl:text>  </xsl:text><xsl:if test="string-length($stripped-type) &gt; 0"><xsl:value-of
 select="$stripped-type"/><xsl:text> </xsl:text></xsl:if>``[link boost_asio.reference.<xsl:value-of
 select="$id"/>.overload<xsl:value-of select="position()"/><xsl:text> </xsl:text>
<xsl:value-of select="name"/>]``(<xsl:apply-templates select="param" mode="class-detail"/>);
<xsl:text>  ``  [''''&amp;raquo;'''</xsl:text>
<xsl:text> [link boost_asio.reference.</xsl:text>
<xsl:value-of select="$id"/>.overload<xsl:value-of select="position()"/>
<xsl:text> more...]]``
</xsl:text>
</xsl:for-each>

<xsl:for-each select="/doxygen/compounddef[@kind='group' and compoundname=$name]">
  <xsl:apply-templates select="detaileddescription" mode="markup"/>
</xsl:for-each>

<xsl:call-template name="header-requirements">
  <xsl:with-param name="file" select="location/@file"/>
</xsl:call-template>

</xsl:if>

[section:<xsl:if test="$overload-count = 1"><xsl:value-of select="$id"/></xsl:if>
<xsl:if test="$overload-count &gt; 1">overload<xsl:value-of select="$overload-position"/>
</xsl:if><xsl:text> </xsl:text><xsl:value-of select="$name"/>
<xsl:if test="$overload-count &gt; 1"> (<xsl:value-of
 select="$overload-position"/> of <xsl:value-of select="$overload-count"/> overloads)</xsl:if>]

<xsl:if test="$overload-count = 1">
  <xsl:text>[indexterm1 </xsl:text>
  <xsl:value-of select="$name"/>
  <xsl:text>] </xsl:text>
</xsl:if>

<xsl:apply-templates select="briefdescription" mode="markup"/><xsl:text>
</xsl:text>

  <xsl:choose>
    <xsl:when test="@kind='typedef'">
      <xsl:call-template name="typedef">
        <xsl:with-param name="class-name" select="$name"/>
      </xsl:call-template>
    </xsl:when>
    <xsl:when test="@kind='variable'">
      <xsl:call-template name="variable"/>
    </xsl:when>
    <xsl:when test="@kind='enum'">
      <xsl:call-template name="enum">
        <xsl:with-param name="enum-name" select="$name"/>
      </xsl:call-template>
    </xsl:when>
    <xsl:when test="@kind='function'">
      <xsl:call-template name="function"/>
    </xsl:when>
  </xsl:choose>

<xsl:text>
</xsl:text><xsl:apply-templates select="detaileddescription" mode="markup"/>

<xsl:if test="$overload-count = 1">
  <xsl:call-template name="header-requirements">
    <xsl:with-param name="file" select="location/@file"/>
  </xsl:call-template>
</xsl:if>

[endsect]

<xsl:if test="$overload-count &gt; 1 and $overload-position = $overload-count">
[endsect]
</xsl:if>
</xsl:template>


</xsl:stylesheet><|MERGE_RESOLUTION|>--- conflicted
+++ resolved
@@ -103,12 +103,8 @@
         <xsl:if test="
             not(contains(ancestor::*/compoundname, '::detail')) and
             not(contains(ancestor::*/compoundname, '::service::key')) and
-<<<<<<< HEAD
-            not(contains(ancestor::*/compoundname, '_helper'))">
-=======
             not(contains(ancestor::*/compoundname, '_helper')) and
             not(contains(name, '_helper'))">
->>>>>>> 0f5629d4
           <xsl:call-template name="namespace-memberdef"/>
         </xsl:if>
       </xsl:otherwise>
@@ -1248,10 +1244,6 @@
     <xsl:apply-templates select="templateparamlist" mode="class-detail"/>
   </xsl:otherwise>
 </xsl:choose>
-<<<<<<< HEAD
-<xsl:text>  </xsl:text><xsl:if test="@static='yes'">static </xsl:if><xsl:if
- test="string-length(type) > 0"><xsl:value-of select="type"/><xsl:text> </xsl:text></xsl:if>
-=======
 <xsl:variable name="stripped-type">
  <xsl:call-template name="cleanup-type">
    <xsl:with-param name="name" select="type"/>
@@ -1260,7 +1252,6 @@
 <xsl:text>  </xsl:text><xsl:if test="@static='yes'">static </xsl:if><xsl:if 
  test="@virt='virtual'">virtual </xsl:if><xsl:if
  test="string-length($stripped-type) &gt; 0"><xsl:value-of select="$stripped-type"/><xsl:text> </xsl:text></xsl:if>
->>>>>>> 0f5629d4
 <xsl:value-of select="name"/>(<xsl:apply-templates select="param"
  mode="class-detail"/>)<xsl:if test="@const='yes'"> const</xsl:if>;
 </xsl:template>
